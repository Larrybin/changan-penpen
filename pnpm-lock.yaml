lockfileVersion: '9.0'

settings:
  autoInstallPeers: true
  excludeLinksFromLockfile: false

overrides:
  '@standard-schema/utils': link:stubs/standard-schema-utils
  esbuild: ^0.25.10

importers:

  .:
    dependencies:
      '@hookform/resolvers':
<<<<<<< HEAD
        specifier: ^5.2.1
        version: 5.2.1(react-hook-form@7.65.0(react@19.2.0))
=======
        specifier: ^5.2.2
        version: 5.2.2(react-hook-form@7.64.0(react@19.1.0))
>>>>>>> 4cf8a2f2
      '@opennextjs/cloudflare':
        specifier: ^1.10.1
        version: 1.10.1(wrangler@4.42.2(@cloudflare/workers-types@4.20251011.0))
      '@radix-ui/react-alert-dialog':
        specifier: ^1.1.15
        version: 1.1.15(@types/react-dom@19.2.1(@types/react@19.2.2))(@types/react@19.2.2)(react-dom@19.2.0(react@19.2.0))(react@19.2.0)
      '@radix-ui/react-checkbox':
        specifier: ^1.3.3
        version: 1.3.3(@types/react-dom@19.2.1(@types/react@19.2.2))(@types/react@19.2.2)(react-dom@19.2.0(react@19.2.0))(react@19.2.0)
      '@radix-ui/react-dialog':
        specifier: ^1.1.15
        version: 1.1.15(@types/react-dom@19.2.1(@types/react@19.2.2))(@types/react@19.2.2)(react-dom@19.2.0(react@19.2.0))(react@19.2.0)
      '@radix-ui/react-label':
        specifier: ^2.1.7
        version: 2.1.7(@types/react-dom@19.2.1(@types/react@19.2.2))(@types/react@19.2.2)(react-dom@19.2.0(react@19.2.0))(react@19.2.0)
      '@radix-ui/react-select':
        specifier: ^2.2.6
        version: 2.2.6(@types/react-dom@19.2.1(@types/react@19.2.2))(@types/react@19.2.2)(react-dom@19.2.0(react@19.2.0))(react@19.2.0)
      '@radix-ui/react-separator':
        specifier: ^1.1.7
        version: 1.1.7(@types/react-dom@19.2.1(@types/react@19.2.2))(@types/react@19.2.2)(react-dom@19.2.0(react@19.2.0))(react@19.2.0)
      '@radix-ui/react-slot':
        specifier: ^1.2.3
        version: 1.2.3(@types/react@19.2.2)(react@19.2.0)
      '@sentry/cloudflare':
        specifier: ^10.19.0
        version: 10.19.0(@cloudflare/workers-types@4.20251011.0)
      '@sentry/nextjs':
        specifier: ^10.19.0
        version: 10.19.0(@opentelemetry/context-async-hooks@2.1.0(@opentelemetry/api@1.9.0))(@opentelemetry/core@2.1.0(@opentelemetry/api@1.9.0))(@opentelemetry/sdk-trace-base@2.1.0(@opentelemetry/api@1.9.0))(next@15.5.4(@babel/core@7.28.4)(@opentelemetry/api@1.9.0)(react-dom@19.2.0(react@19.2.0))(react@19.2.0))(react@19.2.0)(webpack@5.102.1(esbuild@0.25.10))
      '@tanstack/react-query':
        specifier: ^5.62.8
        version: 5.90.2(react@19.2.0)
      '@upstash/ratelimit':
        specifier: ^2.0.6
        version: 2.0.6(@upstash/redis@1.35.5)
      '@upstash/redis':
        specifier: ^1.34.7
        version: 1.35.5
      better-auth:
        specifier: ^1.3.27
        version: 1.3.27(next@15.5.4(@babel/core@7.28.4)(@opentelemetry/api@1.9.0)(react-dom@19.2.0(react@19.2.0))(react@19.2.0))(react-dom@19.2.0(react@19.2.0))(react@19.2.0)
      better-sqlite3:
        specifier: ^12.2.0
        version: 12.2.0
      class-variance-authority:
        specifier: ^0.7.1
        version: 0.7.1
      clsx:
        specifier: ^2.1.1
        version: 2.1.1
      dotenv:
        specifier: ^17.2.3
        version: 17.2.3
      drizzle-orm:
        specifier: ^0.44.5
        version: 0.44.5(@cloudflare/workers-types@4.20251011.0)(@libsql/client@0.15.15)(@opentelemetry/api@1.9.0)(@types/pg@8.15.5)(@upstash/redis@1.35.5)(better-sqlite3@12.2.0)(kysely@0.28.8)
      drizzle-zod:
        specifier: ^0.8.3
        version: 0.8.3(drizzle-orm@0.44.5(@cloudflare/workers-types@4.20251011.0)(@libsql/client@0.15.15)(@opentelemetry/api@1.9.0)(@types/pg@8.15.5)(@upstash/redis@1.35.5)(better-sqlite3@12.2.0)(kysely@0.28.8))(zod@4.1.12)
      lucide-react:
        specifier: ^0.545.0
        version: 0.545.0(react@19.2.0)
      next:
        specifier: 15.5.4
        version: 15.5.4(@babel/core@7.28.4)(@opentelemetry/api@1.9.0)(react-dom@19.2.0(react@19.2.0))(react@19.2.0)
      next-intl:
<<<<<<< HEAD
        specifier: ^4.3.9
        version: 4.3.9(next@15.5.4(@babel/core@7.28.4)(@opentelemetry/api@1.9.0)(react-dom@19.2.0(react@19.2.0))(react@19.2.0))(react@19.2.0)(typescript@5.9.3)
=======
        specifier: ^4.3.12
        version: 4.3.12(next@15.5.4(@babel/core@7.28.4)(@opentelemetry/api@1.9.0)(react-dom@19.1.0(react@19.1.0))(react@19.1.0))(react@19.1.0)(typescript@5.9.3)
>>>>>>> 4cf8a2f2
      react:
        specifier: 19.2.0
        version: 19.2.0
      react-dom:
        specifier: 19.2.0
        version: 19.2.0(react@19.2.0)
      react-hook-form:
        specifier: ^7.65.0
        version: 7.65.0(react@19.2.0)
      react-hot-toast:
        specifier: ^2.6.0
        version: 2.6.0(react-dom@19.2.0(react@19.2.0))(react@19.2.0)
      tailwind-merge:
        specifier: ^3.3.1
        version: 3.3.1
      zod:
        specifier: ^4.1.12
        version: 4.1.12
    devDependencies:
      '@babel/parser':
        specifier: ^7.28.4
        version: 7.28.4
      '@biomejs/biome':
        specifier: 2.2.5
        version: 2.2.5
      '@tailwindcss/postcss':
        specifier: ^4
        version: 4.1.14
      '@testing-library/jest-dom':
        specifier: ^6.9.1
        version: 6.9.1
      '@testing-library/react':
        specifier: ^16.3.0
        version: 16.3.0(@testing-library/dom@10.4.1)(@types/react-dom@19.2.1(@types/react@19.2.2))(@types/react@19.2.2)(react-dom@19.2.0(react@19.2.0))(react@19.2.0)
      '@types/node':
        specifier: ^24.7.2
        version: 24.7.2
      '@types/react':
        specifier: ^19
        version: 19.2.2
      '@types/react-dom':
        specifier: ^19
        version: 19.2.1(@types/react@19.2.2)
      '@vitest/coverage-v8':
        specifier: ^3.2.4
        version: 3.2.4(vitest@3.2.4(@types/node@24.7.2)(jiti@2.6.1)(jsdom@27.0.0(postcss@8.5.6))(lightningcss@1.30.1)(terser@5.44.0)(yaml@2.8.1))
      drizzle-kit:
        specifier: ^0.31.4
        version: 0.31.4
      husky:
        specifier: ^9
        version: 9.1.7
      jsdom:
        specifier: ^27.0.0
        version: 27.0.0(postcss@8.5.6)
      lint-staged:
        specifier: ^16
        version: 16.2.4
      tailwindcss:
        specifier: ^4
        version: 4.1.14
      tw-animate-css:
        specifier: ^1.4.0
        version: 1.4.0
      typescript:
        specifier: ^5.9.3
        version: 5.9.3
      vitest:
        specifier: ^3.2.4
        version: 3.2.4(@types/node@24.7.2)(jiti@2.6.1)(jsdom@27.0.0(postcss@8.5.6))(lightningcss@1.30.1)(terser@5.44.0)(yaml@2.8.1)
      wrangler:
        specifier: ^4.42.2
        version: 4.42.2(@cloudflare/workers-types@4.20251011.0)

packages:

  '@adobe/css-tools@4.4.4':
    resolution: {integrity: sha512-Elp+iwUx5rN5+Y8xLt5/GRoG20WGoDCQ/1Fb+1LiGtvwbDavuSk0jhD/eZdckHAuzcDzccnkv+rEjyWfRx18gg==}

  '@alloc/quick-lru@5.2.0':
    resolution: {integrity: sha512-UrcABB+4bUrFABwbluTIBErXwvbsU/V7TZWfmbgJfbkwiBuziS9gxdODUyuiecfdGQ85jglMW6juS3+z5TsKLw==}
    engines: {node: '>=10'}

  '@ampproject/remapping@2.3.0':
    resolution: {integrity: sha512-30iZtAPgz+LTIYoeivqYo853f02jBYSd5uGnGpkFV0M3xOt9aN73erkgYAmZU43x4VfqcnLxW9Kpg3R5LC4YYw==}
    engines: {node: '>=6.0.0'}

  '@apm-js-collab/code-transformer@0.8.2':
    resolution: {integrity: sha512-YRjJjNq5KFSjDUoqu5pFUWrrsvGOxl6c3bu+uMFc9HNNptZ2rNU/TI2nLw4jnhQNtka972Ee2m3uqbvDQtPeCA==}

  '@apm-js-collab/tracing-hooks@0.3.1':
    resolution: {integrity: sha512-Vu1CbmPURlN5fTboVuKMoJjbO5qcq9fA5YXpskx3dXe/zTBvjODFoerw+69rVBlRLrJpwPqSDqEuJDEKIrTldw==}

  '@asamuzakjp/css-color@4.0.5':
    resolution: {integrity: sha512-lMrXidNhPGsDjytDy11Vwlb6OIGrT3CmLg3VWNFyWkLWtijKl7xjvForlh8vuj0SHGjgl4qZEQzUmYTeQA2JFQ==}

  '@asamuzakjp/dom-selector@6.6.1':
    resolution: {integrity: sha512-8QT9pokVe1fUt1C8IrJketaeFOdRfTOS96DL3EBjE8CRZm3eHnwMlQe2NPoOSEYPwJ5Q25uYoX1+m9044l3ysQ==}

  '@asamuzakjp/nwsapi@2.3.9':
    resolution: {integrity: sha512-n8GuYSrI9bF7FFZ/SjhwevlHc8xaVlb/7HmHelnc/PZXBD2ZR49NnN9sMMuDdEGPeeRQ5d0hqlSlEpgCX3Wl0Q==}

  '@ast-grep/napi-darwin-arm64@0.35.0':
    resolution: {integrity: sha512-T+MN4Oinc+sXjXCIHzfxDDWY7r2pKgPxM6zVeVlkMTrJV2mJtyKYBIS+CABhRM6kflps2T2I6l4DGaKV/8Ym9w==}
    engines: {node: '>= 10'}
    cpu: [arm64]
    os: [darwin]

  '@ast-grep/napi-darwin-x64@0.35.0':
    resolution: {integrity: sha512-pEYiN6JI1HY2uWhMYJ9+3yIMyVYKuYdFzeD+dL7odA3qzK0o9N9AM3/NOt4ynU2EhufaWCJr0P5NoQ636qN6MQ==}
    engines: {node: '>= 10'}
    cpu: [x64]
    os: [darwin]

  '@ast-grep/napi-linux-arm64-gnu@0.35.0':
    resolution: {integrity: sha512-NBuzQngABGKz7lhG08IQb+7nPqUx81Ol37xmS3ZhVSdSgM0mtp93rCbgFTkJcAFE8IMfCHQSg7G4g0Iotz4ABQ==}
    engines: {node: '>= 10'}
    cpu: [arm64]
    os: [linux]

  '@ast-grep/napi-linux-arm64-musl@0.35.0':
    resolution: {integrity: sha512-1EcvHPwyWpCL/96LuItBYGfeI5FaMTRvL+dHbO/hL5q1npqbb5qn+ppJwtNOjTPz8tayvgggxVk9T4C2O7taYA==}
    engines: {node: '>= 10'}
    cpu: [arm64]
    os: [linux]

  '@ast-grep/napi-linux-x64-gnu@0.35.0':
    resolution: {integrity: sha512-FDzNdlqmQnsiWXhnLxusw5AOfEcEM+5xtmrnAf3SBRFr86JyWD9qsynnFYC2pnP9hlMfifNH2TTmMpyGJW49Xw==}
    engines: {node: '>= 10'}
    cpu: [x64]
    os: [linux]

  '@ast-grep/napi-linux-x64-musl@0.35.0':
    resolution: {integrity: sha512-wlmndjfBafT8u5p4DBnoRQyoCSGNuVSz7rT3TqhvlHcPzUouRWMn95epU9B1LNLyjXvr9xHeRjSktyCN28w57Q==}
    engines: {node: '>= 10'}
    cpu: [x64]
    os: [linux]

  '@ast-grep/napi-win32-arm64-msvc@0.35.0':
    resolution: {integrity: sha512-gkhJeYc4rrZLX2icLxalPikTLMR57DuIYLwLr9g+StHYXIsGHrbfrE6Nnbdd8Izfs34ArFCrcwdaMrGlvOPSeg==}
    engines: {node: '>= 10'}
    cpu: [arm64]
    os: [win32]

  '@ast-grep/napi-win32-ia32-msvc@0.35.0':
    resolution: {integrity: sha512-OdUuRa3chHCZ65y+qALfkUjz0W0Eg21YZ9TyPquV5why07M6HAK38mmYGzLxFH6294SvRQhs+FA/rAfbKeH0jA==}
    engines: {node: '>= 10'}
    cpu: [ia32]
    os: [win32]

  '@ast-grep/napi-win32-x64-msvc@0.35.0':
    resolution: {integrity: sha512-pcQRUHqbroTN1oQ56V982a7IZTUUySQYWa2KEyksiifHGuBuitlzcyzFGjT96ThcqD9XW0UVJMvpoF2Qjh006Q==}
    engines: {node: '>= 10'}
    cpu: [x64]
    os: [win32]

  '@ast-grep/napi@0.35.0':
    resolution: {integrity: sha512-3ucaaSxV6fxXoqHrE/rxAvP1THnDdY5jNzGlnvx+JvnY9C/dSRKc0jlRMRz59N3El572+/yNRUUpAV1T9aBJug==}
    engines: {node: '>= 10'}

  '@aws-crypto/crc32@5.2.0':
    resolution: {integrity: sha512-nLbCWqQNgUiwwtFsen1AdzAtvuLRsQS8rYgMuxCrdKf9kOssamGLuPwyTY9wyYblNr9+1XM8v6zoDTPPSIeANg==}
    engines: {node: '>=16.0.0'}

  '@aws-crypto/crc32c@5.2.0':
    resolution: {integrity: sha512-+iWb8qaHLYKrNvGRbiYRHSdKRWhto5XlZUEBwDjYNf+ly5SVYG6zEoYIdxvf5R3zyeP16w4PLBn3rH1xc74Rag==}

  '@aws-crypto/ie11-detection@3.0.0':
    resolution: {integrity: sha512-341lBBkiY1DfDNKai/wXM3aujNBkXR7tq1URPQDL9wi3AUbI80NR74uF1TXHMm7po1AcnFk8iu2S2IeU/+/A+Q==}

  '@aws-crypto/sha1-browser@5.2.0':
    resolution: {integrity: sha512-OH6lveCFfcDjX4dbAvCFSYUjJZjDr/3XJ3xHtjn3Oj5b9RjojQo8npoLeA/bNwkOkrSQ0wgrHzXk4tDRxGKJeg==}

  '@aws-crypto/sha256-browser@3.0.0':
    resolution: {integrity: sha512-8VLmW2B+gjFbU5uMeqtQM6Nj0/F1bro80xQXCW6CQBWgosFWXTx77aeOF5CAIAmbOK64SdMBJdNr6J41yP5mvQ==}

  '@aws-crypto/sha256-browser@5.2.0':
    resolution: {integrity: sha512-AXfN/lGotSQwu6HNcEsIASo7kWXZ5HYWvfOmSNKDsEqC4OashTp8alTmaz+F7TC2L083SFv5RdB+qU3Vs1kZqw==}

  '@aws-crypto/sha256-js@3.0.0':
    resolution: {integrity: sha512-PnNN7os0+yd1XvXAy23CFOmTbMaDxgxXtTKHybrJ39Y8kGzBATgBFibWJKH6BhytLI/Zyszs87xCOBNyBig6vQ==}

  '@aws-crypto/sha256-js@5.2.0':
    resolution: {integrity: sha512-FFQQyu7edu4ufvIZ+OadFpHHOt+eSTBaYaki44c+akjg7qZg9oOQeLlk77F6tSYqjDAFClrHJk9tMf0HdVyOvA==}
    engines: {node: '>=16.0.0'}

  '@aws-crypto/supports-web-crypto@3.0.0':
    resolution: {integrity: sha512-06hBdMwUAb2WFTuGG73LSC0wfPu93xWwo5vL2et9eymgmu3Id5vFAHBbajVWiGhPO37qcsdCap/FqXvJGJWPIg==}

  '@aws-crypto/supports-web-crypto@5.2.0':
    resolution: {integrity: sha512-iAvUotm021kM33eCdNfwIN//F77/IADDSs58i+MDaOqFrVjZo9bAal0NK7HurRuWLLpF1iLX7gbWrjHjeo+YFg==}

  '@aws-crypto/util@3.0.0':
    resolution: {integrity: sha512-2OJlpeJpCR48CC8r+uKVChzs9Iungj9wkZrl8Z041DWEWvyIHILYKCPNzJghKsivj+S3mLo6BVc7mBNzdxA46w==}

  '@aws-crypto/util@5.2.0':
    resolution: {integrity: sha512-4RkU9EsI6ZpBve5fseQlGNUWKMa1RLPQ1dnjnQoe07ldfIzcsGb5hC5W0Dm7u423KWzawlrpbjXBrXCEv9zazQ==}

  '@aws-sdk/client-cloudfront@3.398.0':
    resolution: {integrity: sha512-kISKhqN1k48TaMPbLgq9jj7mO2jvbJdhirvfu4JW3jhFhENnkY0oCwTPvR4Q6Ne2as6GFAMo2XZDZq4rxC7YDw==}
    engines: {node: '>=14.0.0'}

  '@aws-sdk/client-dynamodb@3.908.0':
    resolution: {integrity: sha512-8706EETITZZ5V7kwyxcZvDk1LDDaoUi5uZyh9jv0fyoKZtQHyNjsNHCpRWTW/DN/K/xy5MG1foMrCvdAqs0H5A==}
    engines: {node: '>=18.0.0'}

  '@aws-sdk/client-lambda@3.908.0':
    resolution: {integrity: sha512-g5Fb4da8lUzjv1XEZSzpxTDtPcQHVHqqMOfjTWtBBwKqacRqM6L+M79WKeMt/Wm3Lul1EWKzyOSpq7qYO9zHRw==}
    engines: {node: '>=18.0.0'}

  '@aws-sdk/client-s3@3.908.0':
    resolution: {integrity: sha512-c/89iG3of8UEiWbRK014DoHLy8PLLTJtM9IvYLPsvrf83kpV2P/K9WrdbjW4h6e5qt9XPgfNTZ8U607mt7pdmA==}
    engines: {node: '>=18.0.0'}

  '@aws-sdk/client-sqs@3.908.0':
    resolution: {integrity: sha512-cUnu1EQTW9heKGvnl6mDna2RwTDq3FzoKRedmju+0eTxPzQe79vG3Pab8+uXyEIhluZxpx/q6VJEHFxbtRX5rQ==}
    engines: {node: '>=18.0.0'}

  '@aws-sdk/client-sso@3.398.0':
    resolution: {integrity: sha512-CygL0jhfibw4kmWXG/3sfZMFNjcXo66XUuPC4BqZBk8Rj5vFoxp1vZeMkDLzTIk97Nvo5J5Bh+QnXKhub6AckQ==}
    engines: {node: '>=14.0.0'}

  '@aws-sdk/client-sso@3.908.0':
    resolution: {integrity: sha512-PseFMWvtac+Q+zaY9DMISE+2+glNh0ROJ1yR4gMzeafNHSwkdYu4qcgxLWIOnIodGydBv/tQ6nzHPzExXnUUgw==}
    engines: {node: '>=18.0.0'}

  '@aws-sdk/client-sts@3.398.0':
    resolution: {integrity: sha512-/3Pa9wLMvBZipKraq3AtbmTfXW6q9kyvhwOno64f1Fz7kFb8ijQFMGoATS70B2pGEZTlxkUqJFWDiisT6Q6dFg==}
    engines: {node: '>=14.0.0'}

  '@aws-sdk/core@3.908.0':
    resolution: {integrity: sha512-okl6FC2cQT1Oidvmnmvyp/IEvqENBagKO0ww4YV5UtBkf0VlhAymCWkZqhovtklsqgq0otag2VRPAgnrMt6nVQ==}
    engines: {node: '>=18.0.0'}

  '@aws-sdk/credential-provider-env@3.398.0':
    resolution: {integrity: sha512-Z8Yj5z7FroAsR6UVML+XUdlpoqEe9Dnle8c2h8/xWwIC2feTfIBhjLhRVxfbpbM1pLgBSNEcZ7U8fwq5l7ESVQ==}
    engines: {node: '>=14.0.0'}

  '@aws-sdk/credential-provider-env@3.908.0':
    resolution: {integrity: sha512-FK2YuxoI5CxUflPOIMbVAwDbi6Xvu+2sXopXLmrHc2PfI39M3vmjEoQwYCP8WuQSRb+TbAP3xAkxHjFSBFR35w==}
    engines: {node: '>=18.0.0'}

  '@aws-sdk/credential-provider-http@3.908.0':
    resolution: {integrity: sha512-eLbz0geVW9EykujQNnYfR35Of8MreI6pau5K6XDFDUSWO9GF8wqH7CQwbXpXHBlCTHtq4QSLxzorD8U5CROhUw==}
    engines: {node: '>=18.0.0'}

  '@aws-sdk/credential-provider-ini@3.398.0':
    resolution: {integrity: sha512-AsK1lStK3nB9Cn6S6ODb1ktGh7SRejsNVQVKX3t5d3tgOaX+aX1Iwy8FzM/ZEN8uCloeRifUGIY9uQFygg5mSw==}
    engines: {node: '>=14.0.0'}

  '@aws-sdk/credential-provider-ini@3.908.0':
    resolution: {integrity: sha512-7Cgnv5wabgFtsgr+Uc/76EfPNGyxmbG8aICn3g3D3iJlcO4uuOZI8a77i0afoDdchZrTC6TG6UusS/NAW6zEoQ==}
    engines: {node: '>=18.0.0'}

  '@aws-sdk/credential-provider-node@3.398.0':
    resolution: {integrity: sha512-odmI/DSKfuWUYeDnGTCEHBbC8/MwnF6yEq874zl6+owoVv0ZsYP8qBHfiJkYqrwg7wQ7Pi40sSAPC1rhesGwzg==}
    engines: {node: '>=14.0.0'}

  '@aws-sdk/credential-provider-node@3.908.0':
    resolution: {integrity: sha512-8OKbykpGw5bdfF/pLTf8YfUi1Kl8o1CTjBqWQTsLOkE3Ho3hsp1eQx8Cz4ttrpv0919kb+lox62DgmAOEmTr1w==}
    engines: {node: '>=18.0.0'}

  '@aws-sdk/credential-provider-process@3.398.0':
    resolution: {integrity: sha512-WrkBL1W7TXN508PA9wRXPFtzmGpVSW98gDaHEaa8GolAPHMPa5t2QcC/z/cFpglzrcVv8SA277zu9Z8tELdZhg==}
    engines: {node: '>=14.0.0'}

  '@aws-sdk/credential-provider-process@3.908.0':
    resolution: {integrity: sha512-sWnbkGjDPBi6sODUzrAh5BCDpnPw0wpK8UC/hWI13Q8KGfyatAmCBfr+9OeO3+xBHa8N5AskMncr7C4qS846yQ==}
    engines: {node: '>=18.0.0'}

  '@aws-sdk/credential-provider-sso@3.398.0':
    resolution: {integrity: sha512-2Dl35587xbnzR/GGZqA2MnFs8+kS4wbHQO9BioU0okA+8NRueohNMdrdQmQDdSNK4BfIpFspiZmFkXFNyEAfgw==}
    engines: {node: '>=14.0.0'}

  '@aws-sdk/credential-provider-sso@3.908.0':
    resolution: {integrity: sha512-WV/aOzuS6ZZhrkPty6TJ3ZG24iS8NXP0m3GuTVuZ5tKi9Guss31/PJ1CrKPRCYGm15CsIjf+mrUxVnNYv9ap5g==}
    engines: {node: '>=18.0.0'}

  '@aws-sdk/credential-provider-web-identity@3.398.0':
    resolution: {integrity: sha512-iG3905Alv9pINbQ8/MIsshgqYMbWx+NDQWpxbIW3W0MkSH3iAqdVpSCteYidYX9G/jv2Um1nW3y360ib20bvNg==}
    engines: {node: '>=14.0.0'}

  '@aws-sdk/credential-provider-web-identity@3.908.0':
    resolution: {integrity: sha512-9xWrFn6nWlF5KlV4XYW+7E6F33S3wUUEGRZ/+pgDhkIZd527ycT2nPG2dZ3fWUZMlRmzijP20QIJDqEbbGWe1Q==}
    engines: {node: '>=18.0.0'}

  '@aws-sdk/endpoint-cache@3.893.0':
    resolution: {integrity: sha512-KSwTfyLZyNLszz5f/yoLC+LC+CRKpeJii/+zVAy7JUOQsKhSykiRUPYUx7o2Sdc4oJfqqUl26A/jSttKYnYtAA==}
    engines: {node: '>=18.0.0'}

  '@aws-sdk/middleware-bucket-endpoint@3.901.0':
    resolution: {integrity: sha512-mPF3N6eZlVs9G8aBSzvtoxR1RZqMo1aIwR+X8BAZSkhfj55fVF2no4IfPXfdFO3I66N+zEQ8nKoB0uTATWrogQ==}
    engines: {node: '>=18.0.0'}

  '@aws-sdk/middleware-endpoint-discovery@3.901.0':
    resolution: {integrity: sha512-nbqELNamIhsWcDmqa3rB5unNuOEGiNh2pEz663ZEzsa9DTasKvBHqdhVQo6DuWDvnkhAjOMrkM2sB4P45uy1Qw==}
    engines: {node: '>=18.0.0'}

  '@aws-sdk/middleware-expect-continue@3.901.0':
    resolution: {integrity: sha512-bwq9nj6MH38hlJwOY9QXIDwa6lI48UsaZpaXbdD71BljEIRlxDzfB4JaYb+ZNNK7RIAdzsP/K05mJty6KJAQHw==}
    engines: {node: '>=18.0.0'}

  '@aws-sdk/middleware-flexible-checksums@3.908.0':
    resolution: {integrity: sha512-hYGhNBvdfnxhhywYRkesdxIZD8rvhsp2CBci5kCqrR2o5VvEkn5+waUQtkREtkciEpC4ent4fadg7N9XfTKvgQ==}
    engines: {node: '>=18.0.0'}

  '@aws-sdk/middleware-host-header@3.398.0':
    resolution: {integrity: sha512-m+5laWdBaxIZK2ko0OwcCHJZJ5V1MgEIt8QVQ3k4/kOkN9ICjevOYmba751pHoTnbOYB7zQd6D2OT3EYEEsUcA==}
    engines: {node: '>=14.0.0'}

  '@aws-sdk/middleware-host-header@3.901.0':
    resolution: {integrity: sha512-yWX7GvRmqBtbNnUW7qbre3GvZmyYwU0WHefpZzDTYDoNgatuYq6LgUIQ+z5C04/kCRoFkAFrHag8a3BXqFzq5A==}
    engines: {node: '>=18.0.0'}

  '@aws-sdk/middleware-location-constraint@3.901.0':
    resolution: {integrity: sha512-MuCS5R2ngNoYifkVt05CTULvYVWX0dvRT0/Md4jE3a0u0yMygYy31C1zorwfE/SUgAQXyLmUx8ATmPp9PppImQ==}
    engines: {node: '>=18.0.0'}

  '@aws-sdk/middleware-logger@3.398.0':
    resolution: {integrity: sha512-CiJjW+FL12elS6Pn7/UVjVK8HWHhXMfvHZvOwx/Qkpy340sIhkuzOO6fZEruECDTZhl2Wqn81XdJ1ZQ4pRKpCg==}
    engines: {node: '>=14.0.0'}

  '@aws-sdk/middleware-logger@3.901.0':
    resolution: {integrity: sha512-UoHebjE7el/tfRo8/CQTj91oNUm+5Heus5/a4ECdmWaSCHCS/hXTsU3PTTHAY67oAQR8wBLFPfp3mMvXjB+L2A==}
    engines: {node: '>=18.0.0'}

  '@aws-sdk/middleware-recursion-detection@3.398.0':
    resolution: {integrity: sha512-7QpOqPQAZNXDXv6vsRex4R8dLniL0E/80OPK4PPFsrCh9btEyhN9Begh4i1T+5lL28hmYkztLOkTQ2N5J3hgRQ==}
    engines: {node: '>=14.0.0'}

  '@aws-sdk/middleware-recursion-detection@3.901.0':
    resolution: {integrity: sha512-Wd2t8qa/4OL0v/oDpCHHYkgsXJr8/ttCxrvCKAt0H1zZe2LlRhY9gpDVKqdertfHrHDj786fOvEQA28G1L75Dg==}
    engines: {node: '>=18.0.0'}

  '@aws-sdk/middleware-sdk-s3@3.908.0':
    resolution: {integrity: sha512-23MbAOHsGaD0kTVMVLumaIM1f9vtDImIn2lSvPullbjFHKS4XxfrKuPumtKDzl8gzcux+98XnmfDRKH0fzkOUA==}
    engines: {node: '>=18.0.0'}

  '@aws-sdk/middleware-sdk-sqs@3.908.0':
    resolution: {integrity: sha512-coPoGdyDzFg/gNMIEeVoysQqMRpt2jB68KJZRdsitHZSW95SQSo1hW7atpFec+z9xorsy/X7Vop0iJZdQlUIYA==}
    engines: {node: '>=18.0.0'}

  '@aws-sdk/middleware-sdk-sts@3.398.0':
    resolution: {integrity: sha512-+JH76XHEgfVihkY+GurohOQ5Z83zVN1nYcQzwCFnCDTh4dG4KwhnZKG+WPw6XJECocY0R+H0ivofeALHvVWJtQ==}
    engines: {node: '>=14.0.0'}

  '@aws-sdk/middleware-signing@3.398.0':
    resolution: {integrity: sha512-O0KqXAix1TcvZBFt1qoFkHMUNJOSgjJTYS7lFTRKSwgsD27bdW2TM2r9R8DAccWFt5Amjkdt+eOwQMIXPGTm8w==}
    engines: {node: '>=14.0.0'}

  '@aws-sdk/middleware-ssec@3.901.0':
    resolution: {integrity: sha512-YiLLJmA3RvjL38mFLuu8fhTTGWtp2qT24VqpucgfoyziYcTgIQkJJmKi90Xp6R6/3VcArqilyRgM1+x8i/em+Q==}
    engines: {node: '>=18.0.0'}

  '@aws-sdk/middleware-user-agent@3.398.0':
    resolution: {integrity: sha512-nF1jg0L+18b5HvTcYzwyFgfZQQMELJINFqI0mi4yRKaX7T5a3aGp5RVLGGju/6tAGTuFbfBoEhkhU3kkxexPYQ==}
    engines: {node: '>=14.0.0'}

  '@aws-sdk/middleware-user-agent@3.908.0':
    resolution: {integrity: sha512-R0ePEOku72EvyJWy/D0Z5f/Ifpfxa0U9gySO3stpNhOox87XhsILpcIsCHPy0OHz1a7cMoZsF6rMKSzDeCnogQ==}
    engines: {node: '>=18.0.0'}

  '@aws-sdk/nested-clients@3.908.0':
    resolution: {integrity: sha512-ZxDYrfxOKXNFHLyvJtT96TJ0p4brZOhwRE4csRXrezEVUN+pNgxuem95YvMALPVhlVqON2CTzr8BX+CcBKvX9Q==}
    engines: {node: '>=18.0.0'}

  '@aws-sdk/region-config-resolver@3.901.0':
    resolution: {integrity: sha512-7F0N888qVLHo4CSQOsnkZ4QAp8uHLKJ4v3u09Ly5k4AEStrSlFpckTPyUx6elwGL+fxGjNE2aakK8vEgzzCV0A==}
    engines: {node: '>=18.0.0'}

  '@aws-sdk/signature-v4-multi-region@3.908.0':
    resolution: {integrity: sha512-8OodflIzZM2GVuCGiGK6hqwsbfHRDl4kQcEYzHRg9p91H4h5Y876DPvLRkwM7pSC7LKUL0XkKWWVVjwJbp6/Ig==}
    engines: {node: '>=18.0.0'}

  '@aws-sdk/token-providers@3.398.0':
    resolution: {integrity: sha512-nrYgjzavGCKJL/48Vt0EL+OlIc5UZLfNGpgyUW9cv3XZwl+kXV0QB+HH0rHZZLfpbBgZ2RBIJR9uD5ieu/6hpQ==}
    engines: {node: '>=14.0.0'}

  '@aws-sdk/token-providers@3.908.0':
    resolution: {integrity: sha512-4SosHWRQ8hj1X2yDenCYHParcCjHcd7S+Mdb/lelwF0JBFCNC+dNCI9ws3cP/dFdZO/AIhJQGUBzEQtieloixw==}
    engines: {node: '>=18.0.0'}

  '@aws-sdk/types@3.398.0':
    resolution: {integrity: sha512-r44fkS+vsEgKCuEuTV+TIk0t0m5ZlXHNjSDYEUvzLStbbfUFiNus/YG4UCa0wOk9R7VuQI67badsvvPeVPCGDQ==}
    engines: {node: '>=14.0.0'}

  '@aws-sdk/types@3.901.0':
    resolution: {integrity: sha512-FfEM25hLEs4LoXsLXQ/q6X6L4JmKkKkbVFpKD4mwfVHtRVQG6QxJiCPcrkcPISquiy6esbwK2eh64TWbiD60cg==}
    engines: {node: '>=18.0.0'}

  '@aws-sdk/util-arn-parser@3.893.0':
    resolution: {integrity: sha512-u8H4f2Zsi19DGnwj5FSZzDMhytYF/bCh37vAtBsn3cNDL3YG578X5oc+wSX54pM3tOxS+NY7tvOAo52SW7koUA==}
    engines: {node: '>=18.0.0'}

  '@aws-sdk/util-endpoints@3.398.0':
    resolution: {integrity: sha512-Fy0gLYAei/Rd6BrXG4baspCnWTUSd0NdokU1pZh4KlfEAEN1i8SPPgfiO5hLk7+2inqtCmqxVJlfqbMVe9k4bw==}
    engines: {node: '>=14.0.0'}

  '@aws-sdk/util-endpoints@3.901.0':
    resolution: {integrity: sha512-5nZP3hGA8FHEtKvEQf4Aww5QZOkjLW1Z+NixSd+0XKfHvA39Ah5sZboScjLx0C9kti/K3OGW1RCx5K9Zc3bZqg==}
    engines: {node: '>=18.0.0'}

  '@aws-sdk/util-locate-window@3.893.0':
    resolution: {integrity: sha512-T89pFfgat6c8nMmpI8eKjBcDcgJq36+m9oiXbcUzeU55MP9ZuGgBomGjGnHaEyF36jenW9gmg3NfZDm0AO2XPg==}
    engines: {node: '>=18.0.0'}

  '@aws-sdk/util-user-agent-browser@3.398.0':
    resolution: {integrity: sha512-A3Tzx1tkDHlBT+IgxmsMCHbV8LM7SwwCozq2ZjJRx0nqw3MCrrcxQFXldHeX/gdUMO+0Oocb7HGSnVODTq+0EA==}

  '@aws-sdk/util-user-agent-browser@3.907.0':
    resolution: {integrity: sha512-Hus/2YCQmtCEfr4Ls88d07Q99Ex59uvtktiPTV963Q7w7LHuIT/JBjrbwNxtSm2KlJR9PHNdqxwN+fSuNsMGMQ==}

  '@aws-sdk/util-user-agent-node@3.398.0':
    resolution: {integrity: sha512-RTVQofdj961ej4//fEkppFf4KXqKGMTCqJYghx3G0C/MYXbg7MGl7LjfNGtJcboRE8pfHHQ/TUWBDA7RIAPPlQ==}
    engines: {node: '>=14.0.0'}
    peerDependencies:
      aws-crt: '>=1.0.0'
    peerDependenciesMeta:
      aws-crt:
        optional: true

  '@aws-sdk/util-user-agent-node@3.908.0':
    resolution: {integrity: sha512-l6AEaKUAYarcEy8T8NZ+dNZ00VGLs3fW2Cqu1AuPENaSad0/ahEU+VU7MpXS8FhMRGPgplxKVgCTLyTY0Lbssw==}
    engines: {node: '>=18.0.0'}
    peerDependencies:
      aws-crt: '>=1.0.0'
    peerDependenciesMeta:
      aws-crt:
        optional: true

  '@aws-sdk/util-utf8-browser@3.259.0':
    resolution: {integrity: sha512-UvFa/vR+e19XookZF8RzFZBrw2EUkQWxiBW0yYQAhvk3C+QVGl0H3ouca8LDBlBfQKXwmW3huo/59H8rwb1wJw==}

  '@aws-sdk/xml-builder@3.310.0':
    resolution: {integrity: sha512-TqELu4mOuSIKQCqj63fGVs86Yh+vBx5nHRpWKNUNhB2nPTpfbziTs5c1X358be3peVWA4wPxW7Nt53KIg1tnNw==}
    engines: {node: '>=14.0.0'}

  '@aws-sdk/xml-builder@3.901.0':
    resolution: {integrity: sha512-pxFCkuAP7Q94wMTNPAwi6hEtNrp/BdFf+HOrIEeFQsk4EoOmpKY3I6S+u6A9Wg295J80Kh74LqDWM22ux3z6Aw==}
    engines: {node: '>=18.0.0'}

  '@aws/lambda-invoke-store@0.0.1':
    resolution: {integrity: sha512-ORHRQ2tmvnBXc8t/X9Z8IcSbBA4xTLKuN873FopzklHMeqBst7YG0d+AX97inkvDX+NChYtSr+qGfcqGFaI8Zw==}
    engines: {node: '>=18.0.0'}

  '@babel/code-frame@7.27.1':
    resolution: {integrity: sha512-cjQ7ZlQ0Mv3b47hABuTevyTuYN4i+loJKGeV9flcCgIK37cCXRh+L1bd3iBHlynerhQ7BhCkn2BPbQUL+rGqFg==}
    engines: {node: '>=6.9.0'}

  '@babel/compat-data@7.28.4':
    resolution: {integrity: sha512-YsmSKC29MJwf0gF8Rjjrg5LQCmyh+j/nD8/eP7f+BeoQTKYqs9RoWbjGOdy0+1Ekr68RJZMUOPVQaQisnIo4Rw==}
    engines: {node: '>=6.9.0'}

  '@babel/core@7.28.4':
    resolution: {integrity: sha512-2BCOP7TN8M+gVDj7/ht3hsaO/B/n5oDbiAyyvnRlNOs+u1o+JWNYTQrmpuNp1/Wq2gcFrI01JAW+paEKDMx/CA==}
    engines: {node: '>=6.9.0'}

  '@babel/generator@7.28.3':
    resolution: {integrity: sha512-3lSpxGgvnmZznmBkCRnVREPUFJv2wrv9iAoFDvADJc0ypmdOxdUtcLeBgBJ6zE0PMeTKnxeQzyk0xTBq4Ep7zw==}
    engines: {node: '>=6.9.0'}

  '@babel/helper-compilation-targets@7.27.2':
    resolution: {integrity: sha512-2+1thGUUWWjLTYTHZWK1n8Yga0ijBz1XAhUXcKy81rd5g6yh7hGqMp45v7cadSbEHc9G3OTv45SyneRN3ps4DQ==}
    engines: {node: '>=6.9.0'}

  '@babel/helper-globals@7.28.0':
    resolution: {integrity: sha512-+W6cISkXFa1jXsDEdYA8HeevQT/FULhxzR99pxphltZcVaugps53THCeiWA8SguxxpSp3gKPiuYfSWopkLQ4hw==}
    engines: {node: '>=6.9.0'}

  '@babel/helper-module-imports@7.27.1':
    resolution: {integrity: sha512-0gSFWUPNXNopqtIPQvlD5WgXYI5GY2kP2cCvoT8kczjbfcfuIljTbcWrulD1CIPIX2gt1wghbDy08yE1p+/r3w==}
    engines: {node: '>=6.9.0'}

  '@babel/helper-module-transforms@7.28.3':
    resolution: {integrity: sha512-gytXUbs8k2sXS9PnQptz5o0QnpLL51SwASIORY6XaBKF88nsOT0Zw9szLqlSGQDP/4TljBAD5y98p2U1fqkdsw==}
    engines: {node: '>=6.9.0'}
    peerDependencies:
      '@babel/core': ^7.0.0

  '@babel/helper-string-parser@7.27.1':
    resolution: {integrity: sha512-qMlSxKbpRlAridDExk92nSobyDdpPijUq2DW6oDnUqd0iOGxmQjyqhMIihI9+zv4LPyZdRje2cavWPbCbWm3eA==}
    engines: {node: '>=6.9.0'}

  '@babel/helper-validator-identifier@7.27.1':
    resolution: {integrity: sha512-D2hP9eA+Sqx1kBZgzxZh0y1trbuU+JoDkiEwqhQ36nodYqJwyEIhPSdMNd7lOm/4io72luTPWH20Yda0xOuUow==}
    engines: {node: '>=6.9.0'}

  '@babel/helper-validator-option@7.27.1':
    resolution: {integrity: sha512-YvjJow9FxbhFFKDSuFnVCe2WxXk1zWc22fFePVNEaWJEu8IrZVlda6N0uHwzZrUM1il7NC9Mlp4MaJYbYd9JSg==}
    engines: {node: '>=6.9.0'}

  '@babel/helpers@7.28.4':
    resolution: {integrity: sha512-HFN59MmQXGHVyYadKLVumYsA9dBFun/ldYxipEjzA4196jpLZd8UjEEBLkbEkvfYreDqJhZxYAWFPtrfhNpj4w==}
    engines: {node: '>=6.9.0'}

  '@babel/parser@7.28.4':
    resolution: {integrity: sha512-yZbBqeM6TkpP9du/I2pUZnJsRMGGvOuIrhjzC1AwHwW+6he4mni6Bp/m8ijn0iOuZuPI2BfkCoSRunpyjnrQKg==}
    engines: {node: '>=6.0.0'}
    hasBin: true

  '@babel/runtime@7.28.4':
    resolution: {integrity: sha512-Q/N6JNWvIvPnLDvjlE1OUBLPQHH6l3CltCEsHIujp45zQUSSh8K+gHnaEX45yAT1nyngnINhvWtzN+Nb9D8RAQ==}
    engines: {node: '>=6.9.0'}

  '@babel/template@7.27.2':
    resolution: {integrity: sha512-LPDZ85aEJyYSd18/DkjNh4/y1ntkE5KwUHWTiqgRxruuZL2F1yuHligVHLvcHY2vMHXttKFpJn6LwfI7cw7ODw==}
    engines: {node: '>=6.9.0'}

  '@babel/traverse@7.28.4':
    resolution: {integrity: sha512-YEzuboP2qvQavAcjgQNVgsvHIDv6ZpwXvcvjmyySP2DIMuByS/6ioU5G9pYrWHM6T2YDfc7xga9iNzYOs12CFQ==}
    engines: {node: '>=6.9.0'}

  '@babel/types@7.28.4':
    resolution: {integrity: sha512-bkFqkLhh3pMBUQQkpVgWDWq/lqzc2678eUyDlTBhRqhCHFguYYGM0Efga7tYk4TogG/3x0EEl66/OQ+WGbWB/Q==}
    engines: {node: '>=6.9.0'}

  '@bcoe/v8-coverage@1.0.2':
    resolution: {integrity: sha512-6zABk/ECA/QYSCQ1NGiVwwbQerUCZ+TQbp64Q3AgmfNvurHH0j8TtXa1qbShXA6qqkpAj4V5W8pP6mLe1mcMqA==}
    engines: {node: '>=18'}

  '@better-auth/core@1.3.27':
    resolution: {integrity: sha512-3Sfdax6MQyronY+znx7bOsfQHI6m1SThvJWb0RDscFEAhfqLy95k1sl+/PgGyg0cwc2cUXoEiAOSqYdFYrg3vA==}

  '@better-auth/utils@0.3.0':
    resolution: {integrity: sha512-W+Adw6ZA6mgvnSnhOki270rwJ42t4XzSK6YWGF//BbVXL6SwCLWfyzBc1lN2m/4RM28KubdBKQ4X5VMoLRNPQw==}

  '@better-fetch/fetch@1.1.18':
    resolution: {integrity: sha512-rEFOE1MYIsBmoMJtQbl32PGHHXuG2hDxvEd7rUHE0vCBoFQVSDqaVs9hkZEtHCxRoY+CljXKFCOuJ8uxqw1LcA==}

  '@biomejs/biome@2.2.5':
    resolution: {integrity: sha512-zcIi+163Rc3HtyHbEO7CjeHq8DjQRs40HsGbW6vx2WI0tg8mYQOPouhvHSyEnCBAorfYNnKdR64/IxO7xQ5faw==}
    engines: {node: '>=14.21.3'}
    hasBin: true

  '@biomejs/cli-darwin-arm64@2.2.5':
    resolution: {integrity: sha512-MYT+nZ38wEIWVcL5xLyOhYQQ7nlWD0b/4mgATW2c8dvq7R4OQjt/XGXFkXrmtWmQofaIM14L7V8qIz/M+bx5QQ==}
    engines: {node: '>=14.21.3'}
    cpu: [arm64]
    os: [darwin]

  '@biomejs/cli-darwin-x64@2.2.5':
    resolution: {integrity: sha512-FLIEl73fv0R7dI10EnEiZLw+IMz3mWLnF95ASDI0kbx6DDLJjWxE5JxxBfmG+udz1hIDd3fr5wsuP7nwuTRdAg==}
    engines: {node: '>=14.21.3'}
    cpu: [x64]
    os: [darwin]

  '@biomejs/cli-linux-arm64-musl@2.2.5':
    resolution: {integrity: sha512-5Ov2wgAFwqDvQiESnu7b9ufD1faRa+40uwrohgBopeY84El2TnBDoMNXx6iuQdreoFGjwW8vH6k68G21EpNERw==}
    engines: {node: '>=14.21.3'}
    cpu: [arm64]
    os: [linux]

  '@biomejs/cli-linux-arm64@2.2.5':
    resolution: {integrity: sha512-5DjiiDfHqGgR2MS9D+AZ8kOfrzTGqLKywn8hoXpXXlJXIECGQ32t+gt/uiS2XyGBM2XQhR6ztUvbjZWeccFMoQ==}
    engines: {node: '>=14.21.3'}
    cpu: [arm64]
    os: [linux]

  '@biomejs/cli-linux-x64-musl@2.2.5':
    resolution: {integrity: sha512-AVqLCDb/6K7aPNIcxHaTQj01sl1m989CJIQFQEaiQkGr2EQwyOpaATJ473h+nXDUuAcREhccfRpe/tu+0wu0eQ==}
    engines: {node: '>=14.21.3'}
    cpu: [x64]
    os: [linux]

  '@biomejs/cli-linux-x64@2.2.5':
    resolution: {integrity: sha512-fq9meKm1AEXeAWan3uCg6XSP5ObA6F/Ovm89TwaMiy1DNIwdgxPkNwxlXJX8iM6oRbFysYeGnT0OG8diCWb9ew==}
    engines: {node: '>=14.21.3'}
    cpu: [x64]
    os: [linux]

  '@biomejs/cli-win32-arm64@2.2.5':
    resolution: {integrity: sha512-xaOIad4wBambwJa6mdp1FigYSIF9i7PCqRbvBqtIi9y29QtPVQ13sDGtUnsRoe6SjL10auMzQ6YAe+B3RpZXVg==}
    engines: {node: '>=14.21.3'}
    cpu: [arm64]
    os: [win32]

  '@biomejs/cli-win32-x64@2.2.5':
    resolution: {integrity: sha512-F/jhuXCssPFAuciMhHKk00xnCAxJRS/pUzVfXYmOMUp//XW7mO6QeCjsjvnm8L4AO/dG2VOB0O+fJPiJ2uXtIw==}
    engines: {node: '>=14.21.3'}
    cpu: [x64]
    os: [win32]

  '@cloudflare/kv-asset-handler@0.4.0':
    resolution: {integrity: sha512-+tv3z+SPp+gqTIcImN9o0hqE9xyfQjI1XD9pL6NuKjua9B1y7mNYv0S9cP+QEbA4ppVgGZEmKOvHX5G5Ei1CVA==}
    engines: {node: '>=18.0.0'}

  '@cloudflare/unenv-preset@2.7.7':
    resolution: {integrity: sha512-HtZuh166y0Olbj9bqqySckz0Rw9uHjggJeoGbDx5x+sgezBXlxO6tQSig2RZw5tgObF8mWI8zaPvQMkQZtAODw==}
    peerDependencies:
      unenv: 2.0.0-rc.21
      workerd: ^1.20250927.0
    peerDependenciesMeta:
      workerd:
        optional: true

  '@cloudflare/workerd-darwin-64@1.20251008.0':
    resolution: {integrity: sha512-yph0H+8mMOK5Z9oDwjb8rI96oTVt4no5lZ43aorcbzsWG9VUIaXSXlBBoB3von6p4YCRW+J3n36fBM9XZ6TLaA==}
    engines: {node: '>=16'}
    cpu: [x64]
    os: [darwin]

  '@cloudflare/workerd-darwin-arm64@1.20251008.0':
    resolution: {integrity: sha512-Yc4lMGSbM4AEtYRpyDpmk77MsHb6X2BSwJgMgGsLVPmckM7ZHivZkJChfcNQjZ/MGR6nkhYc4iF6TcVS+UMEVw==}
    engines: {node: '>=16'}
    cpu: [arm64]
    os: [darwin]

  '@cloudflare/workerd-linux-64@1.20251008.0':
    resolution: {integrity: sha512-AjoQnylw4/5G6SmfhZRsli7EuIK7ZMhmbxtU0jkpciTlVV8H01OsFOgS1d8zaTXMfkWamEfMouy8oH/L7B9YcQ==}
    engines: {node: '>=16'}
    cpu: [x64]
    os: [linux]

  '@cloudflare/workerd-linux-arm64@1.20251008.0':
    resolution: {integrity: sha512-hRy9yyvzVq1HsqHZUmFkAr0C8JGjAD/PeeVEGCKL3jln3M9sNCKIrbDXiL+efe+EwajJNNlDxpO+s30uVWVaRg==}
    engines: {node: '>=16'}
    cpu: [arm64]
    os: [linux]

  '@cloudflare/workerd-windows-64@1.20251008.0':
    resolution: {integrity: sha512-Gm0RR+ehfNMsScn2pUcn3N9PDUpy7FyvV9ecHEyclKttvztyFOcmsF14bxEaSVv7iM4TxWEBn1rclmYHxDM4ow==}
    engines: {node: '>=16'}
    cpu: [x64]
    os: [win32]

  '@cloudflare/workers-types@4.20251011.0':
    resolution: {integrity: sha512-gQpih+pbq3sP4uXltUeCSbPgZxTNp2gQd8639SaIbQMwgA6oJNHLhIART1fWy6DQACngiRzDVULA2x0ohmkGTQ==}

  '@cspotcode/source-map-support@0.8.1':
    resolution: {integrity: sha512-IchNf6dN4tHoMFIn/7OE8LWZ19Y6q/67Bmf6vnGREv8RSbBVb9LPJxEcnwrcwX6ixSvaiGoomAUvu4YSxXrVgw==}
    engines: {node: '>=12'}

  '@csstools/color-helpers@5.1.0':
    resolution: {integrity: sha512-S11EXWJyy0Mz5SYvRmY8nJYTFFd1LCNV+7cXyAgQtOOuzb4EsgfqDufL+9esx72/eLhsRdGZwaldu/h+E4t4BA==}
    engines: {node: '>=18'}

  '@csstools/css-calc@2.1.4':
    resolution: {integrity: sha512-3N8oaj+0juUw/1H3YwmDDJXCgTB1gKU6Hc/bB502u9zR0q2vd786XJH9QfrKIEgFlZmhZiq6epXl4rHqhzsIgQ==}
    engines: {node: '>=18'}
    peerDependencies:
      '@csstools/css-parser-algorithms': ^3.0.5
      '@csstools/css-tokenizer': ^3.0.4

  '@csstools/css-color-parser@3.1.0':
    resolution: {integrity: sha512-nbtKwh3a6xNVIp/VRuXV64yTKnb1IjTAEEh3irzS+HkKjAOYLTGNb9pmVNntZ8iVBHcWDA2Dof0QtPgFI1BaTA==}
    engines: {node: '>=18'}
    peerDependencies:
      '@csstools/css-parser-algorithms': ^3.0.5
      '@csstools/css-tokenizer': ^3.0.4

  '@csstools/css-parser-algorithms@3.0.5':
    resolution: {integrity: sha512-DaDeUkXZKjdGhgYaHNJTV9pV7Y9B3b644jCLs9Upc3VeNGg6LWARAT6O+Q+/COo+2gg/bM5rhpMAtf70WqfBdQ==}
    engines: {node: '>=18'}
    peerDependencies:
      '@csstools/css-tokenizer': ^3.0.4

  '@csstools/css-syntax-patches-for-csstree@1.0.14':
    resolution: {integrity: sha512-zSlIxa20WvMojjpCSy8WrNpcZ61RqfTfX3XTaOeVlGJrt/8HF3YbzgFZa01yTbT4GWQLwfTcC3EB8i3XnB647Q==}
    engines: {node: '>=18'}
    peerDependencies:
      postcss: ^8.4

  '@csstools/css-tokenizer@3.0.4':
    resolution: {integrity: sha512-Vd/9EVDiu6PPJt9yAh6roZP6El1xHrdvIVGjyBsHR0RYwNHgL7FJPyIIW4fANJNG6FtyZfvlRPpFI4ZM/lubvw==}
    engines: {node: '>=18'}

  '@dotenvx/dotenvx@1.31.0':
    resolution: {integrity: sha512-GeDxvtjiRuoyWVU9nQneId879zIyNdL05bS7RKiqMkfBSKpHMWHLoRyRqjYWLaXmX/llKO1hTlqHDmatkQAjPA==}
    hasBin: true

  '@drizzle-team/brocli@0.10.2':
    resolution: {integrity: sha512-z33Il7l5dKjUgGULTqBsQBQwckHh5AbIuxhdsIxDDiZAzBOrZO6q9ogcWC65kU382AfynTfgNumVcNIjuIua6w==}

  '@ecies/ciphers@0.2.4':
    resolution: {integrity: sha512-t+iX+Wf5nRKyNzk8dviW3Ikb/280+aEJAnw9YXvCp2tYGPSkMki+NRY+8aNLmVFv3eNtMdvViPNOPxS8SZNP+w==}
    engines: {bun: '>=1', deno: '>=2', node: '>=16'}
    peerDependencies:
      '@noble/ciphers': ^1.0.0

  '@emnapi/runtime@1.5.0':
    resolution: {integrity: sha512-97/BJ3iXHww3djw6hYIfErCZFee7qCtrneuLa20UXFCOTCfBM2cvQHjWJ2EG0s0MtdNwInarqCTz35i4wWXHsQ==}

  '@esbuild-kit/core-utils@3.3.2':
    resolution: {integrity: sha512-sPRAnw9CdSsRmEtnsl2WXWdyquogVpB3yZ3dgwJfe8zrOzTsV7cJvmwrKVa+0ma5BoiGJ+BoqkMvawbayKUsqQ==}
    deprecated: 'Merged into tsx: https://tsx.is'

  '@esbuild-kit/esm-loader@2.6.5':
    resolution: {integrity: sha512-FxEMIkJKnodyA1OaCUoEvbYRkoZlLZ4d/eXFu9Fh8CbBBgP5EmZxrfTRyN0qpXZ4vOvqnE5YdRdcrmUUXuU+dA==}
    deprecated: 'Merged into tsx: https://tsx.is'

  '@esbuild/aix-ppc64@0.25.10':
    resolution: {integrity: sha512-0NFWnA+7l41irNuaSVlLfgNT12caWJVLzp5eAVhZ0z1qpxbockccEt3s+149rE64VUI3Ml2zt8Nv5JVc4QXTsw==}
    engines: {node: '>=18'}
    cpu: [ppc64]
    os: [aix]

  '@esbuild/android-arm64@0.25.10':
    resolution: {integrity: sha512-LSQa7eDahypv/VO6WKohZGPSJDq5OVOo3UoFR1E4t4Gj1W7zEQMUhI+lo81H+DtB+kP+tDgBp+M4oNCwp6kffg==}
    engines: {node: '>=18'}
    cpu: [arm64]
    os: [android]

  '@esbuild/android-arm@0.25.10':
    resolution: {integrity: sha512-dQAxF1dW1C3zpeCDc5KqIYuZ1tgAdRXNoZP7vkBIRtKZPYe2xVr/d3SkirklCHudW1B45tGiUlz2pUWDfbDD4w==}
    engines: {node: '>=18'}
    cpu: [arm]
    os: [android]

  '@esbuild/android-x64@0.25.10':
    resolution: {integrity: sha512-MiC9CWdPrfhibcXwr39p9ha1x0lZJ9KaVfvzA0Wxwz9ETX4v5CHfF09bx935nHlhi+MxhA63dKRRQLiVgSUtEg==}
    engines: {node: '>=18'}
    cpu: [x64]
    os: [android]

  '@esbuild/darwin-arm64@0.25.10':
    resolution: {integrity: sha512-JC74bdXcQEpW9KkV326WpZZjLguSZ3DfS8wrrvPMHgQOIEIG/sPXEN/V8IssoJhbefLRcRqw6RQH2NnpdprtMA==}
    engines: {node: '>=18'}
    cpu: [arm64]
    os: [darwin]

  '@esbuild/darwin-x64@0.25.10':
    resolution: {integrity: sha512-tguWg1olF6DGqzws97pKZ8G2L7Ig1vjDmGTwcTuYHbuU6TTjJe5FXbgs5C1BBzHbJ2bo1m3WkQDbWO2PvamRcg==}
    engines: {node: '>=18'}
    cpu: [x64]
    os: [darwin]

  '@esbuild/freebsd-arm64@0.25.10':
    resolution: {integrity: sha512-3ZioSQSg1HT2N05YxeJWYR+Libe3bREVSdWhEEgExWaDtyFbbXWb49QgPvFH8u03vUPX10JhJPcz7s9t9+boWg==}
    engines: {node: '>=18'}
    cpu: [arm64]
    os: [freebsd]

  '@esbuild/freebsd-x64@0.25.10':
    resolution: {integrity: sha512-LLgJfHJk014Aa4anGDbh8bmI5Lk+QidDmGzuC2D+vP7mv/GeSN+H39zOf7pN5N8p059FcOfs2bVlrRr4SK9WxA==}
    engines: {node: '>=18'}
    cpu: [x64]
    os: [freebsd]

  '@esbuild/linux-arm64@0.25.10':
    resolution: {integrity: sha512-5luJWN6YKBsawd5f9i4+c+geYiVEw20FVW5x0v1kEMWNq8UctFjDiMATBxLvmmHA4bf7F6hTRaJgtghFr9iziQ==}
    engines: {node: '>=18'}
    cpu: [arm64]
    os: [linux]

  '@esbuild/linux-arm@0.25.10':
    resolution: {integrity: sha512-oR31GtBTFYCqEBALI9r6WxoU/ZofZl962pouZRTEYECvNF/dtXKku8YXcJkhgK/beU+zedXfIzHijSRapJY3vg==}
    engines: {node: '>=18'}
    cpu: [arm]
    os: [linux]

  '@esbuild/linux-ia32@0.25.10':
    resolution: {integrity: sha512-NrSCx2Kim3EnnWgS4Txn0QGt0Xipoumb6z6sUtl5bOEZIVKhzfyp/Lyw4C1DIYvzeW/5mWYPBFJU3a/8Yr75DQ==}
    engines: {node: '>=18'}
    cpu: [ia32]
    os: [linux]

  '@esbuild/linux-loong64@0.25.10':
    resolution: {integrity: sha512-xoSphrd4AZda8+rUDDfD9J6FUMjrkTz8itpTITM4/xgerAZZcFW7Dv+sun7333IfKxGG8gAq+3NbfEMJfiY+Eg==}
    engines: {node: '>=18'}
    cpu: [loong64]
    os: [linux]

  '@esbuild/linux-mips64el@0.25.10':
    resolution: {integrity: sha512-ab6eiuCwoMmYDyTnyptoKkVS3k8fy/1Uvq7Dj5czXI6DF2GqD2ToInBI0SHOp5/X1BdZ26RKc5+qjQNGRBelRA==}
    engines: {node: '>=18'}
    cpu: [mips64el]
    os: [linux]

  '@esbuild/linux-ppc64@0.25.10':
    resolution: {integrity: sha512-NLinzzOgZQsGpsTkEbdJTCanwA5/wozN9dSgEl12haXJBzMTpssebuXR42bthOF3z7zXFWH1AmvWunUCkBE4EA==}
    engines: {node: '>=18'}
    cpu: [ppc64]
    os: [linux]

  '@esbuild/linux-riscv64@0.25.10':
    resolution: {integrity: sha512-FE557XdZDrtX8NMIeA8LBJX3dC2M8VGXwfrQWU7LB5SLOajfJIxmSdyL/gU1m64Zs9CBKvm4UAuBp5aJ8OgnrA==}
    engines: {node: '>=18'}
    cpu: [riscv64]
    os: [linux]

  '@esbuild/linux-s390x@0.25.10':
    resolution: {integrity: sha512-3BBSbgzuB9ajLoVZk0mGu+EHlBwkusRmeNYdqmznmMc9zGASFjSsxgkNsqmXugpPk00gJ0JNKh/97nxmjctdew==}
    engines: {node: '>=18'}
    cpu: [s390x]
    os: [linux]

  '@esbuild/linux-x64@0.25.10':
    resolution: {integrity: sha512-QSX81KhFoZGwenVyPoberggdW1nrQZSvfVDAIUXr3WqLRZGZqWk/P4T8p2SP+de2Sr5HPcvjhcJzEiulKgnxtA==}
    engines: {node: '>=18'}
    cpu: [x64]
    os: [linux]

  '@esbuild/netbsd-arm64@0.25.10':
    resolution: {integrity: sha512-AKQM3gfYfSW8XRk8DdMCzaLUFB15dTrZfnX8WXQoOUpUBQ+NaAFCP1kPS/ykbbGYz7rxn0WS48/81l9hFl3u4A==}
    engines: {node: '>=18'}
    cpu: [arm64]
    os: [netbsd]

  '@esbuild/netbsd-x64@0.25.10':
    resolution: {integrity: sha512-7RTytDPGU6fek/hWuN9qQpeGPBZFfB4zZgcz2VK2Z5VpdUxEI8JKYsg3JfO0n/Z1E/6l05n0unDCNc4HnhQGig==}
    engines: {node: '>=18'}
    cpu: [x64]
    os: [netbsd]

  '@esbuild/openbsd-arm64@0.25.10':
    resolution: {integrity: sha512-5Se0VM9Wtq797YFn+dLimf2Zx6McttsH2olUBsDml+lm0GOCRVebRWUvDtkY4BWYv/3NgzS8b/UM3jQNh5hYyw==}
    engines: {node: '>=18'}
    cpu: [arm64]
    os: [openbsd]

  '@esbuild/openbsd-x64@0.25.10':
    resolution: {integrity: sha512-XkA4frq1TLj4bEMB+2HnI0+4RnjbuGZfet2gs/LNs5Hc7D89ZQBHQ0gL2ND6Lzu1+QVkjp3x1gIcPKzRNP8bXw==}
    engines: {node: '>=18'}
    cpu: [x64]
    os: [openbsd]

  '@esbuild/openharmony-arm64@0.25.10':
    resolution: {integrity: sha512-AVTSBhTX8Y/Fz6OmIVBip9tJzZEUcY8WLh7I59+upa5/GPhh2/aM6bvOMQySspnCCHvFi79kMtdJS1w0DXAeag==}
    engines: {node: '>=18'}
    cpu: [arm64]
    os: [openharmony]

  '@esbuild/sunos-x64@0.25.10':
    resolution: {integrity: sha512-fswk3XT0Uf2pGJmOpDB7yknqhVkJQkAQOcW/ccVOtfx05LkbWOaRAtn5SaqXypeKQra1QaEa841PgrSL9ubSPQ==}
    engines: {node: '>=18'}
    cpu: [x64]
    os: [sunos]

  '@esbuild/win32-arm64@0.25.10':
    resolution: {integrity: sha512-ah+9b59KDTSfpaCg6VdJoOQvKjI33nTaQr4UluQwW7aEwZQsbMCfTmfEO4VyewOxx4RaDT/xCy9ra2GPWmO7Kw==}
    engines: {node: '>=18'}
    cpu: [arm64]
    os: [win32]

  '@esbuild/win32-ia32@0.25.10':
    resolution: {integrity: sha512-QHPDbKkrGO8/cz9LKVnJU22HOi4pxZnZhhA2HYHez5Pz4JeffhDjf85E57Oyco163GnzNCVkZK0b/n4Y0UHcSw==}
    engines: {node: '>=18'}
    cpu: [ia32]
    os: [win32]

  '@esbuild/win32-x64@0.25.10':
    resolution: {integrity: sha512-9KpxSVFCu0iK1owoez6aC/s/EdUQLDN3adTxGCqxMVhrPDj6bt5dbrHDXUuq+Bs2vATFBBrQS5vdQ/Ed2P+nbw==}
    engines: {node: '>=18'}
    cpu: [x64]
    os: [win32]

  '@floating-ui/core@1.7.3':
    resolution: {integrity: sha512-sGnvb5dmrJaKEZ+LDIpguvdX3bDlEllmv4/ClQ9awcmCZrlx5jQyyMWFM5kBI+EyNOCDDiKk8il0zeuX3Zlg/w==}

  '@floating-ui/dom@1.7.4':
    resolution: {integrity: sha512-OOchDgh4F2CchOX94cRVqhvy7b3AFb+/rQXyswmzmGakRfkMgoWVjfnLWkRirfLEfuD4ysVW16eXzwt3jHIzKA==}

  '@floating-ui/react-dom@2.1.6':
    resolution: {integrity: sha512-4JX6rEatQEvlmgU80wZyq9RT96HZJa88q8hp0pBd+LrczeDI4o6uA2M+uvxngVHo4Ihr8uibXxH6+70zhAFrVw==}
    peerDependencies:
      react: '>=16.8.0'
      react-dom: '>=16.8.0'

  '@floating-ui/utils@0.2.10':
    resolution: {integrity: sha512-aGTxbpbg8/b5JfU1HXSrbH3wXZuLPJcNEcZQFMxLs3oSzgtVu6nFPkbbGGUvBcUjKV2YyB9Wxxabo+HEH9tcRQ==}

  '@formatjs/ecma402-abstract@2.3.6':
    resolution: {integrity: sha512-HJnTFeRM2kVFVr5gr5kH1XP6K0JcJtE7Lzvtr3FS/so5f1kpsqqqxy5JF+FRaO6H2qmcMfAUIox7AJteieRtVw==}

  '@formatjs/fast-memoize@2.2.7':
    resolution: {integrity: sha512-Yabmi9nSvyOMrlSeGGWDiH7rf3a7sIwplbvo/dlz9WCIjzIQAfy1RMf4S0X3yG724n5Ghu2GmEl5NJIV6O9sZQ==}

  '@formatjs/icu-messageformat-parser@2.11.4':
    resolution: {integrity: sha512-7kR78cRrPNB4fjGFZg3Rmj5aah8rQj9KPzuLsmcSn4ipLXQvC04keycTI1F7kJYDwIXtT2+7IDEto842CfZBtw==}

  '@formatjs/icu-skeleton-parser@1.8.16':
    resolution: {integrity: sha512-H13E9Xl+PxBd8D5/6TVUluSpxGNvFSlN/b3coUp0e0JpuWXXnQDiavIpY3NnvSp4xhEMoXyyBvVfdFX8jglOHQ==}

  '@formatjs/intl-localematcher@0.5.10':
    resolution: {integrity: sha512-af3qATX+m4Rnd9+wHcjJ4w2ijq+rAVP3CCinJQvFv1kgSu1W6jypUmvleJxcewdxmutM8dmIRZFxO/IQBZmP2Q==}

  '@formatjs/intl-localematcher@0.6.2':
    resolution: {integrity: sha512-XOMO2Hupl0wdd172Y06h6kLpBz6Dv+J4okPLl4LPtzbr8f66WbIoy4ev98EBuZ6ZK4h5ydTN6XneT4QVpD7cdA==}

  '@hexagon/base64@1.1.28':
    resolution: {integrity: sha512-lhqDEAvWixy3bZ+UOYbPwUbBkwBq5C1LAJ/xPC8Oi+lL54oyakv/npbA0aU2hgCsx/1NUd4IBvV03+aUBWxerw==}

  '@hookform/resolvers@5.2.2':
    resolution: {integrity: sha512-A/IxlMLShx3KjV/HeTcTfaMxdwy690+L/ZADoeaTltLx+CVuzkeVIPuybK3jrRfw7YZnmdKsVVHAlEPIAEUNlA==}
    peerDependencies:
      react-hook-form: ^7.55.0

  '@img/colour@1.0.0':
    resolution: {integrity: sha512-A5P/LfWGFSl6nsckYtjw9da+19jB8hkJ6ACTGcDfEJ0aE+l2n2El7dsVM7UVHZQ9s2lmYMWlrS21YLy2IR1LUw==}
    engines: {node: '>=18'}

  '@img/sharp-darwin-arm64@0.33.5':
    resolution: {integrity: sha512-UT4p+iz/2H4twwAoLCqfA9UH5pI6DggwKEGuaPy7nCVQ8ZsiY5PIcrRvD1DzuY3qYL07NtIQcWnBSY/heikIFQ==}
    engines: {node: ^18.17.0 || ^20.3.0 || >=21.0.0}
    cpu: [arm64]
    os: [darwin]

  '@img/sharp-darwin-arm64@0.34.4':
    resolution: {integrity: sha512-sitdlPzDVyvmINUdJle3TNHl+AG9QcwiAMsXmccqsCOMZNIdW2/7S26w0LyU8euiLVzFBL3dXPwVCq/ODnf2vA==}
    engines: {node: ^18.17.0 || ^20.3.0 || >=21.0.0}
    cpu: [arm64]
    os: [darwin]

  '@img/sharp-darwin-x64@0.33.5':
    resolution: {integrity: sha512-fyHac4jIc1ANYGRDxtiqelIbdWkIuQaI84Mv45KvGRRxSAa7o7d1ZKAOBaYbnepLC1WqxfpimdeWfvqqSGwR2Q==}
    engines: {node: ^18.17.0 || ^20.3.0 || >=21.0.0}
    cpu: [x64]
    os: [darwin]

  '@img/sharp-darwin-x64@0.34.4':
    resolution: {integrity: sha512-rZheupWIoa3+SOdF/IcUe1ah4ZDpKBGWcsPX6MT0lYniH9micvIU7HQkYTfrx5Xi8u+YqwLtxC/3vl8TQN6rMg==}
    engines: {node: ^18.17.0 || ^20.3.0 || >=21.0.0}
    cpu: [x64]
    os: [darwin]

  '@img/sharp-libvips-darwin-arm64@1.0.4':
    resolution: {integrity: sha512-XblONe153h0O2zuFfTAbQYAX2JhYmDHeWikp1LM9Hul9gVPjFY427k6dFEcOL72O01QxQsWi761svJ/ev9xEDg==}
    cpu: [arm64]
    os: [darwin]

  '@img/sharp-libvips-darwin-arm64@1.2.3':
    resolution: {integrity: sha512-QzWAKo7kpHxbuHqUC28DZ9pIKpSi2ts2OJnoIGI26+HMgq92ZZ4vk8iJd4XsxN+tYfNJxzH6W62X5eTcsBymHw==}
    cpu: [arm64]
    os: [darwin]

  '@img/sharp-libvips-darwin-x64@1.0.4':
    resolution: {integrity: sha512-xnGR8YuZYfJGmWPvmlunFaWJsb9T/AO2ykoP3Fz/0X5XV2aoYBPkX6xqCQvUTKKiLddarLaxpzNe+b1hjeWHAQ==}
    cpu: [x64]
    os: [darwin]

  '@img/sharp-libvips-darwin-x64@1.2.3':
    resolution: {integrity: sha512-Ju+g2xn1E2AKO6YBhxjj+ACcsPQRHT0bhpglxcEf+3uyPY+/gL8veniKoo96335ZaPo03bdDXMv0t+BBFAbmRA==}
    cpu: [x64]
    os: [darwin]

  '@img/sharp-libvips-linux-arm64@1.0.4':
    resolution: {integrity: sha512-9B+taZ8DlyyqzZQnoeIvDVR/2F4EbMepXMc/NdVbkzsJbzkUjhXv/70GQJ7tdLA4YJgNP25zukcxpX2/SueNrA==}
    cpu: [arm64]
    os: [linux]

  '@img/sharp-libvips-linux-arm64@1.2.3':
    resolution: {integrity: sha512-I4RxkXU90cpufazhGPyVujYwfIm9Nk1QDEmiIsaPwdnm013F7RIceaCc87kAH+oUB1ezqEvC6ga4m7MSlqsJvQ==}
    cpu: [arm64]
    os: [linux]

  '@img/sharp-libvips-linux-arm@1.0.5':
    resolution: {integrity: sha512-gvcC4ACAOPRNATg/ov8/MnbxFDJqf/pDePbBnuBDcjsI8PssmjoKMAz4LtLaVi+OnSb5FK/yIOamqDwGmXW32g==}
    cpu: [arm]
    os: [linux]

  '@img/sharp-libvips-linux-arm@1.2.3':
    resolution: {integrity: sha512-x1uE93lyP6wEwGvgAIV0gP6zmaL/a0tGzJs/BIDDG0zeBhMnuUPm7ptxGhUbcGs4okDJrk4nxgrmxpib9g6HpA==}
    cpu: [arm]
    os: [linux]

  '@img/sharp-libvips-linux-ppc64@1.2.3':
    resolution: {integrity: sha512-Y2T7IsQvJLMCBM+pmPbM3bKT/yYJvVtLJGfCs4Sp95SjvnFIjynbjzsa7dY1fRJX45FTSfDksbTp6AGWudiyCg==}
    cpu: [ppc64]
    os: [linux]

  '@img/sharp-libvips-linux-s390x@1.0.4':
    resolution: {integrity: sha512-u7Wz6ntiSSgGSGcjZ55im6uvTrOxSIS8/dgoVMoiGE9I6JAfU50yH5BoDlYA1tcuGS7g/QNtetJnxA6QEsCVTA==}
    cpu: [s390x]
    os: [linux]

  '@img/sharp-libvips-linux-s390x@1.2.3':
    resolution: {integrity: sha512-RgWrs/gVU7f+K7P+KeHFaBAJlNkD1nIZuVXdQv6S+fNA6syCcoboNjsV2Pou7zNlVdNQoQUpQTk8SWDHUA3y/w==}
    cpu: [s390x]
    os: [linux]

  '@img/sharp-libvips-linux-x64@1.0.4':
    resolution: {integrity: sha512-MmWmQ3iPFZr0Iev+BAgVMb3ZyC4KeFc3jFxnNbEPas60e1cIfevbtuyf9nDGIzOaW9PdnDciJm+wFFaTlj5xYw==}
    cpu: [x64]
    os: [linux]

  '@img/sharp-libvips-linux-x64@1.2.3':
    resolution: {integrity: sha512-3JU7LmR85K6bBiRzSUc/Ff9JBVIFVvq6bomKE0e63UXGeRw2HPVEjoJke1Yx+iU4rL7/7kUjES4dZ/81Qjhyxg==}
    cpu: [x64]
    os: [linux]

  '@img/sharp-libvips-linuxmusl-arm64@1.0.4':
    resolution: {integrity: sha512-9Ti+BbTYDcsbp4wfYib8Ctm1ilkugkA/uscUn6UXK1ldpC1JjiXbLfFZtRlBhjPZ5o1NCLiDbg8fhUPKStHoTA==}
    cpu: [arm64]
    os: [linux]

  '@img/sharp-libvips-linuxmusl-arm64@1.2.3':
    resolution: {integrity: sha512-F9q83RZ8yaCwENw1GieztSfj5msz7GGykG/BA+MOUefvER69K/ubgFHNeSyUu64amHIYKGDs4sRCMzXVj8sEyw==}
    cpu: [arm64]
    os: [linux]

  '@img/sharp-libvips-linuxmusl-x64@1.0.4':
    resolution: {integrity: sha512-viYN1KX9m+/hGkJtvYYp+CCLgnJXwiQB39damAO7WMdKWlIhmYTfHjwSbQeUK/20vY154mwezd9HflVFM1wVSw==}
    cpu: [x64]
    os: [linux]

  '@img/sharp-libvips-linuxmusl-x64@1.2.3':
    resolution: {integrity: sha512-U5PUY5jbc45ANM6tSJpsgqmBF/VsL6LnxJmIf11kB7J5DctHgqm0SkuXzVWtIY90GnJxKnC/JT251TDnk1fu/g==}
    cpu: [x64]
    os: [linux]

  '@img/sharp-linux-arm64@0.33.5':
    resolution: {integrity: sha512-JMVv+AMRyGOHtO1RFBiJy/MBsgz0x4AWrT6QoEVVTyh1E39TrCUpTRI7mx9VksGX4awWASxqCYLCV4wBZHAYxA==}
    engines: {node: ^18.17.0 || ^20.3.0 || >=21.0.0}
    cpu: [arm64]
    os: [linux]

  '@img/sharp-linux-arm64@0.34.4':
    resolution: {integrity: sha512-YXU1F/mN/Wu786tl72CyJjP/Ngl8mGHN1hST4BGl+hiW5jhCnV2uRVTNOcaYPs73NeT/H8Upm3y9582JVuZHrQ==}
    engines: {node: ^18.17.0 || ^20.3.0 || >=21.0.0}
    cpu: [arm64]
    os: [linux]

  '@img/sharp-linux-arm@0.33.5':
    resolution: {integrity: sha512-JTS1eldqZbJxjvKaAkxhZmBqPRGmxgu+qFKSInv8moZ2AmT5Yib3EQ1c6gp493HvrvV8QgdOXdyaIBrhvFhBMQ==}
    engines: {node: ^18.17.0 || ^20.3.0 || >=21.0.0}
    cpu: [arm]
    os: [linux]

  '@img/sharp-linux-arm@0.34.4':
    resolution: {integrity: sha512-Xyam4mlqM0KkTHYVSuc6wXRmM7LGN0P12li03jAnZ3EJWZqj83+hi8Y9UxZUbxsgsK1qOEwg7O0Bc0LjqQVtxA==}
    engines: {node: ^18.17.0 || ^20.3.0 || >=21.0.0}
    cpu: [arm]
    os: [linux]

  '@img/sharp-linux-ppc64@0.34.4':
    resolution: {integrity: sha512-F4PDtF4Cy8L8hXA2p3TO6s4aDt93v+LKmpcYFLAVdkkD3hSxZzee0rh6/+94FpAynsuMpLX5h+LRsSG3rIciUQ==}
    engines: {node: ^18.17.0 || ^20.3.0 || >=21.0.0}
    cpu: [ppc64]
    os: [linux]

  '@img/sharp-linux-s390x@0.33.5':
    resolution: {integrity: sha512-y/5PCd+mP4CA/sPDKl2961b+C9d+vPAveS33s6Z3zfASk2j5upL6fXVPZi7ztePZ5CuH+1kW8JtvxgbuXHRa4Q==}
    engines: {node: ^18.17.0 || ^20.3.0 || >=21.0.0}
    cpu: [s390x]
    os: [linux]

  '@img/sharp-linux-s390x@0.34.4':
    resolution: {integrity: sha512-qVrZKE9Bsnzy+myf7lFKvng6bQzhNUAYcVORq2P7bDlvmF6u2sCmK2KyEQEBdYk+u3T01pVsPrkj943T1aJAsw==}
    engines: {node: ^18.17.0 || ^20.3.0 || >=21.0.0}
    cpu: [s390x]
    os: [linux]

  '@img/sharp-linux-x64@0.33.5':
    resolution: {integrity: sha512-opC+Ok5pRNAzuvq1AG0ar+1owsu842/Ab+4qvU879ippJBHvyY5n2mxF1izXqkPYlGuP/M556uh53jRLJmzTWA==}
    engines: {node: ^18.17.0 || ^20.3.0 || >=21.0.0}
    cpu: [x64]
    os: [linux]

  '@img/sharp-linux-x64@0.34.4':
    resolution: {integrity: sha512-ZfGtcp2xS51iG79c6Vhw9CWqQC8l2Ot8dygxoDoIQPTat/Ov3qAa8qpxSrtAEAJW+UjTXc4yxCjNfxm4h6Xm2A==}
    engines: {node: ^18.17.0 || ^20.3.0 || >=21.0.0}
    cpu: [x64]
    os: [linux]

  '@img/sharp-linuxmusl-arm64@0.33.5':
    resolution: {integrity: sha512-XrHMZwGQGvJg2V/oRSUfSAfjfPxO+4DkiRh6p2AFjLQztWUuY/o8Mq0eMQVIY7HJ1CDQUJlxGGZRw1a5bqmd1g==}
    engines: {node: ^18.17.0 || ^20.3.0 || >=21.0.0}
    cpu: [arm64]
    os: [linux]

  '@img/sharp-linuxmusl-arm64@0.34.4':
    resolution: {integrity: sha512-8hDVvW9eu4yHWnjaOOR8kHVrew1iIX+MUgwxSuH2XyYeNRtLUe4VNioSqbNkB7ZYQJj9rUTT4PyRscyk2PXFKA==}
    engines: {node: ^18.17.0 || ^20.3.0 || >=21.0.0}
    cpu: [arm64]
    os: [linux]

  '@img/sharp-linuxmusl-x64@0.33.5':
    resolution: {integrity: sha512-WT+d/cgqKkkKySYmqoZ8y3pxx7lx9vVejxW/W4DOFMYVSkErR+w7mf2u8m/y4+xHe7yY9DAXQMWQhpnMuFfScw==}
    engines: {node: ^18.17.0 || ^20.3.0 || >=21.0.0}
    cpu: [x64]
    os: [linux]

  '@img/sharp-linuxmusl-x64@0.34.4':
    resolution: {integrity: sha512-lU0aA5L8QTlfKjpDCEFOZsTYGn3AEiO6db8W5aQDxj0nQkVrZWmN3ZP9sYKWJdtq3PWPhUNlqehWyXpYDcI9Sg==}
    engines: {node: ^18.17.0 || ^20.3.0 || >=21.0.0}
    cpu: [x64]
    os: [linux]

  '@img/sharp-wasm32@0.33.5':
    resolution: {integrity: sha512-ykUW4LVGaMcU9lu9thv85CbRMAwfeadCJHRsg2GmeRa/cJxsVY9Rbd57JcMxBkKHag5U/x7TSBpScF4U8ElVzg==}
    engines: {node: ^18.17.0 || ^20.3.0 || >=21.0.0}
    cpu: [wasm32]

  '@img/sharp-wasm32@0.34.4':
    resolution: {integrity: sha512-33QL6ZO/qpRyG7woB/HUALz28WnTMI2W1jgX3Nu2bypqLIKx/QKMILLJzJjI+SIbvXdG9fUnmrxR7vbi1sTBeA==}
    engines: {node: ^18.17.0 || ^20.3.0 || >=21.0.0}
    cpu: [wasm32]

  '@img/sharp-win32-arm64@0.34.4':
    resolution: {integrity: sha512-2Q250do/5WXTwxW3zjsEuMSv5sUU4Tq9VThWKlU2EYLm4MB7ZeMwF+SFJutldYODXF6jzc6YEOC+VfX0SZQPqA==}
    engines: {node: ^18.17.0 || ^20.3.0 || >=21.0.0}
    cpu: [arm64]
    os: [win32]

  '@img/sharp-win32-ia32@0.33.5':
    resolution: {integrity: sha512-T36PblLaTwuVJ/zw/LaH0PdZkRz5rd3SmMHX8GSmR7vtNSP5Z6bQkExdSK7xGWyxLw4sUknBuugTelgw2faBbQ==}
    engines: {node: ^18.17.0 || ^20.3.0 || >=21.0.0}
    cpu: [ia32]
    os: [win32]

  '@img/sharp-win32-ia32@0.34.4':
    resolution: {integrity: sha512-3ZeLue5V82dT92CNL6rsal6I2weKw1cYu+rGKm8fOCCtJTR2gYeUfY3FqUnIJsMUPIH68oS5jmZ0NiJ508YpEw==}
    engines: {node: ^18.17.0 || ^20.3.0 || >=21.0.0}
    cpu: [ia32]
    os: [win32]

  '@img/sharp-win32-x64@0.33.5':
    resolution: {integrity: sha512-MpY/o8/8kj+EcnxwvrP4aTJSWw/aZ7JIGR4aBeZkZw5B7/Jn+tY9/VNwtcoGmdT7GfggGIU4kygOMSbYnOrAbg==}
    engines: {node: ^18.17.0 || ^20.3.0 || >=21.0.0}
    cpu: [x64]
    os: [win32]

  '@img/sharp-win32-x64@0.34.4':
    resolution: {integrity: sha512-xIyj4wpYs8J18sVN3mSQjwrw7fKUqRw+Z5rnHNCy5fYTxigBz81u5mOMPmFumwjcn8+ld1ppptMBCLic1nz6ig==}
    engines: {node: ^18.17.0 || ^20.3.0 || >=21.0.0}
    cpu: [x64]
    os: [win32]

  '@isaacs/balanced-match@4.0.1':
    resolution: {integrity: sha512-yzMTt9lEb8Gv7zRioUilSglI0c0smZ9k5D65677DLWLtWJaXIS3CqcGyUFByYKlnUj6TkjLVs54fBl6+TiGQDQ==}
    engines: {node: 20 || >=22}

  '@isaacs/brace-expansion@5.0.0':
    resolution: {integrity: sha512-ZT55BDLV0yv0RBm2czMiZ+SqCGO7AvmOM3G/w2xhVPH+te0aKgFjmBvGlL1dH+ql2tgGO3MVrbb3jCKyvpgnxA==}
    engines: {node: 20 || >=22}

  '@isaacs/cliui@8.0.2':
    resolution: {integrity: sha512-O8jcjabXaleOG9DQ0+ARXWZBTfnP4WNAqzuiJK7ll44AmxGKv/J2M4TPjxjY3znBCfvBXFzucm1twdyFybFqEA==}
    engines: {node: '>=12'}

  '@isaacs/fs-minipass@4.0.1':
    resolution: {integrity: sha512-wgm9Ehl2jpeqP3zw/7mo3kRHFp5MEDhqAdwy1fTGkHAwnkGOVsgpvQhL8B5n1qlb01jV3n/bI0ZfZp5lWA1k4w==}
    engines: {node: '>=18.0.0'}

  '@istanbuljs/schema@0.1.3':
    resolution: {integrity: sha512-ZXRY4jNvVgSVQ8DL3LTcakaAtXwTVUxE81hslsyD2AtoXW/wVob10HkOJ1X/pAlcI7D+2YoZKg5do8G/w6RYgA==}
    engines: {node: '>=8'}

  '@jridgewell/gen-mapping@0.3.13':
    resolution: {integrity: sha512-2kkt/7niJ6MgEPxF0bYdQ6etZaA+fQvDcLKckhy1yIQOzaoKjBBjSj63/aLVjYE3qhRt5dvM+uUyfCg6UKCBbA==}

  '@jridgewell/remapping@2.3.5':
    resolution: {integrity: sha512-LI9u/+laYG4Ds1TDKSJW2YPrIlcVYOwi2fUC6xB43lueCjgxV4lffOCZCtYFiH6TNOX+tQKXx97T4IKHbhyHEQ==}

  '@jridgewell/resolve-uri@3.1.2':
    resolution: {integrity: sha512-bRISgCIjP20/tbWSPWMEi54QVPRZExkuD9lJL+UIxUKtwVJA8wW1Trb1jMs1RFXo1CBTNZ/5hpC9QvmKWdopKw==}
    engines: {node: '>=6.0.0'}

  '@jridgewell/source-map@0.3.11':
    resolution: {integrity: sha512-ZMp1V8ZFcPG5dIWnQLr3NSI1MiCU7UETdS/A0G8V/XWHvJv3ZsFqutJn1Y5RPmAPX6F3BiE397OqveU/9NCuIA==}

  '@jridgewell/sourcemap-codec@1.5.5':
    resolution: {integrity: sha512-cYQ9310grqxueWbl+WuIUIaiUaDcj7WOq5fVhEljNVgRfOUhY9fy2zTvfoqWsnebh8Sl70VScFbICvJnLKB0Og==}

  '@jridgewell/trace-mapping@0.3.31':
    resolution: {integrity: sha512-zzNR+SdQSDJzc8joaeP8QQoCQr8NuYx2dIIytl1QeBEZHJ9uW6hebsrYgbz8hJwUQao3TWCMtmfV8Nu1twOLAw==}

  '@jridgewell/trace-mapping@0.3.9':
    resolution: {integrity: sha512-3Belt6tdc8bPgAtbcmdtNJlirVoTmEb5e2gC94PnkwEW9jI6CAHUeoG85tjWP5WquqfavoMtMwiG4P926ZKKuQ==}

  '@levischuck/tiny-cbor@0.2.11':
    resolution: {integrity: sha512-llBRm4dT4Z89aRsm6u2oEZ8tfwL/2l6BwpZ7JcyieouniDECM5AqNgr/y08zalEIvW3RSK4upYyybDcmjXqAow==}

  '@libsql/client@0.15.15':
    resolution: {integrity: sha512-twC0hQxPNHPKfeOv3sNT6u2pturQjLcI+CnpTM0SjRpocEGgfiZ7DWKXLNnsothjyJmDqEsBQJ5ztq9Wlu470w==}

  '@libsql/core@0.15.15':
    resolution: {integrity: sha512-C88Z6UKl+OyuKKPwz224riz02ih/zHYI3Ho/LAcVOgjsunIRZoBw7fjRfaH9oPMmSNeQfhGklSG2il1URoOIsA==}

  '@libsql/darwin-arm64@0.5.22':
    resolution: {integrity: sha512-4B8ZlX3nIDPndfct7GNe0nI3Yw6ibocEicWdC4fvQbSs/jdq/RC2oCsoJxJ4NzXkvktX70C1J4FcmmoBy069UA==}
    cpu: [arm64]
    os: [darwin]

  '@libsql/darwin-x64@0.5.22':
    resolution: {integrity: sha512-ny2HYWt6lFSIdNFzUFIJ04uiW6finXfMNJ7wypkAD8Pqdm6nAByO+Fdqu8t7sD0sqJGeUCiOg480icjyQ2/8VA==}
    cpu: [x64]
    os: [darwin]

  '@libsql/hrana-client@0.7.0':
    resolution: {integrity: sha512-OF8fFQSkbL7vJY9rfuegK1R7sPgQ6kFMkDamiEccNUvieQ+3urzfDFI616oPl8V7T9zRmnTkSjMOImYCAVRVuw==}

  '@libsql/isomorphic-fetch@0.3.1':
    resolution: {integrity: sha512-6kK3SUK5Uu56zPq/Las620n5aS9xJq+jMBcNSOmjhNf/MUvdyji4vrMTqD7ptY7/4/CAVEAYDeotUz60LNQHtw==}
    engines: {node: '>=18.0.0'}

  '@libsql/isomorphic-ws@0.1.5':
    resolution: {integrity: sha512-DtLWIH29onUYR00i0GlQ3UdcTRC6EP4u9w/h9LxpUZJWRMARk6dQwZ6Jkd+QdwVpuAOrdxt18v0K2uIYR3fwFg==}

  '@libsql/linux-arm-gnueabihf@0.5.22':
    resolution: {integrity: sha512-3Uo3SoDPJe/zBnyZKosziRGtszXaEtv57raWrZIahtQDsjxBVjuzYQinCm9LRCJCUT5t2r5Z5nLDPJi2CwZVoA==}
    cpu: [arm]
    os: [linux]

  '@libsql/linux-arm-musleabihf@0.5.22':
    resolution: {integrity: sha512-LCsXh07jvSojTNJptT9CowOzwITznD+YFGGW+1XxUr7fS+7/ydUrpDfsMX7UqTqjm7xG17eq86VkWJgHJfvpNg==}
    cpu: [arm]
    os: [linux]

  '@libsql/linux-arm64-gnu@0.5.22':
    resolution: {integrity: sha512-KSdnOMy88c9mpOFKUEzPskSaF3VLflfSUCBwas/pn1/sV3pEhtMF6H8VUCd2rsedwoukeeCSEONqX7LLnQwRMA==}
    cpu: [arm64]
    os: [linux]

  '@libsql/linux-arm64-musl@0.5.22':
    resolution: {integrity: sha512-mCHSMAsDTLK5YH//lcV3eFEgiR23Ym0U9oEvgZA0667gqRZg/2px+7LshDvErEKv2XZ8ixzw3p1IrBzLQHGSsw==}
    cpu: [arm64]
    os: [linux]

  '@libsql/linux-x64-gnu@0.5.22':
    resolution: {integrity: sha512-kNBHaIkSg78Y4BqAdgjcR2mBilZXs4HYkAmi58J+4GRwDQZh5fIUWbnQvB9f95DkWUIGVeenqLRFY2pcTmlsew==}
    cpu: [x64]
    os: [linux]

  '@libsql/linux-x64-musl@0.5.22':
    resolution: {integrity: sha512-UZ4Xdxm4pu3pQXjvfJiyCzZop/9j/eA2JjmhMaAhe3EVLH2g11Fy4fwyUp9sT1QJYR1kpc2JLuybPM0kuXv/Tg==}
    cpu: [x64]
    os: [linux]

  '@libsql/win32-x64-msvc@0.5.22':
    resolution: {integrity: sha512-Fj0j8RnBpo43tVZUVoNK6BV/9AtDUM5S7DF3LB4qTYg1LMSZqi3yeCneUTLJD6XomQJlZzbI4mst89yspVSAnA==}
    cpu: [x64]
    os: [win32]

  '@neon-rs/load@0.0.4':
    resolution: {integrity: sha512-kTPhdZyTQxB+2wpiRcFWrDcejc4JI6tkPuS7UZCG4l6Zvc5kU/gGQ/ozvHTh1XR5tS+UlfAfGuPajjzQjCiHCw==}

  '@next/env@15.5.4':
    resolution: {integrity: sha512-27SQhYp5QryzIT5uO8hq99C69eLQ7qkzkDPsk3N+GuS2XgOgoYEeOav7Pf8Tn4drECOVDsDg8oj+/DVy8qQL2A==}

  '@next/swc-darwin-arm64@15.5.4':
    resolution: {integrity: sha512-nopqz+Ov6uvorej8ndRX6HlxCYWCO3AHLfKK2TYvxoSB2scETOcfm/HSS3piPqc3A+MUgyHoqE6je4wnkjfrOA==}
    engines: {node: '>= 10'}
    cpu: [arm64]
    os: [darwin]

  '@next/swc-darwin-x64@15.5.4':
    resolution: {integrity: sha512-QOTCFq8b09ghfjRJKfb68kU9k2K+2wsC4A67psOiMn849K9ZXgCSRQr0oVHfmKnoqCbEmQWG1f2h1T2vtJJ9mA==}
    engines: {node: '>= 10'}
    cpu: [x64]
    os: [darwin]

  '@next/swc-linux-arm64-gnu@15.5.4':
    resolution: {integrity: sha512-eRD5zkts6jS3VfE/J0Kt1VxdFqTnMc3QgO5lFE5GKN3KDI/uUpSyK3CjQHmfEkYR4wCOl0R0XrsjpxfWEA++XA==}
    engines: {node: '>= 10'}
    cpu: [arm64]
    os: [linux]

  '@next/swc-linux-arm64-musl@15.5.4':
    resolution: {integrity: sha512-TOK7iTxmXFc45UrtKqWdZ1shfxuL4tnVAOuuJK4S88rX3oyVV4ZkLjtMT85wQkfBrOOvU55aLty+MV8xmcJR8A==}
    engines: {node: '>= 10'}
    cpu: [arm64]
    os: [linux]

  '@next/swc-linux-x64-gnu@15.5.4':
    resolution: {integrity: sha512-7HKolaj+481FSW/5lL0BcTkA4Ueam9SPYWyN/ib/WGAFZf0DGAN8frNpNZYFHtM4ZstrHZS3LY3vrwlIQfsiMA==}
    engines: {node: '>= 10'}
    cpu: [x64]
    os: [linux]

  '@next/swc-linux-x64-musl@15.5.4':
    resolution: {integrity: sha512-nlQQ6nfgN0nCO/KuyEUwwOdwQIGjOs4WNMjEUtpIQJPR2NUfmGpW2wkJln1d4nJ7oUzd1g4GivH5GoEPBgfsdw==}
    engines: {node: '>= 10'}
    cpu: [x64]
    os: [linux]

  '@next/swc-win32-arm64-msvc@15.5.4':
    resolution: {integrity: sha512-PcR2bN7FlM32XM6eumklmyWLLbu2vs+D7nJX8OAIoWy69Kef8mfiN4e8TUv2KohprwifdpFKPzIP1njuCjD0YA==}
    engines: {node: '>= 10'}
    cpu: [arm64]
    os: [win32]

  '@next/swc-win32-x64-msvc@15.5.4':
    resolution: {integrity: sha512-1ur2tSHZj8Px/KMAthmuI9FMp/YFusMMGoRNJaRZMOlSkgvLjzosSdQI0cJAKogdHl3qXUQKL9MGaYvKwA7DXg==}
    engines: {node: '>= 10'}
    cpu: [x64]
    os: [win32]

  '@noble/ciphers@1.3.0':
    resolution: {integrity: sha512-2I0gnIVPtfnMw9ee9h1dJG7tp81+8Ob3OJb3Mv37rx5L40/b0i7djjCVvGOVqc9AEIQyvyu1i6ypKdFw8R8gQw==}
    engines: {node: ^14.21.3 || >=16}

  '@noble/ciphers@2.0.1':
    resolution: {integrity: sha512-xHK3XHPUW8DTAobU+G0XT+/w+JLM7/8k1UFdB5xg/zTFPnFCobhftzw8wl4Lw2aq/Rvir5pxfZV5fEazmeCJ2g==}
    engines: {node: '>= 20.19.0'}

  '@noble/curves@1.9.7':
    resolution: {integrity: sha512-gbKGcRUYIjA3/zCCNaWDciTMFI0dCkvou3TL8Zmy5Nc7sJ47a0jtOeZoTaMxkuqRo9cRhjOdZJXegxYE5FN/xw==}
    engines: {node: ^14.21.3 || >=16}

  '@noble/hashes@1.8.0':
    resolution: {integrity: sha512-jCs9ldd7NwzpgXDIf6P3+NrHh9/sD6CQdxHyjQI+h/6rDNo88ypBxxz45UDuZHz9r3tNz7N/VInSVoVdtXEI4A==}
    engines: {node: ^14.21.3 || >=16}

  '@noble/hashes@2.0.1':
    resolution: {integrity: sha512-XlOlEbQcE9fmuXxrVTXCTlG2nlRXa9Rj3rr5Ue/+tX+nmkgbX720YHh0VR3hBF9xDvwnb8D2shVGOwNx+ulArw==}
    engines: {node: '>= 20.19.0'}

  '@node-minify/core@8.0.6':
    resolution: {integrity: sha512-/vxN46ieWDLU67CmgbArEvOb41zlYFOkOtr9QW9CnTrBLuTyGgkyNWC2y5+khvRw3Br58p2B5ZVSx/PxCTru6g==}
    engines: {node: '>=16.0.0'}

  '@node-minify/terser@8.0.6':
    resolution: {integrity: sha512-grQ1ipham743ch2c3++C8Isk6toJnxJSyDiwUI/IWUCh4CZFD6aYVw6UAY40IpCnjrq5aXGwiv5OZJn6Pr0hvg==}
    engines: {node: '>=16.0.0'}

  '@node-minify/utils@8.0.6':
    resolution: {integrity: sha512-csY4qcR7jUwiZmkreNTJhcypQfts2aY2CK+a+rXgXUImZiZiySh0FvwHjRnlqWKvg+y6ae9lHFzDRjBTmqlTIQ==}
    engines: {node: '>=16.0.0'}

  '@opennextjs/aws@3.8.4':
    resolution: {integrity: sha512-kREIlui1ZW725qG4p9GtRqR74Qe+ijZNmWhPiBTRx7p06c6Ak1Cy47hNJL/aM5aLmNiCEMu5CLk2OPZzcyVmHA==}
    hasBin: true

  '@opennextjs/cloudflare@1.10.1':
    resolution: {integrity: sha512-a6jeigTTvolj8QEGWibbCyLUNyE67M6bW3IoT3v7M2bAOqDlzO197yWqZscrB2V2c5TWid5kF199+pfxdEYfaA==}
    hasBin: true
    peerDependencies:
      wrangler: ^4.38.0

  '@opentelemetry/api-logs@0.204.0':
    resolution: {integrity: sha512-DqxY8yoAaiBPivoJD4UtgrMS8gEmzZ5lnaxzPojzLVHBGqPxgWm4zcuvcUHZiqQ6kRX2Klel2r9y8cA2HAtqpw==}
    engines: {node: '>=8.0.0'}

  '@opentelemetry/api-logs@0.57.2':
    resolution: {integrity: sha512-uIX52NnTM0iBh84MShlpouI7UKqkZ7MrUszTmaypHBu4r7NofznSnQRfJ+uUeDtQDj6w8eFGg5KBLDAwAPz1+A==}
    engines: {node: '>=14'}

  '@opentelemetry/api@1.9.0':
    resolution: {integrity: sha512-3giAOQvZiH5F9bMlMiv8+GSPMeqg0dbaeo58/0SlA9sxSqZhnUtxzX9/2FzyhS9sWQf5S0GJE0AKBrFqjpeYcg==}
    engines: {node: '>=8.0.0'}

  '@opentelemetry/context-async-hooks@2.1.0':
    resolution: {integrity: sha512-zOyetmZppnwTyPrt4S7jMfXiSX9yyfF0hxlA8B5oo2TtKl+/RGCy7fi4DrBfIf3lCPrkKsRBWZZD7RFojK7FDg==}
    engines: {node: ^18.19.0 || >=20.6.0}
    peerDependencies:
      '@opentelemetry/api': '>=1.0.0 <1.10.0'

  '@opentelemetry/core@2.1.0':
    resolution: {integrity: sha512-RMEtHsxJs/GiHHxYT58IY57UXAQTuUnZVco6ymDEqTNlJKTimM4qPUPVe8InNFyBjhHBEAx4k3Q8LtNayBsbUQ==}
    engines: {node: ^18.19.0 || >=20.6.0}
    peerDependencies:
      '@opentelemetry/api': '>=1.0.0 <1.10.0'

  '@opentelemetry/instrumentation-amqplib@0.51.0':
    resolution: {integrity: sha512-XGmjYwjVRktD4agFnWBWQXo9SiYHKBxR6Ag3MLXwtLE4R99N3a08kGKM5SC1qOFKIELcQDGFEFT9ydXMH00Luw==}
    engines: {node: ^18.19.0 || >=20.6.0}
    peerDependencies:
      '@opentelemetry/api': ^1.3.0

  '@opentelemetry/instrumentation-connect@0.48.0':
    resolution: {integrity: sha512-OMjc3SFL4pC16PeK+tDhwP7MRvDPalYCGSvGqUhX5rASkI2H0RuxZHOWElYeXkV0WP+70Gw6JHWac/2Zqwmhdw==}
    engines: {node: ^18.19.0 || >=20.6.0}
    peerDependencies:
      '@opentelemetry/api': ^1.3.0

  '@opentelemetry/instrumentation-dataloader@0.22.0':
    resolution: {integrity: sha512-bXnTcwtngQsI1CvodFkTemrrRSQjAjZxqHVc+CJZTDnidT0T6wt3jkKhnsjU/Kkkc0lacr6VdRpCu2CUWa0OKw==}
    engines: {node: ^18.19.0 || >=20.6.0}
    peerDependencies:
      '@opentelemetry/api': ^1.3.0

  '@opentelemetry/instrumentation-express@0.53.0':
    resolution: {integrity: sha512-r/PBafQmFYRjuxLYEHJ3ze1iBnP2GDA1nXOSS6E02KnYNZAVjj6WcDA1MSthtdAUUK0XnotHvvWM8/qz7DMO5A==}
    engines: {node: ^18.19.0 || >=20.6.0}
    peerDependencies:
      '@opentelemetry/api': ^1.3.0

  '@opentelemetry/instrumentation-fs@0.24.0':
    resolution: {integrity: sha512-HjIxJ6CBRD770KNVaTdMXIv29Sjz4C1kPCCK5x1Ujpc6SNnLGPqUVyJYZ3LUhhnHAqdbrl83ogVWjCgeT4Q0yw==}
    engines: {node: ^18.19.0 || >=20.6.0}
    peerDependencies:
      '@opentelemetry/api': ^1.3.0

  '@opentelemetry/instrumentation-generic-pool@0.48.0':
    resolution: {integrity: sha512-TLv/On8pufynNR+pUbpkyvuESVASZZKMlqCm4bBImTpXKTpqXaJJ3o/MUDeMlM91rpen+PEv2SeyOKcHCSlgag==}
    engines: {node: ^18.19.0 || >=20.6.0}
    peerDependencies:
      '@opentelemetry/api': ^1.3.0

  '@opentelemetry/instrumentation-graphql@0.52.0':
    resolution: {integrity: sha512-3fEJ8jOOMwopvldY16KuzHbRhPk8wSsOTSF0v2psmOCGewh6ad+ZbkTx/xyUK9rUdUMWAxRVU0tFpj4Wx1vkPA==}
    engines: {node: ^18.19.0 || >=20.6.0}
    peerDependencies:
      '@opentelemetry/api': ^1.3.0

  '@opentelemetry/instrumentation-hapi@0.51.0':
    resolution: {integrity: sha512-qyf27DaFNL1Qhbo/da+04MSCw982B02FhuOS5/UF+PMhM61CcOiu7fPuXj8TvbqyReQuJFljXE6UirlvoT/62g==}
    engines: {node: ^18.19.0 || >=20.6.0}
    peerDependencies:
      '@opentelemetry/api': ^1.3.0

  '@opentelemetry/instrumentation-http@0.204.0':
    resolution: {integrity: sha512-1afJYyGRA4OmHTv0FfNTrTAzoEjPQUYgd+8ih/lX0LlZBnGio/O80vxA0lN3knsJPS7FiDrsDrWq25K7oAzbkw==}
    engines: {node: ^18.19.0 || >=20.6.0}
    peerDependencies:
      '@opentelemetry/api': ^1.3.0

  '@opentelemetry/instrumentation-ioredis@0.52.0':
    resolution: {integrity: sha512-rUvlyZwI90HRQPYicxpDGhT8setMrlHKokCtBtZgYxQWRF5RBbG4q0pGtbZvd7kyseuHbFpA3I/5z7M8b/5ywg==}
    engines: {node: ^18.19.0 || >=20.6.0}
    peerDependencies:
      '@opentelemetry/api': ^1.3.0

  '@opentelemetry/instrumentation-kafkajs@0.14.0':
    resolution: {integrity: sha512-kbB5yXS47dTIdO/lfbbXlzhvHFturbux4EpP0+6H78Lk0Bn4QXiZQW7rmZY1xBCY16mNcCb8Yt0mhz85hTnSVA==}
    engines: {node: ^18.19.0 || >=20.6.0}
    peerDependencies:
      '@opentelemetry/api': ^1.3.0

  '@opentelemetry/instrumentation-knex@0.49.0':
    resolution: {integrity: sha512-NKsRRT27fbIYL4Ix+BjjP8h4YveyKc+2gD6DMZbr5R5rUeDqfC8+DTfIt3c3ex3BIc5Vvek4rqHnN7q34ZetLQ==}
    engines: {node: ^18.19.0 || >=20.6.0}
    peerDependencies:
      '@opentelemetry/api': ^1.3.0

  '@opentelemetry/instrumentation-koa@0.52.0':
    resolution: {integrity: sha512-JJSBYLDx/mNSy8Ibi/uQixu2rH0bZODJa8/cz04hEhRaiZQoeJ5UrOhO/mS87IdgVsHrnBOsZ6vDu09znupyuA==}
    engines: {node: ^18.19.0 || >=20.6.0}
    peerDependencies:
      '@opentelemetry/api': ^1.3.0

  '@opentelemetry/instrumentation-lru-memoizer@0.49.0':
    resolution: {integrity: sha512-ctXu+O/1HSadAxtjoEg2w307Z5iPyLOMM8IRNwjaKrIpNAthYGSOanChbk1kqY6zU5CrpkPHGdAT6jk8dXiMqw==}
    engines: {node: ^18.19.0 || >=20.6.0}
    peerDependencies:
      '@opentelemetry/api': ^1.3.0

  '@opentelemetry/instrumentation-mongodb@0.57.0':
    resolution: {integrity: sha512-KD6Rg0KSHWDkik+qjIOWoksi1xqSpix8TSPfquIK1DTmd9OTFb5PHmMkzJe16TAPVEuElUW8gvgP59cacFcrMQ==}
    engines: {node: ^18.19.0 || >=20.6.0}
    peerDependencies:
      '@opentelemetry/api': ^1.3.0

  '@opentelemetry/instrumentation-mongoose@0.51.0':
    resolution: {integrity: sha512-gwWaAlhhV2By7XcbyU3DOLMvzsgeaymwP/jktDC+/uPkCmgB61zurwqOQdeiRq9KAf22Y2dtE5ZLXxytJRbEVA==}
    engines: {node: ^18.19.0 || >=20.6.0}
    peerDependencies:
      '@opentelemetry/api': ^1.3.0

  '@opentelemetry/instrumentation-mysql2@0.51.0':
    resolution: {integrity: sha512-zT2Wg22Xn43RyfU3NOUmnFtb5zlDI0fKcijCj9AcK9zuLZ4ModgtLXOyBJSSfO+hsOCZSC1v/Fxwj+nZJFdzLQ==}
    engines: {node: ^18.19.0 || >=20.6.0}
    peerDependencies:
      '@opentelemetry/api': ^1.3.0

  '@opentelemetry/instrumentation-mysql@0.50.0':
    resolution: {integrity: sha512-duKAvMRI3vq6u9JwzIipY9zHfikN20bX05sL7GjDeLKr2qV0LQ4ADtKST7KStdGcQ+MTN5wghWbbVdLgNcB3rA==}
    engines: {node: ^18.19.0 || >=20.6.0}
    peerDependencies:
      '@opentelemetry/api': ^1.3.0

  '@opentelemetry/instrumentation-pg@0.57.0':
    resolution: {integrity: sha512-dWLGE+r5lBgm2A8SaaSYDE3OKJ/kwwy5WLyGyzor8PLhUL9VnJRiY6qhp4njwhnljiLtzeffRtG2Mf/YyWLeTw==}
    engines: {node: ^18.19.0 || >=20.6.0}
    peerDependencies:
      '@opentelemetry/api': ^1.3.0

  '@opentelemetry/instrumentation-redis@0.53.0':
    resolution: {integrity: sha512-WUHV8fr+8yo5RmzyU7D5BIE1zwiaNQcTyZPwtxlfr7px6NYYx7IIpSihJK7WA60npWynfxxK1T67RAVF0Gdfjg==}
    engines: {node: ^18.19.0 || >=20.6.0}
    peerDependencies:
      '@opentelemetry/api': ^1.3.0

  '@opentelemetry/instrumentation-tedious@0.23.0':
    resolution: {integrity: sha512-3TMTk/9VtlRonVTaU4tCzbg4YqW+Iq/l5VnN2e5whP6JgEg/PKfrGbqQ+CxQWNLfLaQYIUgEZqAn5gk/inh1uQ==}
    engines: {node: ^18.19.0 || >=20.6.0}
    peerDependencies:
      '@opentelemetry/api': ^1.3.0

  '@opentelemetry/instrumentation-undici@0.15.0':
    resolution: {integrity: sha512-sNFGA/iCDlVkNjzTzPRcudmI11vT/WAfAguRdZY9IspCw02N4WSC72zTuQhSMheh2a1gdeM9my1imnKRvEEvEg==}
    engines: {node: ^18.19.0 || >=20.6.0}
    peerDependencies:
      '@opentelemetry/api': ^1.7.0

  '@opentelemetry/instrumentation@0.204.0':
    resolution: {integrity: sha512-vV5+WSxktzoMP8JoYWKeopChy6G3HKk4UQ2hESCRDUUTZqQ3+nM3u8noVG0LmNfRWwcFBnbZ71GKC7vaYYdJ1g==}
    engines: {node: ^18.19.0 || >=20.6.0}
    peerDependencies:
      '@opentelemetry/api': ^1.3.0

  '@opentelemetry/instrumentation@0.57.2':
    resolution: {integrity: sha512-BdBGhQBh8IjZ2oIIX6F2/Q3LKm/FDDKi6ccYKcBTeilh6SNdNKveDOLk73BkSJjQLJk6qe4Yh+hHw1UPhCDdrg==}
    engines: {node: '>=14'}
    peerDependencies:
      '@opentelemetry/api': ^1.3.0

  '@opentelemetry/redis-common@0.38.2':
    resolution: {integrity: sha512-1BCcU93iwSRZvDAgwUxC/DV4T/406SkMfxGqu5ojc3AvNI+I9GhV7v0J1HljsczuuhcnFLYqD5VmwVXfCGHzxA==}
    engines: {node: ^18.19.0 || >=20.6.0}

  '@opentelemetry/resources@2.1.0':
    resolution: {integrity: sha512-1CJjf3LCvoefUOgegxi8h6r4B/wLSzInyhGP2UmIBYNlo4Qk5CZ73e1eEyWmfXvFtm1ybkmfb2DqWvspsYLrWw==}
    engines: {node: ^18.19.0 || >=20.6.0}
    peerDependencies:
      '@opentelemetry/api': '>=1.3.0 <1.10.0'

  '@opentelemetry/sdk-trace-base@2.1.0':
    resolution: {integrity: sha512-uTX9FBlVQm4S2gVQO1sb5qyBLq/FPjbp+tmGoxu4tIgtYGmBYB44+KX/725RFDe30yBSaA9Ml9fqphe1hbUyLQ==}
    engines: {node: ^18.19.0 || >=20.6.0}
    peerDependencies:
      '@opentelemetry/api': '>=1.3.0 <1.10.0'

  '@opentelemetry/semantic-conventions@1.37.0':
    resolution: {integrity: sha512-JD6DerIKdJGmRp4jQyX5FlrQjA4tjOw1cvfsPAZXfOOEErMUHjPcPSICS+6WnM0nB0efSFARh0KAZss+bvExOA==}
    engines: {node: '>=14'}

  '@opentelemetry/sql-common@0.41.2':
    resolution: {integrity: sha512-4mhWm3Z8z+i508zQJ7r6Xi7y4mmoJpdvH0fZPFRkWrdp5fq7hhZ2HhYokEOLkfqSMgPR4Z9EyB3DBkbKGOqZiQ==}
    engines: {node: ^18.19.0 || >=20.6.0}
    peerDependencies:
      '@opentelemetry/api': ^1.1.0

  '@peculiar/asn1-android@2.5.0':
    resolution: {integrity: sha512-t8A83hgghWQkcneRsgGs2ebAlRe54ns88p7ouv8PW2tzF1nAW4yHcL4uZKrFpIU+uszIRzTkcCuie37gpkId0A==}

  '@peculiar/asn1-cms@2.5.0':
    resolution: {integrity: sha512-p0SjJ3TuuleIvjPM4aYfvYw8Fk1Hn/zAVyPJZTtZ2eE9/MIer6/18ROxX6N/e6edVSfvuZBqhxAj3YgsmSjQ/A==}

  '@peculiar/asn1-csr@2.5.0':
    resolution: {integrity: sha512-ioigvA6WSYN9h/YssMmmoIwgl3RvZlAYx4A/9jD2qaqXZwGcNlAxaw54eSx2QG1Yu7YyBC5Rku3nNoHrQ16YsQ==}

  '@peculiar/asn1-ecc@2.5.0':
    resolution: {integrity: sha512-t4eYGNhXtLRxaP50h3sfO6aJebUCDGQACoeexcelL4roMFRRVgB20yBIu2LxsPh/tdW9I282gNgMOyg3ywg/mg==}

  '@peculiar/asn1-pfx@2.5.0':
    resolution: {integrity: sha512-Vj0d0wxJZA+Ztqfb7W+/iu8Uasw6hhKtCdLKXLG/P3kEPIQpqGI4P4YXlROfl7gOCqFIbgsj1HzFIFwQ5s20ug==}

  '@peculiar/asn1-pkcs8@2.5.0':
    resolution: {integrity: sha512-L7599HTI2SLlitlpEP8oAPaJgYssByI4eCwQq2C9eC90otFpm8MRn66PpbKviweAlhinWQ3ZjDD2KIVtx7PaVw==}

  '@peculiar/asn1-pkcs9@2.5.0':
    resolution: {integrity: sha512-UgqSMBLNLR5TzEZ5ZzxR45Nk6VJrammxd60WMSkofyNzd3DQLSNycGWSK5Xg3UTYbXcDFyG8pA/7/y/ztVCa6A==}

  '@peculiar/asn1-rsa@2.5.0':
    resolution: {integrity: sha512-qMZ/vweiTHy9syrkkqWFvbT3eLoedvamcUdnnvwyyUNv5FgFXA3KP8td+ATibnlZ0EANW5PYRm8E6MJzEB/72Q==}

  '@peculiar/asn1-schema@2.5.0':
    resolution: {integrity: sha512-YM/nFfskFJSlHqv59ed6dZlLZqtZQwjRVJ4bBAiWV08Oc+1rSd5lDZcBEx0lGDHfSoH3UziI2pXt2UM33KerPQ==}

  '@peculiar/asn1-x509-attr@2.5.0':
    resolution: {integrity: sha512-9f0hPOxiJDoG/bfNLAFven+Bd4gwz/VzrCIIWc1025LEI4BXO0U5fOCTNDPbbp2ll+UzqKsZ3g61mpBp74gk9A==}

  '@peculiar/asn1-x509@2.5.0':
    resolution: {integrity: sha512-CpwtMCTJvfvYTFMuiME5IH+8qmDe3yEWzKHe7OOADbGfq7ohxeLaXwQo0q4du3qs0AII3UbLCvb9NF/6q0oTKQ==}

  '@peculiar/x509@1.14.0':
    resolution: {integrity: sha512-Yc4PDxN3OrxUPiXgU63c+ZRXKGE8YKF2McTciYhUHFtHVB0KMnjeFSU0qpztGhsp4P0uKix4+J2xEpIEDu8oXg==}

  '@pkgjs/parseargs@0.11.0':
    resolution: {integrity: sha512-+1VkjdD0QBLPodGrJUeqarH8VAIvQODIbwh9XpP5Syisf7YoQgsJKPNFoqqLQlu+VQ/tVSshMR6loPMn8U+dPg==}
    engines: {node: '>=14'}

  '@poppinss/colors@4.1.5':
    resolution: {integrity: sha512-FvdDqtcRCtz6hThExcFOgW0cWX+xwSMWcRuQe5ZEb2m7cVQOAVZOIMt+/v9RxGiD9/OY16qJBXK4CVKWAPalBw==}

  '@poppinss/dumper@0.6.4':
    resolution: {integrity: sha512-iG0TIdqv8xJ3Lt9O8DrPRxw1MRLjNpoqiSGU03P/wNLP/s0ra0udPJ1J2Tx5M0J3H/cVyEgpbn8xUKRY9j59kQ==}

  '@poppinss/exception@1.2.2':
    resolution: {integrity: sha512-m7bpKCD4QMlFCjA/nKTs23fuvoVFoA83brRKmObCUNmi/9tVu8Ve3w4YQAnJu4q3Tjf5fr685HYIC/IA2zHRSg==}

  '@prisma/instrumentation@6.15.0':
    resolution: {integrity: sha512-6TXaH6OmDkMOQvOxwLZ8XS51hU2v4A3vmE2pSijCIiGRJYyNeMcL6nMHQMyYdZRD8wl7LF3Wzc+AMPMV/9Oo7A==}
    peerDependencies:
      '@opentelemetry/api': ^1.8

  '@radix-ui/number@1.1.1':
    resolution: {integrity: sha512-MkKCwxlXTgz6CFoJx3pCwn07GKp36+aZyu/u2Ln2VrA5DcdyCZkASEDBTd8x5whTQQL5CiYf4prXKLcgQdv29g==}

  '@radix-ui/primitive@1.1.3':
    resolution: {integrity: sha512-JTF99U/6XIjCBo0wqkU5sK10glYe27MRRsfwoiq5zzOEZLHU3A3KCMa5X/azekYRCJ0HlwI0crAXS/5dEHTzDg==}

  '@radix-ui/react-alert-dialog@1.1.15':
    resolution: {integrity: sha512-oTVLkEw5GpdRe29BqJ0LSDFWI3qu0vR1M0mUkOQWDIUnY/QIkLpgDMWuKxP94c2NAC2LGcgVhG1ImF3jkZ5wXw==}
    peerDependencies:
      '@types/react': '*'
      '@types/react-dom': '*'
      react: ^16.8 || ^17.0 || ^18.0 || ^19.0 || ^19.0.0-rc
      react-dom: ^16.8 || ^17.0 || ^18.0 || ^19.0 || ^19.0.0-rc
    peerDependenciesMeta:
      '@types/react':
        optional: true
      '@types/react-dom':
        optional: true

  '@radix-ui/react-arrow@1.1.7':
    resolution: {integrity: sha512-F+M1tLhO+mlQaOWspE8Wstg+z6PwxwRd8oQ8IXceWz92kfAmalTRf0EjrouQeo7QssEPfCn05B4Ihs1K9WQ/7w==}
    peerDependencies:
      '@types/react': '*'
      '@types/react-dom': '*'
      react: ^16.8 || ^17.0 || ^18.0 || ^19.0 || ^19.0.0-rc
      react-dom: ^16.8 || ^17.0 || ^18.0 || ^19.0 || ^19.0.0-rc
    peerDependenciesMeta:
      '@types/react':
        optional: true
      '@types/react-dom':
        optional: true

  '@radix-ui/react-checkbox@1.3.3':
    resolution: {integrity: sha512-wBbpv+NQftHDdG86Qc0pIyXk5IR3tM8Vd0nWLKDcX8nNn4nXFOFwsKuqw2okA/1D/mpaAkmuyndrPJTYDNZtFw==}
    peerDependencies:
      '@types/react': '*'
      '@types/react-dom': '*'
      react: ^16.8 || ^17.0 || ^18.0 || ^19.0 || ^19.0.0-rc
      react-dom: ^16.8 || ^17.0 || ^18.0 || ^19.0 || ^19.0.0-rc
    peerDependenciesMeta:
      '@types/react':
        optional: true
      '@types/react-dom':
        optional: true

  '@radix-ui/react-collection@1.1.7':
    resolution: {integrity: sha512-Fh9rGN0MoI4ZFUNyfFVNU4y9LUz93u9/0K+yLgA2bwRojxM8JU1DyvvMBabnZPBgMWREAJvU2jjVzq+LrFUglw==}
    peerDependencies:
      '@types/react': '*'
      '@types/react-dom': '*'
      react: ^16.8 || ^17.0 || ^18.0 || ^19.0 || ^19.0.0-rc
      react-dom: ^16.8 || ^17.0 || ^18.0 || ^19.0 || ^19.0.0-rc
    peerDependenciesMeta:
      '@types/react':
        optional: true
      '@types/react-dom':
        optional: true

  '@radix-ui/react-compose-refs@1.1.2':
    resolution: {integrity: sha512-z4eqJvfiNnFMHIIvXP3CY57y2WJs5g2v3X0zm9mEJkrkNv4rDxu+sg9Jh8EkXyeqBkB7SOcboo9dMVqhyrACIg==}
    peerDependencies:
      '@types/react': '*'
      react: ^16.8 || ^17.0 || ^18.0 || ^19.0 || ^19.0.0-rc
    peerDependenciesMeta:
      '@types/react':
        optional: true

  '@radix-ui/react-context@1.1.2':
    resolution: {integrity: sha512-jCi/QKUM2r1Ju5a3J64TH2A5SpKAgh0LpknyqdQ4m6DCV0xJ2HG1xARRwNGPQfi1SLdLWZ1OJz6F4OMBBNiGJA==}
    peerDependencies:
      '@types/react': '*'
      react: ^16.8 || ^17.0 || ^18.0 || ^19.0 || ^19.0.0-rc
    peerDependenciesMeta:
      '@types/react':
        optional: true

  '@radix-ui/react-dialog@1.1.15':
    resolution: {integrity: sha512-TCglVRtzlffRNxRMEyR36DGBLJpeusFcgMVD9PZEzAKnUs1lKCgX5u9BmC2Yg+LL9MgZDugFFs1Vl+Jp4t/PGw==}
    peerDependencies:
      '@types/react': '*'
      '@types/react-dom': '*'
      react: ^16.8 || ^17.0 || ^18.0 || ^19.0 || ^19.0.0-rc
      react-dom: ^16.8 || ^17.0 || ^18.0 || ^19.0 || ^19.0.0-rc
    peerDependenciesMeta:
      '@types/react':
        optional: true
      '@types/react-dom':
        optional: true

  '@radix-ui/react-direction@1.1.1':
    resolution: {integrity: sha512-1UEWRX6jnOA2y4H5WczZ44gOOjTEmlqv1uNW4GAJEO5+bauCBhv8snY65Iw5/VOS/ghKN9gr2KjnLKxrsvoMVw==}
    peerDependencies:
      '@types/react': '*'
      react: ^16.8 || ^17.0 || ^18.0 || ^19.0 || ^19.0.0-rc
    peerDependenciesMeta:
      '@types/react':
        optional: true

  '@radix-ui/react-dismissable-layer@1.1.11':
    resolution: {integrity: sha512-Nqcp+t5cTB8BinFkZgXiMJniQH0PsUt2k51FUhbdfeKvc4ACcG2uQniY/8+h1Yv6Kza4Q7lD7PQV0z0oicE0Mg==}
    peerDependencies:
      '@types/react': '*'
      '@types/react-dom': '*'
      react: ^16.8 || ^17.0 || ^18.0 || ^19.0 || ^19.0.0-rc
      react-dom: ^16.8 || ^17.0 || ^18.0 || ^19.0 || ^19.0.0-rc
    peerDependenciesMeta:
      '@types/react':
        optional: true
      '@types/react-dom':
        optional: true

  '@radix-ui/react-focus-guards@1.1.3':
    resolution: {integrity: sha512-0rFg/Rj2Q62NCm62jZw0QX7a3sz6QCQU0LpZdNrJX8byRGaGVTqbrW9jAoIAHyMQqsNpeZ81YgSizOt5WXq0Pw==}
    peerDependencies:
      '@types/react': '*'
      react: ^16.8 || ^17.0 || ^18.0 || ^19.0 || ^19.0.0-rc
    peerDependenciesMeta:
      '@types/react':
        optional: true

  '@radix-ui/react-focus-scope@1.1.7':
    resolution: {integrity: sha512-t2ODlkXBQyn7jkl6TNaw/MtVEVvIGelJDCG41Okq/KwUsJBwQ4XVZsHAVUkK4mBv3ewiAS3PGuUWuY2BoK4ZUw==}
    peerDependencies:
      '@types/react': '*'
      '@types/react-dom': '*'
      react: ^16.8 || ^17.0 || ^18.0 || ^19.0 || ^19.0.0-rc
      react-dom: ^16.8 || ^17.0 || ^18.0 || ^19.0 || ^19.0.0-rc
    peerDependenciesMeta:
      '@types/react':
        optional: true
      '@types/react-dom':
        optional: true

  '@radix-ui/react-id@1.1.1':
    resolution: {integrity: sha512-kGkGegYIdQsOb4XjsfM97rXsiHaBwco+hFI66oO4s9LU+PLAC5oJ7khdOVFxkhsmlbpUqDAvXw11CluXP+jkHg==}
    peerDependencies:
      '@types/react': '*'
      react: ^16.8 || ^17.0 || ^18.0 || ^19.0 || ^19.0.0-rc
    peerDependenciesMeta:
      '@types/react':
        optional: true

  '@radix-ui/react-label@2.1.7':
    resolution: {integrity: sha512-YT1GqPSL8kJn20djelMX7/cTRp/Y9w5IZHvfxQTVHrOqa2yMl7i/UfMqKRU5V7mEyKTrUVgJXhNQPVCG8PBLoQ==}
    peerDependencies:
      '@types/react': '*'
      '@types/react-dom': '*'
      react: ^16.8 || ^17.0 || ^18.0 || ^19.0 || ^19.0.0-rc
      react-dom: ^16.8 || ^17.0 || ^18.0 || ^19.0 || ^19.0.0-rc
    peerDependenciesMeta:
      '@types/react':
        optional: true
      '@types/react-dom':
        optional: true

  '@radix-ui/react-popper@1.2.8':
    resolution: {integrity: sha512-0NJQ4LFFUuWkE7Oxf0htBKS6zLkkjBH+hM1uk7Ng705ReR8m/uelduy1DBo0PyBXPKVnBA6YBlU94MBGXrSBCw==}
    peerDependencies:
      '@types/react': '*'
      '@types/react-dom': '*'
      react: ^16.8 || ^17.0 || ^18.0 || ^19.0 || ^19.0.0-rc
      react-dom: ^16.8 || ^17.0 || ^18.0 || ^19.0 || ^19.0.0-rc
    peerDependenciesMeta:
      '@types/react':
        optional: true
      '@types/react-dom':
        optional: true

  '@radix-ui/react-portal@1.1.9':
    resolution: {integrity: sha512-bpIxvq03if6UNwXZ+HTK71JLh4APvnXntDc6XOX8UVq4XQOVl7lwok0AvIl+b8zgCw3fSaVTZMpAPPagXbKmHQ==}
    peerDependencies:
      '@types/react': '*'
      '@types/react-dom': '*'
      react: ^16.8 || ^17.0 || ^18.0 || ^19.0 || ^19.0.0-rc
      react-dom: ^16.8 || ^17.0 || ^18.0 || ^19.0 || ^19.0.0-rc
    peerDependenciesMeta:
      '@types/react':
        optional: true
      '@types/react-dom':
        optional: true

  '@radix-ui/react-presence@1.1.5':
    resolution: {integrity: sha512-/jfEwNDdQVBCNvjkGit4h6pMOzq8bHkopq458dPt2lMjx+eBQUohZNG9A7DtO/O5ukSbxuaNGXMjHicgwy6rQQ==}
    peerDependencies:
      '@types/react': '*'
      '@types/react-dom': '*'
      react: ^16.8 || ^17.0 || ^18.0 || ^19.0 || ^19.0.0-rc
      react-dom: ^16.8 || ^17.0 || ^18.0 || ^19.0 || ^19.0.0-rc
    peerDependenciesMeta:
      '@types/react':
        optional: true
      '@types/react-dom':
        optional: true

  '@radix-ui/react-primitive@2.1.3':
    resolution: {integrity: sha512-m9gTwRkhy2lvCPe6QJp4d3G1TYEUHn/FzJUtq9MjH46an1wJU+GdoGC5VLof8RX8Ft/DlpshApkhswDLZzHIcQ==}
    peerDependencies:
      '@types/react': '*'
      '@types/react-dom': '*'
      react: ^16.8 || ^17.0 || ^18.0 || ^19.0 || ^19.0.0-rc
      react-dom: ^16.8 || ^17.0 || ^18.0 || ^19.0 || ^19.0.0-rc
    peerDependenciesMeta:
      '@types/react':
        optional: true
      '@types/react-dom':
        optional: true

  '@radix-ui/react-select@2.2.6':
    resolution: {integrity: sha512-I30RydO+bnn2PQztvo25tswPH+wFBjehVGtmagkU78yMdwTwVf12wnAOF+AeP8S2N8xD+5UPbGhkUfPyvT+mwQ==}
    peerDependencies:
      '@types/react': '*'
      '@types/react-dom': '*'
      react: ^16.8 || ^17.0 || ^18.0 || ^19.0 || ^19.0.0-rc
      react-dom: ^16.8 || ^17.0 || ^18.0 || ^19.0 || ^19.0.0-rc
    peerDependenciesMeta:
      '@types/react':
        optional: true
      '@types/react-dom':
        optional: true

  '@radix-ui/react-separator@1.1.7':
    resolution: {integrity: sha512-0HEb8R9E8A+jZjvmFCy/J4xhbXy3TV+9XSnGJ3KvTtjlIUy/YQ/p6UYZvi7YbeoeXdyU9+Y3scizK6hkY37baA==}
    peerDependencies:
      '@types/react': '*'
      '@types/react-dom': '*'
      react: ^16.8 || ^17.0 || ^18.0 || ^19.0 || ^19.0.0-rc
      react-dom: ^16.8 || ^17.0 || ^18.0 || ^19.0 || ^19.0.0-rc
    peerDependenciesMeta:
      '@types/react':
        optional: true
      '@types/react-dom':
        optional: true

  '@radix-ui/react-slot@1.2.3':
    resolution: {integrity: sha512-aeNmHnBxbi2St0au6VBVC7JXFlhLlOnvIIlePNniyUNAClzmtAUEY8/pBiK3iHjufOlwA+c20/8jngo7xcrg8A==}
    peerDependencies:
      '@types/react': '*'
      react: ^16.8 || ^17.0 || ^18.0 || ^19.0 || ^19.0.0-rc
    peerDependenciesMeta:
      '@types/react':
        optional: true

  '@radix-ui/react-use-callback-ref@1.1.1':
    resolution: {integrity: sha512-FkBMwD+qbGQeMu1cOHnuGB6x4yzPjho8ap5WtbEJ26umhgqVXbhekKUQO+hZEL1vU92a3wHwdp0HAcqAUF5iDg==}
    peerDependencies:
      '@types/react': '*'
      react: ^16.8 || ^17.0 || ^18.0 || ^19.0 || ^19.0.0-rc
    peerDependenciesMeta:
      '@types/react':
        optional: true

  '@radix-ui/react-use-controllable-state@1.2.2':
    resolution: {integrity: sha512-BjasUjixPFdS+NKkypcyyN5Pmg83Olst0+c6vGov0diwTEo6mgdqVR6hxcEgFuh4QrAs7Rc+9KuGJ9TVCj0Zzg==}
    peerDependencies:
      '@types/react': '*'
      react: ^16.8 || ^17.0 || ^18.0 || ^19.0 || ^19.0.0-rc
    peerDependenciesMeta:
      '@types/react':
        optional: true

  '@radix-ui/react-use-effect-event@0.0.2':
    resolution: {integrity: sha512-Qp8WbZOBe+blgpuUT+lw2xheLP8q0oatc9UpmiemEICxGvFLYmHm9QowVZGHtJlGbS6A6yJ3iViad/2cVjnOiA==}
    peerDependencies:
      '@types/react': '*'
      react: ^16.8 || ^17.0 || ^18.0 || ^19.0 || ^19.0.0-rc
    peerDependenciesMeta:
      '@types/react':
        optional: true

  '@radix-ui/react-use-escape-keydown@1.1.1':
    resolution: {integrity: sha512-Il0+boE7w/XebUHyBjroE+DbByORGR9KKmITzbR7MyQ4akpORYP/ZmbhAr0DG7RmmBqoOnZdy2QlvajJ2QA59g==}
    peerDependencies:
      '@types/react': '*'
      react: ^16.8 || ^17.0 || ^18.0 || ^19.0 || ^19.0.0-rc
    peerDependenciesMeta:
      '@types/react':
        optional: true

  '@radix-ui/react-use-layout-effect@1.1.1':
    resolution: {integrity: sha512-RbJRS4UWQFkzHTTwVymMTUv8EqYhOp8dOOviLj2ugtTiXRaRQS7GLGxZTLL1jWhMeoSCf5zmcZkqTl9IiYfXcQ==}
    peerDependencies:
      '@types/react': '*'
      react: ^16.8 || ^17.0 || ^18.0 || ^19.0 || ^19.0.0-rc
    peerDependenciesMeta:
      '@types/react':
        optional: true

  '@radix-ui/react-use-previous@1.1.1':
    resolution: {integrity: sha512-2dHfToCj/pzca2Ck724OZ5L0EVrr3eHRNsG/b3xQJLA2hZpVCS99bLAX+hm1IHXDEnzU6by5z/5MIY794/a8NQ==}
    peerDependencies:
      '@types/react': '*'
      react: ^16.8 || ^17.0 || ^18.0 || ^19.0 || ^19.0.0-rc
    peerDependenciesMeta:
      '@types/react':
        optional: true

  '@radix-ui/react-use-rect@1.1.1':
    resolution: {integrity: sha512-QTYuDesS0VtuHNNvMh+CjlKJ4LJickCMUAqjlE3+j8w+RlRpwyX3apEQKGFzbZGdo7XNG1tXa+bQqIE7HIXT2w==}
    peerDependencies:
      '@types/react': '*'
      react: ^16.8 || ^17.0 || ^18.0 || ^19.0 || ^19.0.0-rc
    peerDependenciesMeta:
      '@types/react':
        optional: true

  '@radix-ui/react-use-size@1.1.1':
    resolution: {integrity: sha512-ewrXRDTAqAXlkl6t/fkXWNAhFX9I+CkKlw6zjEwk86RSPKwZr3xpBRso655aqYafwtnbpHLj6toFzmd6xdVptQ==}
    peerDependencies:
      '@types/react': '*'
      react: ^16.8 || ^17.0 || ^18.0 || ^19.0 || ^19.0.0-rc
    peerDependenciesMeta:
      '@types/react':
        optional: true

  '@radix-ui/react-visually-hidden@1.2.3':
    resolution: {integrity: sha512-pzJq12tEaaIhqjbzpCuv/OypJY/BPavOofm+dbab+MHLajy277+1lLm6JFcGgF5eskJ6mquGirhXY2GD/8u8Ug==}
    peerDependencies:
      '@types/react': '*'
      '@types/react-dom': '*'
      react: ^16.8 || ^17.0 || ^18.0 || ^19.0 || ^19.0.0-rc
      react-dom: ^16.8 || ^17.0 || ^18.0 || ^19.0 || ^19.0.0-rc
    peerDependenciesMeta:
      '@types/react':
        optional: true
      '@types/react-dom':
        optional: true

  '@radix-ui/rect@1.1.1':
    resolution: {integrity: sha512-HPwpGIzkl28mWyZqG52jiqDJ12waP11Pa1lGoiyUkIEuMLBP0oeK/C89esbXrxsky5we7dfd8U58nm0SgAWpVw==}

  '@rollup/plugin-commonjs@28.0.1':
    resolution: {integrity: sha512-+tNWdlWKbpB3WgBN7ijjYkq9X5uhjmcvyjEght4NmH5fAU++zfQzAJ6wumLS+dNcvwEZhKx2Z+skY8m7v0wGSA==}
    engines: {node: '>=16.0.0 || 14 >= 14.17'}
    peerDependencies:
      rollup: ^2.68.0||^3.0.0||^4.0.0
    peerDependenciesMeta:
      rollup:
        optional: true

  '@rollup/pluginutils@5.3.0':
    resolution: {integrity: sha512-5EdhGZtnu3V88ces7s53hhfK5KSASnJZv8Lulpc04cWO3REESroJXg73DFsOmgbU2BhwV0E20bu2IDZb3VKW4Q==}
    engines: {node: '>=14.0.0'}
    peerDependencies:
      rollup: ^1.20.0||^2.0.0||^3.0.0||^4.0.0
    peerDependenciesMeta:
      rollup:
        optional: true

  '@rollup/rollup-android-arm-eabi@4.52.4':
    resolution: {integrity: sha512-BTm2qKNnWIQ5auf4deoetINJm2JzvihvGb9R6K/ETwKLql/Bb3Eg2H1FBp1gUb4YGbydMA3jcmQTR73q7J+GAA==}
    cpu: [arm]
    os: [android]

  '@rollup/rollup-android-arm64@4.52.4':
    resolution: {integrity: sha512-P9LDQiC5vpgGFgz7GSM6dKPCiqR3XYN1WwJKA4/BUVDjHpYsf3iBEmVz62uyq20NGYbiGPR5cNHI7T1HqxNs2w==}
    cpu: [arm64]
    os: [android]

  '@rollup/rollup-darwin-arm64@4.52.4':
    resolution: {integrity: sha512-QRWSW+bVccAvZF6cbNZBJwAehmvG9NwfWHwMy4GbWi/BQIA/laTIktebT2ipVjNncqE6GLPxOok5hsECgAxGZg==}
    cpu: [arm64]
    os: [darwin]

  '@rollup/rollup-darwin-x64@4.52.4':
    resolution: {integrity: sha512-hZgP05pResAkRJxL1b+7yxCnXPGsXU0fG9Yfd6dUaoGk+FhdPKCJ5L1Sumyxn8kvw8Qi5PvQ8ulenUbRjzeCTw==}
    cpu: [x64]
    os: [darwin]

  '@rollup/rollup-freebsd-arm64@4.52.4':
    resolution: {integrity: sha512-xmc30VshuBNUd58Xk4TKAEcRZHaXlV+tCxIXELiE9sQuK3kG8ZFgSPi57UBJt8/ogfhAF5Oz4ZSUBN77weM+mQ==}
    cpu: [arm64]
    os: [freebsd]

  '@rollup/rollup-freebsd-x64@4.52.4':
    resolution: {integrity: sha512-WdSLpZFjOEqNZGmHflxyifolwAiZmDQzuOzIq9L27ButpCVpD7KzTRtEG1I0wMPFyiyUdOO+4t8GvrnBLQSwpw==}
    cpu: [x64]
    os: [freebsd]

  '@rollup/rollup-linux-arm-gnueabihf@4.52.4':
    resolution: {integrity: sha512-xRiOu9Of1FZ4SxVbB0iEDXc4ddIcjCv2aj03dmW8UrZIW7aIQ9jVJdLBIhxBI+MaTnGAKyvMwPwQnoOEvP7FgQ==}
    cpu: [arm]
    os: [linux]

  '@rollup/rollup-linux-arm-musleabihf@4.52.4':
    resolution: {integrity: sha512-FbhM2p9TJAmEIEhIgzR4soUcsW49e9veAQCziwbR+XWB2zqJ12b4i/+hel9yLiD8pLncDH4fKIPIbt5238341Q==}
    cpu: [arm]
    os: [linux]

  '@rollup/rollup-linux-arm64-gnu@4.52.4':
    resolution: {integrity: sha512-4n4gVwhPHR9q/g8lKCyz0yuaD0MvDf7dV4f9tHt0C73Mp8h38UCtSCSE6R9iBlTbXlmA8CjpsZoujhszefqueg==}
    cpu: [arm64]
    os: [linux]

  '@rollup/rollup-linux-arm64-musl@4.52.4':
    resolution: {integrity: sha512-u0n17nGA0nvi/11gcZKsjkLj1QIpAuPFQbR48Subo7SmZJnGxDpspyw2kbpuoQnyK+9pwf3pAoEXerJs/8Mi9g==}
    cpu: [arm64]
    os: [linux]

  '@rollup/rollup-linux-loong64-gnu@4.52.4':
    resolution: {integrity: sha512-0G2c2lpYtbTuXo8KEJkDkClE/+/2AFPdPAbmaHoE870foRFs4pBrDehilMcrSScrN/fB/1HTaWO4bqw+ewBzMQ==}
    cpu: [loong64]
    os: [linux]

  '@rollup/rollup-linux-ppc64-gnu@4.52.4':
    resolution: {integrity: sha512-teSACug1GyZHmPDv14VNbvZFX779UqWTsd7KtTM9JIZRDI5NUwYSIS30kzI8m06gOPB//jtpqlhmraQ68b5X2g==}
    cpu: [ppc64]
    os: [linux]

  '@rollup/rollup-linux-riscv64-gnu@4.52.4':
    resolution: {integrity: sha512-/MOEW3aHjjs1p4Pw1Xk4+3egRevx8Ji9N6HUIA1Ifh8Q+cg9dremvFCUbOX2Zebz80BwJIgCBUemjqhU5XI5Eg==}
    cpu: [riscv64]
    os: [linux]

  '@rollup/rollup-linux-riscv64-musl@4.52.4':
    resolution: {integrity: sha512-1HHmsRyh845QDpEWzOFtMCph5Ts+9+yllCrREuBR/vg2RogAQGGBRC8lDPrPOMnrdOJ+mt1WLMOC2Kao/UwcvA==}
    cpu: [riscv64]
    os: [linux]

  '@rollup/rollup-linux-s390x-gnu@4.52.4':
    resolution: {integrity: sha512-seoeZp4L/6D1MUyjWkOMRU6/iLmCU2EjbMTyAG4oIOs1/I82Y5lTeaxW0KBfkUdHAWN7j25bpkt0rjnOgAcQcA==}
    cpu: [s390x]
    os: [linux]

  '@rollup/rollup-linux-x64-gnu@4.52.4':
    resolution: {integrity: sha512-Wi6AXf0k0L7E2gteNsNHUs7UMwCIhsCTs6+tqQ5GPwVRWMaflqGec4Sd8n6+FNFDw9vGcReqk2KzBDhCa1DLYg==}
    cpu: [x64]
    os: [linux]

  '@rollup/rollup-linux-x64-musl@4.52.4':
    resolution: {integrity: sha512-dtBZYjDmCQ9hW+WgEkaffvRRCKm767wWhxsFW3Lw86VXz/uJRuD438/XvbZT//B96Vs8oTA8Q4A0AfHbrxP9zw==}
    cpu: [x64]
    os: [linux]

  '@rollup/rollup-openharmony-arm64@4.52.4':
    resolution: {integrity: sha512-1ox+GqgRWqaB1RnyZXL8PD6E5f7YyRUJYnCqKpNzxzP0TkaUh112NDrR9Tt+C8rJ4x5G9Mk8PQR3o7Ku2RKqKA==}
    cpu: [arm64]
    os: [openharmony]

  '@rollup/rollup-win32-arm64-msvc@4.52.4':
    resolution: {integrity: sha512-8GKr640PdFNXwzIE0IrkMWUNUomILLkfeHjXBi/nUvFlpZP+FA8BKGKpacjW6OUUHaNI6sUURxR2U2g78FOHWQ==}
    cpu: [arm64]
    os: [win32]

  '@rollup/rollup-win32-ia32-msvc@4.52.4':
    resolution: {integrity: sha512-AIy/jdJ7WtJ/F6EcfOb2GjR9UweO0n43jNObQMb6oGxkYTfLcnN7vYYpG+CN3lLxrQkzWnMOoNSHTW54pgbVxw==}
    cpu: [ia32]
    os: [win32]

  '@rollup/rollup-win32-x64-gnu@4.52.4':
    resolution: {integrity: sha512-UF9KfsH9yEam0UjTwAgdK0anlQ7c8/pWPU2yVjyWcF1I1thABt6WXE47cI71pGiZ8wGvxohBoLnxM04L/wj8mQ==}
    cpu: [x64]
    os: [win32]

  '@rollup/rollup-win32-x64-msvc@4.52.4':
    resolution: {integrity: sha512-bf9PtUa0u8IXDVxzRToFQKsNCRz9qLYfR/MpECxl4mRoWYjAeFjgxj1XdZr2M/GNVpT05p+LgQOHopYDlUu6/w==}
    cpu: [x64]
    os: [win32]

  '@schummar/icu-type-parser@1.21.5':
    resolution: {integrity: sha512-bXHSaW5jRTmke9Vd0h5P7BtWZG9Znqb8gSDxZnxaGSJnGwPLDPfS+3g0BKzeWqzgZPsIVZkM7m2tbo18cm5HBw==}

  '@sentry-internal/browser-utils@10.19.0':
    resolution: {integrity: sha512-E3H6R+tX7sYMIjfCRAMO0qIH43dtUqv2rSo0vv6eHDi4lDXtlDc+Vb67n4VIesT7YVxQD7GIkNhMk3hmRDIwww==}
    engines: {node: '>=18'}

  '@sentry-internal/feedback@10.19.0':
    resolution: {integrity: sha512-AJ8rpzNYgfmWzovmFss51q9FtBaa2qYTLwkbVdTf58fZbLMUrgZ6qf9qMk0ePiS3nB87w9+mpbLzRObYOsK9RA==}
    engines: {node: '>=18'}

  '@sentry-internal/replay-canvas@10.19.0':
    resolution: {integrity: sha512-DulLU4lvtrGPExKtpbCveLxPACrFmGx4eEYhzIn35UH8iIx6ONRSLemQyiUJQoLau7KXJy0I8AWxN+SagfebEA==}
    engines: {node: '>=18'}

  '@sentry-internal/replay@10.19.0':
    resolution: {integrity: sha512-bOWsm/t+d2LCYa3gUjgwFds6kKSW+K6i4pssgDY4XiV/MxHsQtQ2rbHX80chLRQe2HFCX2njvjVSJN+Nsdjmpg==}
    engines: {node: '>=18'}

  '@sentry/babel-plugin-component-annotate@4.4.0':
    resolution: {integrity: sha512-Pzjpn9MZg6yR61ThJgOoD28dLNCj457O0/t8d276K+Bzf8iOZKbrNO4sltp1vUB1yqhV+ulvIZO8xu8ABohtsg==}
    engines: {node: '>= 14'}

  '@sentry/browser@10.19.0':
    resolution: {integrity: sha512-/+B84qFOLg1vJhg4YSA4a7Pneq5Pbt1BXEdrp/UW4tJmtGPZb28qXlMdoPfmFWZgVezrawaPkxLmbu+47/+rsQ==}
    engines: {node: '>=18'}

  '@sentry/bundler-plugin-core@4.4.0':
    resolution: {integrity: sha512-WTGhgwxzyolzOg0sudULK0rRgLndtsEiBt4QwltKW/WYArMtFyf286aZx19uQ+rD+bSx3Il81SD23nqDOTtnzg==}
    engines: {node: '>= 14'}

  '@sentry/cli-darwin@2.56.1':
    resolution: {integrity: sha512-zfhT8MrvB5x/xRdIVGwg+sG0Cx3i0G6RH2zCrdQ/moWn8TfkwsM0O1k/AxpwbpcRfAHCkVb04CU/yKciKwg2KA==}
    engines: {node: '>=10'}
    os: [darwin]

  '@sentry/cli-linux-arm64@2.56.1':
    resolution: {integrity: sha512-AypXIwZvOMJb9RgjI/98hTAd06FcOjqjIm6G9IR0OI4pJCOcaAXz9NKXdJqxpZd7phSMJnD+Bx/8iYOUPeY73A==}
    engines: {node: '>=10'}
    cpu: [arm64]
    os: [linux, freebsd, android]

  '@sentry/cli-linux-arm@2.56.1':
    resolution: {integrity: sha512-fNB/Ng11HrkGOSEIDg+fc3zfTCV7q6kJddp6ndK3QlYFsCffRSnclaX1SMp+mqxdWkHqe1kkp85OY8G/x5uAWw==}
    engines: {node: '>=10'}
    cpu: [arm]
    os: [linux, freebsd, android]

  '@sentry/cli-linux-i686@2.56.1':
    resolution: {integrity: sha512-vnH+WJEsUq7Lf7xc9udzE/M4hoDXXsniFFYr/7BvdnXtCQlNNaWFMXHbEDYAql3baIlHkWoG8cEHWuB/YKyniw==}
    engines: {node: '>=10'}
    cpu: [x86, ia32]
    os: [linux, freebsd, android]

  '@sentry/cli-linux-x64@2.56.1':
    resolution: {integrity: sha512-3/BlKe5Vdnia36MeovghHJD8lbcum5TFIxLp+PSfH2sVb09+5Jo0L95oRTI2JkD8Fs+QNssvTqTxJj5eIo/n+A==}
    engines: {node: '>=10'}
    cpu: [x64]
    os: [linux, freebsd, android]

  '@sentry/cli-win32-arm64@2.56.1':
    resolution: {integrity: sha512-Gg8RV7CV7Tz4fiR1EN1Af5AVhJsnEXiZvfvfQXI4lp51MKAhcxZIMtEfg9HaWsn3Dm/wgwYBinyeywfWbTXYDg==}
    engines: {node: '>=10'}
    cpu: [arm64]
    os: [win32]

  '@sentry/cli-win32-i686@2.56.1':
    resolution: {integrity: sha512-6u6a060yC3i76Ze1apqgWr5luQSyhuD5ND84eWfh/UbddsEa42UHjoVHOiBwmpZqf/hvNZAtzLnE4NCvU4zOMg==}
    engines: {node: '>=10'}
    cpu: [x86, ia32]
    os: [win32]

  '@sentry/cli-win32-x64@2.56.1':
    resolution: {integrity: sha512-11cdflajBrDWlRZqI9MOu7ok2vnPzFjKmbU3YvBYWQapNE+HHAsWdsRL/u/P1RmU62vj7Y42iSUcj6x1SNrdPw==}
    engines: {node: '>=10'}
    cpu: [x64]
    os: [win32]

  '@sentry/cli@2.56.1':
    resolution: {integrity: sha512-VDAIg+gmjNtJS5VUZQMDSK9RaKC9hYQi3PoXpNa+owNfQNk60bCi8z8jkbWRcKbNGn3V51WqvrQAqLoNAdPc9w==}
    engines: {node: '>= 10'}
    hasBin: true

  '@sentry/cloudflare@10.19.0':
    resolution: {integrity: sha512-EwN3RULZ2XOPK2iNlRnTHpk4fGYXTj8qw/EywQG/leR6rl6/xGtgl5/is4yu8I8GdxQjJ47W3N8thFIRaGm46Q==}
    engines: {node: '>=18'}
    peerDependencies:
      '@cloudflare/workers-types': ^4.x
    peerDependenciesMeta:
      '@cloudflare/workers-types':
        optional: true

  '@sentry/core@10.19.0':
    resolution: {integrity: sha512-OqZjYDYsK6ZmBG5UzML0uKiKq//G6mMwPcszfuCsFgPt+pg5giUCrCUbt5VIVkHdN1qEEBk321JO2haU5n2Eig==}
    engines: {node: '>=18'}

  '@sentry/nextjs@10.19.0':
    resolution: {integrity: sha512-uuniP80lwIZctgd3lxuKL+ke9bBGxJUfE/ek0cWAH99oQelaRXsU4hzwyEC62wxIoDwa+rvD9vwu82NkBPN5hA==}
    engines: {node: '>=18'}
    peerDependencies:
      next: ^13.2.0 || ^14.0 || ^15.0.0-rc.0

  '@sentry/node-core@10.19.0':
    resolution: {integrity: sha512-m3xTaIDSh1V88K+e1zaGwKKuhDUAHMX1nncJmsGm8Hwg7FLK2fdr7wm9IJaIF0S1E4R38oHC4kZdL+ebrUghDg==}
    engines: {node: '>=18'}
    peerDependencies:
      '@opentelemetry/api': ^1.9.0
      '@opentelemetry/context-async-hooks': ^1.30.1 || ^2.1.0
      '@opentelemetry/core': ^1.30.1 || ^2.1.0
      '@opentelemetry/instrumentation': '>=0.57.1 <1'
      '@opentelemetry/resources': ^1.30.1 || ^2.1.0
      '@opentelemetry/sdk-trace-base': ^1.30.1 || ^2.1.0
      '@opentelemetry/semantic-conventions': ^1.37.0

  '@sentry/node@10.19.0':
    resolution: {integrity: sha512-GUN/UVRsqnXd4O8GCxR8F682nyYemeO4mr0Yc5JPz0CxT2gYkemuifT29bFOont8V5o055WJv32NrQnZcm/nyg==}
    engines: {node: '>=18'}

  '@sentry/opentelemetry@10.19.0':
    resolution: {integrity: sha512-o1NWDWXM4flBIqqBECcaZ+y0TS44UxQh5BtTTPJzkU0FsWOytn9lp9ccVi7qBMb7Zrl3rw3Q0BRNETKVG5Ag/w==}
    engines: {node: '>=18'}
    peerDependencies:
      '@opentelemetry/api': ^1.9.0
      '@opentelemetry/context-async-hooks': ^1.30.1 || ^2.1.0
      '@opentelemetry/core': ^1.30.1 || ^2.1.0
      '@opentelemetry/sdk-trace-base': ^1.30.1 || ^2.1.0
      '@opentelemetry/semantic-conventions': ^1.37.0

  '@sentry/react@10.19.0':
    resolution: {integrity: sha512-LgADcXfJ4hVVtOSW6IkY3Wsefw4xPHIQpiEux28GHf2EAYkWxyCWWb9uQH4voAacG+FcX63XfJkpUMZjadE9qw==}
    engines: {node: '>=18'}
    peerDependencies:
      react: ^16.14.0 || 17.x || 18.x || 19.x

  '@sentry/vercel-edge@10.19.0':
    resolution: {integrity: sha512-eFwyR0QUVpDmmTIOf3U8iRmK2Un4oEUS+/gWW9fTW+EE824Q/hO40HWy1KKlTucP79q44srrCZIYqTQPy5XixA==}
    engines: {node: '>=18'}

  '@sentry/webpack-plugin@4.4.0':
    resolution: {integrity: sha512-s9Js4v++pbZaKu6ddG1LSXbSKfM71UxkS6PzmOWj4HyTHdiZr+469tbdanTJwz8XO87neFAP1mteuo1Cur3iHg==}
    engines: {node: '>= 14'}
    peerDependencies:
      webpack: '>=4.40.0'

  '@simplewebauthn/browser@13.2.2':
    resolution: {integrity: sha512-FNW1oLQpTJyqG5kkDg5ZsotvWgmBaC6jCHR7Ej0qUNep36Wl9tj2eZu7J5rP+uhXgHaLk+QQ3lqcw2vS5MX1IA==}

  '@simplewebauthn/server@13.2.2':
    resolution: {integrity: sha512-HcWLW28yTMGXpwE9VLx9J+N2KEUaELadLrkPEEI9tpI5la70xNEVEsu/C+m3u7uoq4FulLqZQhgBCzR9IZhFpA==}
    engines: {node: '>=20.0.0'}

  '@sindresorhus/is@7.0.2':
    resolution: {integrity: sha512-d9xRovfKNz1SKieM0qJdO+PQonjnnIfSNWfHYnBSJ9hkjm0ZPw6HlxscDXYstp3z+7V2GOFHc+J0CYrYTjqCJw==}
    engines: {node: '>=18'}

  '@smithy/abort-controller@2.2.0':
    resolution: {integrity: sha512-wRlta7GuLWpTqtFfGo+nZyOO1vEvewdNR1R4rTxpC8XU6vG/NDyrFBhwLZsqg1NUoR1noVaXJPC/7ZK47QCySw==}
    engines: {node: '>=14.0.0'}

  '@smithy/abort-controller@4.2.0':
    resolution: {integrity: sha512-PLUYa+SUKOEZtXFURBu/CNxlsxfaFGxSBPcStL13KpVeVWIfdezWyDqkz7iDLmwnxojXD0s5KzuB5HGHvt4Aeg==}
    engines: {node: '>=18.0.0'}

  '@smithy/chunked-blob-reader-native@4.2.1':
    resolution: {integrity: sha512-lX9Ay+6LisTfpLid2zZtIhSEjHMZoAR5hHCR4H7tBz/Zkfr5ea8RcQ7Tk4mi0P76p4cN+Btz16Ffno7YHpKXnQ==}
    engines: {node: '>=18.0.0'}

  '@smithy/chunked-blob-reader@5.2.0':
    resolution: {integrity: sha512-WmU0TnhEAJLWvfSeMxBNe5xtbselEO8+4wG0NtZeL8oR21WgH1xiO37El+/Y+H/Ie4SCwBy3MxYWmOYaGgZueA==}
    engines: {node: '>=18.0.0'}

  '@smithy/config-resolver@2.2.0':
    resolution: {integrity: sha512-fsiMgd8toyUba6n1WRmr+qACzXltpdDkPTAaDqc8QqPBUzO+/JKwL6bUBseHVi8tu9l+3JOK+tSf7cay+4B3LA==}
    engines: {node: '>=14.0.0'}

  '@smithy/config-resolver@4.3.0':
    resolution: {integrity: sha512-9oH+n8AVNiLPK/iK/agOsoWfrKZ3FGP3502tkksd6SRsKMYiu7AFX0YXo6YBADdsAj7C+G/aLKdsafIJHxuCkQ==}
    engines: {node: '>=18.0.0'}

  '@smithy/core@3.15.0':
    resolution: {integrity: sha512-VJWncXgt+ExNn0U2+Y7UywuATtRYaodGQKFo9mDyh70q+fJGedfrqi2XuKU1BhiLeXgg6RZrW7VEKfeqFhHAJA==}
    engines: {node: '>=18.0.0'}

  '@smithy/credential-provider-imds@2.3.0':
    resolution: {integrity: sha512-BWB9mIukO1wjEOo1Ojgl6LrG4avcaC7T/ZP6ptmAaW4xluhSIPZhY+/PI5YKzlk+jsm+4sQZB45Bt1OfMeQa3w==}
    engines: {node: '>=14.0.0'}

  '@smithy/credential-provider-imds@4.2.0':
    resolution: {integrity: sha512-SOhFVvFH4D5HJZytb0bLKxCrSnwcqPiNlrw+S4ZXjMnsC+o9JcUQzbZOEQcA8yv9wJFNhfsUiIUKiEnYL68Big==}
    engines: {node: '>=18.0.0'}

  '@smithy/eventstream-codec@4.2.0':
    resolution: {integrity: sha512-XE7CtKfyxYiNZ5vz7OvyTf1osrdbJfmUy+rbh+NLQmZumMGvY0mT0Cq1qKSfhrvLtRYzMsOBuRpi10dyI0EBPg==}
    engines: {node: '>=18.0.0'}

  '@smithy/eventstream-serde-browser@4.2.0':
    resolution: {integrity: sha512-U53p7fcrk27k8irLhOwUu+UYnBqsXNLKl1XevOpsxK3y1Lndk8R7CSiZV6FN3fYFuTPuJy5pP6qa/bjDzEkRvA==}
    engines: {node: '>=18.0.0'}

  '@smithy/eventstream-serde-config-resolver@4.3.0':
    resolution: {integrity: sha512-uwx54t8W2Yo9Jr3nVF5cNnkAAnMCJ8Wrm+wDlQY6rY/IrEgZS3OqagtCu/9ceIcZFQ1zVW/zbN9dxb5esuojfA==}
    engines: {node: '>=18.0.0'}

  '@smithy/eventstream-serde-node@4.2.0':
    resolution: {integrity: sha512-yjM2L6QGmWgJjVu/IgYd6hMzwm/tf4VFX0lm8/SvGbGBwc+aFl3hOzvO/e9IJ2XI+22Tx1Zg3vRpFRs04SWFcg==}
    engines: {node: '>=18.0.0'}

  '@smithy/eventstream-serde-universal@4.2.0':
    resolution: {integrity: sha512-C3jxz6GeRzNyGKhU7oV656ZbuHY93mrfkT12rmjDdZch142ykjn8do+VOkeRNjSGKw01p4g+hdalPYPhmMwk1g==}
    engines: {node: '>=18.0.0'}

  '@smithy/fetch-http-handler@2.5.0':
    resolution: {integrity: sha512-BOWEBeppWhLn/no/JxUL/ghTfANTjT7kg3Ww2rPqTUY9R4yHPXxJ9JhMe3Z03LN3aPwiwlpDIUcVw1xDyHqEhw==}

  '@smithy/fetch-http-handler@5.3.1':
    resolution: {integrity: sha512-3AvYYbB+Dv5EPLqnJIAgYw/9+WzeBiUYS8B+rU0pHq5NMQMvrZmevUROS4V2GAt0jEOn9viBzPLrZE+riTNd5Q==}
    engines: {node: '>=18.0.0'}

  '@smithy/hash-blob-browser@4.2.1':
    resolution: {integrity: sha512-Os9cg1fTXMwuqbvjemELlf+HB5oEeVyZmYsTbAtDQBmjGyibjmbeeqcaw7xOJLIHrkH/u0wAYabNcN6FRTqMRg==}
    engines: {node: '>=18.0.0'}

  '@smithy/hash-node@2.2.0':
    resolution: {integrity: sha512-zLWaC/5aWpMrHKpoDF6nqpNtBhlAYKF/7+9yMN7GpdR8CzohnWfGtMznPybnwSS8saaXBMxIGwJqR4HmRp6b3g==}
    engines: {node: '>=14.0.0'}

  '@smithy/hash-node@4.2.0':
    resolution: {integrity: sha512-ugv93gOhZGysTctZh9qdgng8B+xO0cj+zN0qAZ+Sgh7qTQGPOJbMdIuyP89KNfUyfAqFSNh5tMvC+h2uCpmTtA==}
    engines: {node: '>=18.0.0'}

  '@smithy/hash-stream-node@4.2.0':
    resolution: {integrity: sha512-8dELAuGv+UEjtzrpMeNBZc1sJhO8GxFVV/Yh21wE35oX4lOE697+lsMHBoUIFAUuYkTMIeu0EuJSEsH7/8Y+UQ==}
    engines: {node: '>=18.0.0'}

  '@smithy/invalid-dependency@2.2.0':
    resolution: {integrity: sha512-nEDASdbKFKPXN2O6lOlTgrEEOO9NHIeO+HVvZnkqc8h5U9g3BIhWsvzFo+UcUbliMHvKNPD/zVxDrkP1Sbgp8Q==}

  '@smithy/invalid-dependency@4.2.0':
    resolution: {integrity: sha512-ZmK5X5fUPAbtvRcUPtk28aqIClVhbfcmfoS4M7UQBTnDdrNxhsrxYVv0ZEl5NaPSyExsPWqL4GsPlRvtlwg+2A==}
    engines: {node: '>=18.0.0'}

  '@smithy/is-array-buffer@2.2.0':
    resolution: {integrity: sha512-GGP3O9QFD24uGeAXYUjwSTXARoqpZykHadOmA8G5vfJPK0/DC67qa//0qvqrJzL1xc8WQWX7/yc7fwudjPHPhA==}
    engines: {node: '>=14.0.0'}

  '@smithy/is-array-buffer@4.2.0':
    resolution: {integrity: sha512-DZZZBvC7sjcYh4MazJSGiWMI2L7E0oCiRHREDzIxi/M2LY79/21iXt6aPLHge82wi5LsuRF5A06Ds3+0mlh6CQ==}
    engines: {node: '>=18.0.0'}

  '@smithy/md5-js@4.2.0':
    resolution: {integrity: sha512-LFEPniXGKRQArFmDQ3MgArXlClFJMsXDteuQQY8WG1/zzv6gVSo96+qpkuu1oJp4MZsKrwchY0cuAoPKzEbaNA==}
    engines: {node: '>=18.0.0'}

  '@smithy/middleware-content-length@2.2.0':
    resolution: {integrity: sha512-5bl2LG1Ah/7E5cMSC+q+h3IpVHMeOkG0yLRyQT1p2aMJkSrZG7RlXHPuAgb7EyaFeidKEnnd/fNaLLaKlHGzDQ==}
    engines: {node: '>=14.0.0'}

  '@smithy/middleware-content-length@4.2.0':
    resolution: {integrity: sha512-6ZAnwrXFecrA4kIDOcz6aLBhU5ih2is2NdcZtobBDSdSHtE9a+MThB5uqyK4XXesdOCvOcbCm2IGB95birTSOQ==}
    engines: {node: '>=18.0.0'}

  '@smithy/middleware-endpoint@2.5.1':
    resolution: {integrity: sha512-1/8kFp6Fl4OsSIVTWHnNjLnTL8IqpIb/D3sTSczrKFnrE9VMNWxnrRKNvpUHOJ6zpGD5f62TPm7+17ilTJpiCQ==}
    engines: {node: '>=14.0.0'}

  '@smithy/middleware-endpoint@4.3.1':
    resolution: {integrity: sha512-JtM4SjEgImLEJVXdsbvWHYiJ9dtuKE8bqLlvkvGi96LbejDL6qnVpVxEFUximFodoQbg0Gnkyff9EKUhFhVJFw==}
    engines: {node: '>=18.0.0'}

  '@smithy/middleware-retry@2.3.1':
    resolution: {integrity: sha512-P2bGufFpFdYcWvqpyqqmalRtwFUNUA8vHjJR5iGqbfR6mp65qKOLcUd6lTr4S9Gn/enynSrSf3p3FVgVAf6bXA==}
    engines: {node: '>=14.0.0'}

  '@smithy/middleware-retry@4.4.1':
    resolution: {integrity: sha512-wXxS4ex8cJJteL0PPQmWYkNi9QKDWZIpsndr0wZI2EL+pSSvA/qqxXU60gBOJoIc2YgtZSWY/PE86qhKCCKP1w==}
    engines: {node: '>=18.0.0'}

  '@smithy/middleware-serde@2.3.0':
    resolution: {integrity: sha512-sIADe7ojwqTyvEQBe1nc/GXB9wdHhi9UwyX0lTyttmUWDJLP655ZYE1WngnNyXREme8I27KCaUhyhZWRXL0q7Q==}
    engines: {node: '>=14.0.0'}

  '@smithy/middleware-serde@4.2.0':
    resolution: {integrity: sha512-rpTQ7D65/EAbC6VydXlxjvbifTf4IH+sADKg6JmAvhkflJO2NvDeyU9qsWUNBelJiQFcXKejUHWRSdmpJmEmiw==}
    engines: {node: '>=18.0.0'}

  '@smithy/middleware-stack@2.2.0':
    resolution: {integrity: sha512-Qntc3jrtwwrsAC+X8wms8zhrTr0sFXnyEGhZd9sLtsJ/6gGQKFzNB+wWbOcpJd7BR8ThNCoKt76BuQahfMvpeA==}
    engines: {node: '>=14.0.0'}

  '@smithy/middleware-stack@4.2.0':
    resolution: {integrity: sha512-G5CJ//eqRd9OARrQu9MK1H8fNm2sMtqFh6j8/rPozhEL+Dokpvi1Og+aCixTuwDAGZUkJPk6hJT5jchbk/WCyg==}
    engines: {node: '>=18.0.0'}

  '@smithy/node-config-provider@2.3.0':
    resolution: {integrity: sha512-0elK5/03a1JPWMDPaS726Iw6LpQg80gFut1tNpPfxFuChEEklo2yL823V94SpTZTxmKlXFtFgsP55uh3dErnIg==}
    engines: {node: '>=14.0.0'}

  '@smithy/node-config-provider@4.3.0':
    resolution: {integrity: sha512-5QgHNuWdT9j9GwMPPJCKxy2KDxZ3E5l4M3/5TatSZrqYVoEiqQrDfAq8I6KWZw7RZOHtVtCzEPdYz7rHZixwcA==}
    engines: {node: '>=18.0.0'}

  '@smithy/node-http-handler@2.5.0':
    resolution: {integrity: sha512-mVGyPBzkkGQsPoxQUbxlEfRjrj6FPyA3u3u2VXGr9hT8wilsoQdZdvKpMBFMB8Crfhv5dNkKHIW0Yyuc7eABqA==}
    engines: {node: '>=14.0.0'}

  '@smithy/node-http-handler@4.3.0':
    resolution: {integrity: sha512-RHZ/uWCmSNZ8cneoWEVsVwMZBKy/8123hEpm57vgGXA3Irf/Ja4v9TVshHK2ML5/IqzAZn0WhINHOP9xl+Qy6Q==}
    engines: {node: '>=18.0.0'}

  '@smithy/property-provider@2.2.0':
    resolution: {integrity: sha512-+xiil2lFhtTRzXkx8F053AV46QnIw6e7MV8od5Mi68E1ICOjCeCHw2XfLnDEUHnT9WGUIkwcqavXjfwuJbGlpg==}
    engines: {node: '>=14.0.0'}

  '@smithy/property-provider@4.2.0':
    resolution: {integrity: sha512-rV6wFre0BU6n/tx2Ztn5LdvEdNZ2FasQbPQmDOPfV9QQyDmsCkOAB0osQjotRCQg+nSKFmINhyda0D3AnjSBJw==}
    engines: {node: '>=18.0.0'}

  '@smithy/protocol-http@2.0.5':
    resolution: {integrity: sha512-d2hhHj34mA2V86doiDfrsy2fNTnUOowGaf9hKb0hIPHqvcnShU4/OSc4Uf1FwHkAdYF3cFXTrj5VGUYbEuvMdw==}
    engines: {node: '>=14.0.0'}

  '@smithy/protocol-http@3.3.0':
    resolution: {integrity: sha512-Xy5XK1AFWW2nlY/biWZXu6/krgbaf2dg0q492D8M5qthsnU2H+UgFeZLbM76FnH7s6RO/xhQRkj+T6KBO3JzgQ==}
    engines: {node: '>=14.0.0'}

  '@smithy/protocol-http@5.3.0':
    resolution: {integrity: sha512-6POSYlmDnsLKb7r1D3SVm7RaYW6H1vcNcTWGWrF7s9+2noNYvUsm7E4tz5ZQ9HXPmKn6Hb67pBDRIjrT4w/d7Q==}
    engines: {node: '>=18.0.0'}

  '@smithy/querystring-builder@2.2.0':
    resolution: {integrity: sha512-L1kSeviUWL+emq3CUVSgdogoM/D9QMFaqxL/dd0X7PCNWmPXqt+ExtrBjqT0V7HLN03Vs9SuiLrG3zy3JGnE5A==}
    engines: {node: '>=14.0.0'}

  '@smithy/querystring-builder@4.2.0':
    resolution: {integrity: sha512-Q4oFD0ZmI8yJkiPPeGUITZj++4HHYCW3pYBYfIobUCkYpI6mbkzmG1MAQQ3lJYYWj3iNqfzOenUZu+jqdPQ16A==}
    engines: {node: '>=18.0.0'}

  '@smithy/querystring-parser@2.2.0':
    resolution: {integrity: sha512-BvHCDrKfbG5Yhbpj4vsbuPV2GgcpHiAkLeIlcA1LtfpMz3jrqizP1+OguSNSj1MwBHEiN+jwNisXLGdajGDQJA==}
    engines: {node: '>=14.0.0'}

  '@smithy/querystring-parser@4.2.0':
    resolution: {integrity: sha512-BjATSNNyvVbQxOOlKse0b0pSezTWGMvA87SvoFoFlkRsKXVsN3bEtjCxvsNXJXfnAzlWFPaT9DmhWy1vn0sNEA==}
    engines: {node: '>=18.0.0'}

  '@smithy/service-error-classification@2.1.5':
    resolution: {integrity: sha512-uBDTIBBEdAQryvHdc5W8sS5YX7RQzF683XrHePVdFmAgKiMofU15FLSM0/HU03hKTnazdNRFa0YHS7+ArwoUSQ==}
    engines: {node: '>=14.0.0'}

  '@smithy/service-error-classification@4.2.0':
    resolution: {integrity: sha512-Ylv1ttUeKatpR0wEOMnHf1hXMktPUMObDClSWl2TpCVT4DwtJhCeighLzSLbgH3jr5pBNM0LDXT5yYxUvZ9WpA==}
    engines: {node: '>=18.0.0'}

  '@smithy/shared-ini-file-loader@2.4.0':
    resolution: {integrity: sha512-WyujUJL8e1B6Z4PBfAqC/aGY1+C7T0w20Gih3yrvJSk97gpiVfB+y7c46T4Nunk+ZngLq0rOIdeVeIklk0R3OA==}
    engines: {node: '>=14.0.0'}

  '@smithy/shared-ini-file-loader@4.3.0':
    resolution: {integrity: sha512-VCUPPtNs+rKWlqqntX0CbVvWyjhmX30JCtzO+s5dlzzxrvSfRh5SY0yxnkirvc1c80vdKQttahL71a9EsdolSQ==}
    engines: {node: '>=18.0.0'}

  '@smithy/signature-v4@2.3.0':
    resolution: {integrity: sha512-ui/NlpILU+6HAQBfJX8BBsDXuKSNrjTSuOYArRblcrErwKFutjrCNb/OExfVRyj9+26F9J+ZmfWT+fKWuDrH3Q==}
    engines: {node: '>=14.0.0'}

  '@smithy/signature-v4@5.3.0':
    resolution: {integrity: sha512-MKNyhXEs99xAZaFhm88h+3/V+tCRDQ+PrDzRqL0xdDpq4gjxcMmf5rBA3YXgqZqMZ/XwemZEurCBQMfxZOWq/g==}
    engines: {node: '>=18.0.0'}

  '@smithy/smithy-client@2.5.1':
    resolution: {integrity: sha512-jrbSQrYCho0yDaaf92qWgd+7nAeap5LtHTI51KXqmpIFCceKU3K9+vIVTUH72bOJngBMqa4kyu1VJhRcSrk/CQ==}
    engines: {node: '>=14.0.0'}

  '@smithy/smithy-client@4.7.1':
    resolution: {integrity: sha512-WXVbiyNf/WOS/RHUoFMkJ6leEVpln5ojCjNBnzoZeMsnCg3A0BRhLK3WYc4V7PmYcYPZh9IYzzAg9XcNSzYxYQ==}
    engines: {node: '>=18.0.0'}

  '@smithy/types@2.12.0':
    resolution: {integrity: sha512-QwYgloJ0sVNBeBuBs65cIkTbfzV/Q6ZNPCJ99EICFEdJYG50nGIY/uYXp+TbsdJReIuPr0a0kXmCvren3MbRRw==}
    engines: {node: '>=14.0.0'}

  '@smithy/types@4.6.0':
    resolution: {integrity: sha512-4lI9C8NzRPOv66FaY1LL1O/0v0aLVrq/mXP/keUa9mJOApEeae43LsLd2kZRUJw91gxOQfLIrV3OvqPgWz1YsA==}
    engines: {node: '>=18.0.0'}

  '@smithy/url-parser@2.2.0':
    resolution: {integrity: sha512-hoA4zm61q1mNTpksiSWp2nEl1dt3j726HdRhiNgVJQMj7mLp7dprtF57mOB6JvEk/x9d2bsuL5hlqZbBuHQylQ==}

  '@smithy/url-parser@4.2.0':
    resolution: {integrity: sha512-AlBmD6Idav2ugmoAL6UtR6ItS7jU5h5RNqLMZC7QrLCoITA9NzIN3nx9GWi8g4z1pfWh2r9r96SX/jHiNwPJ9A==}
    engines: {node: '>=18.0.0'}

  '@smithy/util-base64@2.3.0':
    resolution: {integrity: sha512-s3+eVwNeJuXUwuMbusncZNViuhv2LjVJ1nMwTqSA0XAC7gjKhqqxRdJPhR8+YrkoZ9IiIbFk/yK6ACe/xlF+hw==}
    engines: {node: '>=14.0.0'}

  '@smithy/util-base64@4.3.0':
    resolution: {integrity: sha512-GkXZ59JfyxsIwNTWFnjmFEI8kZpRNIBfxKjv09+nkAWPt/4aGaEWMM04m4sxgNVWkbt2MdSvE3KF/PfX4nFedQ==}
    engines: {node: '>=18.0.0'}

  '@smithy/util-body-length-browser@2.2.0':
    resolution: {integrity: sha512-dtpw9uQP7W+n3vOtx0CfBD5EWd7EPdIdsQnWTDoFf77e3VUf05uA7R7TGipIo8e4WL2kuPdnsr3hMQn9ziYj5w==}

  '@smithy/util-body-length-browser@4.2.0':
    resolution: {integrity: sha512-Fkoh/I76szMKJnBXWPdFkQJl2r9SjPt3cMzLdOB6eJ4Pnpas8hVoWPYemX/peO0yrrvldgCUVJqOAjUrOLjbxg==}
    engines: {node: '>=18.0.0'}

  '@smithy/util-body-length-node@2.3.0':
    resolution: {integrity: sha512-ITWT1Wqjubf2CJthb0BuT9+bpzBfXeMokH/AAa5EJQgbv9aPMVfnM76iFIZVFf50hYXGbtiV71BHAthNWd6+dw==}
    engines: {node: '>=14.0.0'}

  '@smithy/util-body-length-node@4.2.1':
    resolution: {integrity: sha512-h53dz/pISVrVrfxV1iqXlx5pRg3V2YWFcSQyPyXZRrZoZj4R4DeWRDo1a7dd3CPTcFi3kE+98tuNyD2axyZReA==}
    engines: {node: '>=18.0.0'}

  '@smithy/util-buffer-from@2.2.0':
    resolution: {integrity: sha512-IJdWBbTcMQ6DA0gdNhh/BwrLkDR+ADW5Kr1aZmd4k3DIF6ezMV4R2NIAmT08wQJ3yUK82thHWmC/TnK/wpMMIA==}
    engines: {node: '>=14.0.0'}

  '@smithy/util-buffer-from@4.2.0':
    resolution: {integrity: sha512-kAY9hTKulTNevM2nlRtxAG2FQ3B2OR6QIrPY3zE5LqJy1oxzmgBGsHLWTcNhWXKchgA0WHW+mZkQrng/pgcCew==}
    engines: {node: '>=18.0.0'}

  '@smithy/util-config-provider@2.3.0':
    resolution: {integrity: sha512-HZkzrRcuFN1k70RLqlNK4FnPXKOpkik1+4JaBoHNJn+RnJGYqaa3c5/+XtLOXhlKzlRgNvyaLieHTW2VwGN0VQ==}
    engines: {node: '>=14.0.0'}

  '@smithy/util-config-provider@4.2.0':
    resolution: {integrity: sha512-YEjpl6XJ36FTKmD+kRJJWYvrHeUvm5ykaUS5xK+6oXffQPHeEM4/nXlZPe+Wu0lsgRUcNZiliYNh/y7q9c2y6Q==}
    engines: {node: '>=18.0.0'}

  '@smithy/util-defaults-mode-browser@2.2.1':
    resolution: {integrity: sha512-RtKW+8j8skk17SYowucwRUjeh4mCtnm5odCL0Lm2NtHQBsYKrNW0od9Rhopu9wF1gHMfHeWF7i90NwBz/U22Kw==}
    engines: {node: '>= 10.0.0'}

  '@smithy/util-defaults-mode-browser@4.3.0':
    resolution: {integrity: sha512-H4MAj8j8Yp19Mr7vVtGgi7noJjvjJbsKQJkvNnLlrIFduRFT5jq5Eri1k838YW7rN2g5FTnXpz5ktKVr1KVgPQ==}
    engines: {node: '>=18.0.0'}

  '@smithy/util-defaults-mode-node@2.3.1':
    resolution: {integrity: sha512-vkMXHQ0BcLFysBMWgSBLSk3+leMpFSyyFj8zQtv5ZyUBx8/owVh1/pPEkzmW/DR/Gy/5c8vjLDD9gZjXNKbrpA==}
    engines: {node: '>= 10.0.0'}

  '@smithy/util-defaults-mode-node@4.2.1':
    resolution: {integrity: sha512-PuDcgx7/qKEMzV1QFHJ7E4/MMeEjaA7+zS5UNcHCLPvvn59AeZQ0DSDGMpqC2xecfa/1cNGm4l8Ec/VxCuY7Ug==}
    engines: {node: '>=18.0.0'}

  '@smithy/util-endpoints@3.2.0':
    resolution: {integrity: sha512-TXeCn22D56vvWr/5xPqALc9oO+LN+QpFjrSM7peG/ckqEPoI3zaKZFp+bFwfmiHhn5MGWPaLCqDOJPPIixk9Wg==}
    engines: {node: '>=18.0.0'}

  '@smithy/util-hex-encoding@2.2.0':
    resolution: {integrity: sha512-7iKXR+/4TpLK194pVjKiasIyqMtTYJsgKgM242Y9uzt5dhHnUDvMNb+3xIhRJ9QhvqGii/5cRUt4fJn3dtXNHQ==}
    engines: {node: '>=14.0.0'}

  '@smithy/util-hex-encoding@4.2.0':
    resolution: {integrity: sha512-CCQBwJIvXMLKxVbO88IukazJD9a4kQ9ZN7/UMGBjBcJYvatpWk+9g870El4cB8/EJxfe+k+y0GmR9CAzkF+Nbw==}
    engines: {node: '>=18.0.0'}

  '@smithy/util-middleware@2.2.0':
    resolution: {integrity: sha512-L1qpleXf9QD6LwLCJ5jddGkgWyuSvWBkJwWAZ6kFkdifdso+sk3L3O1HdmPvCdnCK3IS4qWyPxev01QMnfHSBw==}
    engines: {node: '>=14.0.0'}

  '@smithy/util-middleware@4.2.0':
    resolution: {integrity: sha512-u9OOfDa43MjagtJZ8AapJcmimP+K2Z7szXn8xbty4aza+7P1wjFmy2ewjSbhEiYQoW1unTlOAIV165weYAaowA==}
    engines: {node: '>=18.0.0'}

  '@smithy/util-retry@2.2.0':
    resolution: {integrity: sha512-q9+pAFPTfftHXRytmZ7GzLFFrEGavqapFc06XxzZFcSIGERXMerXxCitjOG1prVDR9QdjqotF40SWvbqcCpf8g==}
    engines: {node: '>= 14.0.0'}

  '@smithy/util-retry@4.2.0':
    resolution: {integrity: sha512-BWSiuGbwRnEE2SFfaAZEX0TqaxtvtSYPM/J73PFVm+A29Fg1HTPiYFb8TmX1DXp4hgcdyJcNQmprfd5foeORsg==}
    engines: {node: '>=18.0.0'}

  '@smithy/util-stream@2.2.0':
    resolution: {integrity: sha512-17faEXbYWIRst1aU9SvPZyMdWmqIrduZjVOqCPMIsWFNxs5yQQgFrJL6b2SdiCzyW9mJoDjFtgi53xx7EH+BXA==}
    engines: {node: '>=14.0.0'}

  '@smithy/util-stream@4.5.0':
    resolution: {integrity: sha512-0TD5M5HCGu5diEvZ/O/WquSjhJPasqv7trjoqHyWjNh/FBeBl7a0ztl9uFMOsauYtRfd8jvpzIAQhDHbx+nvZw==}
    engines: {node: '>=18.0.0'}

  '@smithy/util-uri-escape@2.2.0':
    resolution: {integrity: sha512-jtmJMyt1xMD/d8OtbVJ2gFZOSKc+ueYJZPW20ULW1GOp/q/YIM0wNh+u8ZFao9UaIGz4WoPW8hC64qlWLIfoDA==}
    engines: {node: '>=14.0.0'}

  '@smithy/util-uri-escape@4.2.0':
    resolution: {integrity: sha512-igZpCKV9+E/Mzrpq6YacdTQ0qTiLm85gD6N/IrmyDvQFA4UnU3d5g3m8tMT/6zG/vVkWSU+VxeUyGonL62DuxA==}
    engines: {node: '>=18.0.0'}

  '@smithy/util-utf8@2.3.0':
    resolution: {integrity: sha512-R8Rdn8Hy72KKcebgLiv8jQcQkXoLMOGGv5uI1/k0l+snqkOzQ1R0ChUBCxWMlBsFMekWjq0wRudIweFs7sKT5A==}
    engines: {node: '>=14.0.0'}

  '@smithy/util-utf8@4.2.0':
    resolution: {integrity: sha512-zBPfuzoI8xyBtR2P6WQj63Rz8i3AmfAaJLuNG8dWsfvPe8lO4aCPYLn879mEgHndZH1zQ2oXmG8O1GGzzaoZiw==}
    engines: {node: '>=18.0.0'}

  '@smithy/util-waiter@2.2.0':
    resolution: {integrity: sha512-IHk53BVw6MPMi2Gsn+hCng8rFA3ZmR3Rk7GllxDUW9qFJl/hiSvskn7XldkECapQVkIg/1dHpMAxI9xSTaLLSA==}
    engines: {node: '>=14.0.0'}

  '@smithy/util-waiter@4.2.0':
    resolution: {integrity: sha512-0Z+nxUU4/4T+SL8BCNN4ztKdQjToNvUYmkF1kXO5T7Yz3Gafzh0HeIG6mrkN8Fz3gn9hSyxuAT+6h4vM+iQSBQ==}
    engines: {node: '>=18.0.0'}

  '@smithy/uuid@1.1.0':
    resolution: {integrity: sha512-4aUIteuyxtBUhVdiQqcDhKFitwfd9hqoSDYY2KRXiWtgoWJ9Bmise+KfEPDiVHWeJepvF8xJO9/9+WDIciMFFw==}
    engines: {node: '>=18.0.0'}

  '@speed-highlight/core@1.2.7':
    resolution: {integrity: sha512-0dxmVj4gxg3Jg879kvFS/msl4s9F3T9UXC1InxgOf7t5NvcPD97u/WTA5vL/IxWHMn7qSxBozqrnnE2wvl1m8g==}

  '@swc/helpers@0.5.15':
    resolution: {integrity: sha512-JQ5TuMi45Owi4/BIMAJBoSQoOJu12oOk/gADqlcUL9JEdHB8vyjUSsxqeNXnmXHjYKMi2WcYtezGEEhqUI/E2g==}

  '@tailwindcss/node@4.1.14':
    resolution: {integrity: sha512-hpz+8vFk3Ic2xssIA3e01R6jkmsAhvkQdXlEbRTk6S10xDAtiQiM3FyvZVGsucefq764euO/b8WUW9ysLdThHw==}

  '@tailwindcss/oxide-android-arm64@4.1.14':
    resolution: {integrity: sha512-a94ifZrGwMvbdeAxWoSuGcIl6/DOP5cdxagid7xJv6bwFp3oebp7y2ImYsnZBMTwjn5Ev5xESvS3FFYUGgPODQ==}
    engines: {node: '>= 10'}
    cpu: [arm64]
    os: [android]

  '@tailwindcss/oxide-darwin-arm64@4.1.14':
    resolution: {integrity: sha512-HkFP/CqfSh09xCnrPJA7jud7hij5ahKyWomrC3oiO2U9i0UjP17o9pJbxUN0IJ471GTQQmzwhp0DEcpbp4MZTA==}
    engines: {node: '>= 10'}
    cpu: [arm64]
    os: [darwin]

  '@tailwindcss/oxide-darwin-x64@4.1.14':
    resolution: {integrity: sha512-eVNaWmCgdLf5iv6Qd3s7JI5SEFBFRtfm6W0mphJYXgvnDEAZ5sZzqmI06bK6xo0IErDHdTA5/t7d4eTfWbWOFw==}
    engines: {node: '>= 10'}
    cpu: [x64]
    os: [darwin]

  '@tailwindcss/oxide-freebsd-x64@4.1.14':
    resolution: {integrity: sha512-QWLoRXNikEuqtNb0dhQN6wsSVVjX6dmUFzuuiL09ZeXju25dsei2uIPl71y2Ic6QbNBsB4scwBoFnlBfabHkEw==}
    engines: {node: '>= 10'}
    cpu: [x64]
    os: [freebsd]

  '@tailwindcss/oxide-linux-arm-gnueabihf@4.1.14':
    resolution: {integrity: sha512-VB4gjQni9+F0VCASU+L8zSIyjrLLsy03sjcR3bM0V2g4SNamo0FakZFKyUQ96ZVwGK4CaJsc9zd/obQy74o0Fw==}
    engines: {node: '>= 10'}
    cpu: [arm]
    os: [linux]

  '@tailwindcss/oxide-linux-arm64-gnu@4.1.14':
    resolution: {integrity: sha512-qaEy0dIZ6d9vyLnmeg24yzA8XuEAD9WjpM5nIM1sUgQ/Zv7cVkharPDQcmm/t/TvXoKo/0knI3me3AGfdx6w1w==}
    engines: {node: '>= 10'}
    cpu: [arm64]
    os: [linux]

  '@tailwindcss/oxide-linux-arm64-musl@4.1.14':
    resolution: {integrity: sha512-ISZjT44s59O8xKsPEIesiIydMG/sCXoMBCqsphDm/WcbnuWLxxb+GcvSIIA5NjUw6F8Tex7s5/LM2yDy8RqYBQ==}
    engines: {node: '>= 10'}
    cpu: [arm64]
    os: [linux]

  '@tailwindcss/oxide-linux-x64-gnu@4.1.14':
    resolution: {integrity: sha512-02c6JhLPJj10L2caH4U0zF8Hji4dOeahmuMl23stk0MU1wfd1OraE7rOloidSF8W5JTHkFdVo/O7uRUJJnUAJg==}
    engines: {node: '>= 10'}
    cpu: [x64]
    os: [linux]

  '@tailwindcss/oxide-linux-x64-musl@4.1.14':
    resolution: {integrity: sha512-TNGeLiN1XS66kQhxHG/7wMeQDOoL0S33x9BgmydbrWAb9Qw0KYdd8o1ifx4HOGDWhVmJ+Ul+JQ7lyknQFilO3Q==}
    engines: {node: '>= 10'}
    cpu: [x64]
    os: [linux]

  '@tailwindcss/oxide-wasm32-wasi@4.1.14':
    resolution: {integrity: sha512-uZYAsaW/jS/IYkd6EWPJKW/NlPNSkWkBlaeVBi/WsFQNP05/bzkebUL8FH1pdsqx4f2fH/bWFcUABOM9nfiJkQ==}
    engines: {node: '>=14.0.0'}
    cpu: [wasm32]
    bundledDependencies:
      - '@napi-rs/wasm-runtime'
      - '@emnapi/core'
      - '@emnapi/runtime'
      - '@tybys/wasm-util'
      - '@emnapi/wasi-threads'
      - tslib

  '@tailwindcss/oxide-win32-arm64-msvc@4.1.14':
    resolution: {integrity: sha512-Az0RnnkcvRqsuoLH2Z4n3JfAef0wElgzHD5Aky/e+0tBUxUhIeIqFBTMNQvmMRSP15fWwmvjBxZ3Q8RhsDnxAA==}
    engines: {node: '>= 10'}
    cpu: [arm64]
    os: [win32]

  '@tailwindcss/oxide-win32-x64-msvc@4.1.14':
    resolution: {integrity: sha512-ttblVGHgf68kEE4om1n/n44I0yGPkCPbLsqzjvybhpwa6mKKtgFfAzy6btc3HRmuW7nHe0OOrSeNP9sQmmH9XA==}
    engines: {node: '>= 10'}
    cpu: [x64]
    os: [win32]

  '@tailwindcss/oxide@4.1.14':
    resolution: {integrity: sha512-23yx+VUbBwCg2x5XWdB8+1lkPajzLmALEfMb51zZUBYaYVPDQvBSD/WYDqiVyBIo2BZFa3yw1Rpy3G2Jp+K0dw==}
    engines: {node: '>= 10'}

  '@tailwindcss/postcss@4.1.14':
    resolution: {integrity: sha512-BdMjIxy7HUNThK87C7BC8I1rE8BVUsfNQSI5siQ4JK3iIa3w0XyVvVL9SXLWO//CtYTcp1v7zci0fYwJOjB+Zg==}

  '@tanstack/query-core@5.90.2':
    resolution: {integrity: sha512-k/TcR3YalnzibscALLwxeiLUub6jN5EDLwKDiO7q5f4ICEoptJ+n9+7vcEFy5/x/i6Q+Lb/tXrsKCggf5uQJXQ==}

  '@tanstack/react-query@5.90.2':
    resolution: {integrity: sha512-CLABiR+h5PYfOWr/z+vWFt5VsOA2ekQeRQBFSKlcoW6Ndx/f8rfyVmq4LbgOM4GG2qtxAxjLYLOpCNTYm4uKzw==}
    peerDependencies:
      react: ^18 || ^19

  '@testing-library/dom@10.4.1':
    resolution: {integrity: sha512-o4PXJQidqJl82ckFaXUeoAW+XysPLauYI43Abki5hABd853iMhitooc6znOnczgbTYmEP6U6/y1ZyKAIsvMKGg==}
    engines: {node: '>=18'}

  '@testing-library/jest-dom@6.9.1':
    resolution: {integrity: sha512-zIcONa+hVtVSSep9UT3jZ5rizo2BsxgyDYU7WFD5eICBE7no3881HGeb/QkGfsJs6JTkY1aQhT7rIPC7e+0nnA==}
    engines: {node: '>=14', npm: '>=6', yarn: '>=1'}

  '@testing-library/react@16.3.0':
    resolution: {integrity: sha512-kFSyxiEDwv1WLl2fgsq6pPBbw5aWKrsY2/noi1Id0TK0UParSF62oFQFGHXIyaG4pp2tEub/Zlel+fjjZILDsw==}
    engines: {node: '>=18'}
    peerDependencies:
      '@testing-library/dom': ^10.0.0
      '@types/react': ^18.0.0 || ^19.0.0
      '@types/react-dom': ^18.0.0 || ^19.0.0
      react: ^18.0.0 || ^19.0.0
      react-dom: ^18.0.0 || ^19.0.0
    peerDependenciesMeta:
      '@types/react':
        optional: true
      '@types/react-dom':
        optional: true

  '@tsconfig/node18@1.0.3':
    resolution: {integrity: sha512-RbwvSJQsuN9TB04AQbGULYfOGE/RnSFk/FLQ5b0NmDf5Kx2q/lABZbHQPKCO1vZ6Fiwkplu+yb9pGdLy1iGseQ==}

  '@types/aria-query@5.0.4':
    resolution: {integrity: sha512-rfT93uj5s0PRL7EzccGMs3brplhcrghnDoV26NqKhCAS1hVo+WdNsPvE/yb6ilfr5hi2MEk6d5EWJTKdxg8jVw==}

  '@types/chai@5.2.2':
    resolution: {integrity: sha512-8kB30R7Hwqf40JPiKhVzodJs2Qc1ZJ5zuT3uzw5Hq/dhNCl3G3l83jfpdI1e20BP348+fV7VIL/+FxaXkqBmWg==}

  '@types/connect@3.4.38':
    resolution: {integrity: sha512-K6uROf1LD88uDQqJCktA4yzL1YYAK6NgfsI0v/mTgyPKWsX1CnJ0XPSDhViejru1GcRkLWb8RlzFYJRqGUbaug==}

  '@types/deep-eql@4.0.2':
    resolution: {integrity: sha512-c9h9dVVMigMPc4bwTvC5dxqtqJZwQPePsWjPlpSOnojbor6pGqdk541lfA7AqFQr5pB1BRdq0juY9db81BwyFw==}

  '@types/eslint-scope@3.7.7':
    resolution: {integrity: sha512-MzMFlSLBqNF2gcHWO0G1vP/YQyfvrxZ0bF+u7mzUdZ1/xK4A4sru+nraZz5i3iEIk1l1uyicaDVTB4QbbEkAYg==}

  '@types/eslint@9.6.1':
    resolution: {integrity: sha512-FXx2pKgId/WyYo2jXw63kk7/+TY7u7AziEJxJAnSFzHlqTAS3Ync6SvgYAN/k4/PQpnnVuzoMuVnByKK2qp0ag==}

  '@types/estree@1.0.8':
    resolution: {integrity: sha512-dWHzHa2WqEXI/O1E9OjrocMTKJl2mSrEolh1Iomrv6U+JuNwaHXsXx9bLu5gG7BUWFIN0skIQJQ/L1rIex4X6w==}

  '@types/json-schema@7.0.15':
    resolution: {integrity: sha512-5+fP8P8MFNC+AyZCDxrB2pkZFPGzqQWUzpSeuuVLvm8VMcorNYavBqoFcxK8bQz4Qsbn4oUEEem4wDLfcysGHA==}

  '@types/mysql@2.15.27':
    resolution: {integrity: sha512-YfWiV16IY0OeBfBCk8+hXKmdTKrKlwKN1MNKAPBu5JYxLwBEZl7QzeEpGnlZb3VMGJrrGmB84gXiH+ofs/TezA==}

  '@types/node-fetch@2.6.13':
    resolution: {integrity: sha512-QGpRVpzSaUs30JBSGPjOg4Uveu384erbHBoT1zeONvyCfwQxIkUshLAOqN/k9EjGviPRmWTTe6aH2qySWKTVSw==}

  '@types/node@18.19.130':
    resolution: {integrity: sha512-GRaXQx6jGfL8sKfaIDD6OupbIHBr9jv7Jnaml9tB7l4v068PAOXqfcujMMo5PhbIs6ggR1XODELqahT2R8v0fg==}

  '@types/node@24.7.2':
    resolution: {integrity: sha512-/NbVmcGTP+lj5oa4yiYxxeBjRivKQ5Ns1eSZeB99ExsEQ6rX5XYU1Zy/gGxY/ilqtD4Etx9mKyrPxZRetiahhA==}

  '@types/pg-pool@2.0.6':
    resolution: {integrity: sha512-TaAUE5rq2VQYxab5Ts7WZhKNmuN78Q6PiFonTDdpbx8a1H0M1vhy3rhiMjl+e2iHmogyMw7jZF4FrE6eJUy5HQ==}

  '@types/pg@8.15.5':
    resolution: {integrity: sha512-LF7lF6zWEKxuT3/OR8wAZGzkg4ENGXFNyiV/JeOt9z5B+0ZVwbql9McqX5c/WStFq1GaGso7H1AzP/qSzmlCKQ==}

  '@types/react-dom@19.2.1':
    resolution: {integrity: sha512-/EEvYBdT3BflCWvTMO7YkYBHVE9Ci6XdqZciZANQgKpaiDRGOLIlRo91jbTNRQjgPFWVaRxcYc0luVNFitz57A==}
    peerDependencies:
      '@types/react': ^19.2.0

  '@types/react@19.2.2':
    resolution: {integrity: sha512-6mDvHUFSjyT2B2yeNx2nUgMxh9LtOWvkhIU3uePn2I2oyNymUAX1NIsdgviM4CH+JSrp2D2hsMvJOkxY+0wNRA==}

  '@types/shimmer@1.2.0':
    resolution: {integrity: sha512-UE7oxhQLLd9gub6JKIAhDq06T0F6FnztwMNRvYgjeQSBeMc1ZG/tA47EwfduvkuQS8apbkM/lpLpWsaCeYsXVg==}

  '@types/tedious@4.0.14':
    resolution: {integrity: sha512-KHPsfX/FoVbUGbyYvk1q9MMQHLPeRZhRJZdO45Q4YjvFkv4hMNghCWTvy7rdKessBsmtz4euWCWAB6/tVpI1Iw==}

  '@types/ws@8.18.1':
    resolution: {integrity: sha512-ThVF6DCVhA8kUGy+aazFQ4kXQ7E1Ty7A3ypFOe0IcJV8O/M511G99AW24irKrW56Wt44yG9+ij8FaqoBGkuBXg==}

  '@upstash/core-analytics@0.0.10':
    resolution: {integrity: sha512-7qJHGxpQgQr9/vmeS1PktEwvNAF7TI4iJDi8Pu2CFZ9YUGHZH4fOP5TfYlZ4aVxfopnELiE4BS4FBjyK7V1/xQ==}
    engines: {node: '>=16.0.0'}

  '@upstash/ratelimit@2.0.6':
    resolution: {integrity: sha512-Uak5qklMfzFN5RXltxY6IXRENu+Hgmo9iEgMPOlUs2etSQas2N+hJfbHw37OUy4vldLRXeD0OzL+YRvO2l5acg==}
    peerDependencies:
      '@upstash/redis': ^1.34.3

  '@upstash/redis@1.35.5':
    resolution: {integrity: sha512-KdLdNAspQGOTGeC++o2LDBzNbMXrfInnmW5nUJfNXabnVh8X4NPrlJ0X4j75cBUShiMpXB3uI1ql4KpFQeqrHQ==}

  '@vitest/coverage-v8@3.2.4':
    resolution: {integrity: sha512-EyF9SXU6kS5Ku/U82E259WSnvg6c8KTjppUncuNdm5QHpe17mwREHnjDzozC8x9MZ0xfBUFSaLkRv4TMA75ALQ==}
    peerDependencies:
      '@vitest/browser': 3.2.4
      vitest: 3.2.4
    peerDependenciesMeta:
      '@vitest/browser':
        optional: true

  '@vitest/expect@3.2.4':
    resolution: {integrity: sha512-Io0yyORnB6sikFlt8QW5K7slY4OjqNX9jmJQ02QDda8lyM6B5oNgVWoSoKPac8/kgnCUzuHQKrSLtu/uOqqrig==}

  '@vitest/mocker@3.2.4':
    resolution: {integrity: sha512-46ryTE9RZO/rfDd7pEqFl7etuyzekzEhUbTW3BvmeO/BcCMEgq59BKhek3dXDWgAj4oMK6OZi+vRr1wPW6qjEQ==}
    peerDependencies:
      msw: ^2.4.9
      vite: ^5.0.0 || ^6.0.0 || ^7.0.0-0
    peerDependenciesMeta:
      msw:
        optional: true
      vite:
        optional: true

  '@vitest/pretty-format@3.2.4':
    resolution: {integrity: sha512-IVNZik8IVRJRTr9fxlitMKeJeXFFFN0JaB9PHPGQ8NKQbGpfjlTx9zO4RefN8gp7eqjNy8nyK3NZmBzOPeIxtA==}

  '@vitest/runner@3.2.4':
    resolution: {integrity: sha512-oukfKT9Mk41LreEW09vt45f8wx7DordoWUZMYdY/cyAk7w5TWkTRCNZYF7sX7n2wB7jyGAl74OxgwhPgKaqDMQ==}

  '@vitest/snapshot@3.2.4':
    resolution: {integrity: sha512-dEYtS7qQP2CjU27QBC5oUOxLE/v5eLkGqPE0ZKEIDGMs4vKWe7IjgLOeauHsR0D5YuuycGRO5oSRXnwnmA78fQ==}

  '@vitest/spy@3.2.4':
    resolution: {integrity: sha512-vAfasCOe6AIK70iP5UD11Ac4siNUNJ9i/9PZ3NKx07sG6sUxeag1LWdNrMWeKKYBLlzuK+Gn65Yd5nyL6ds+nw==}

  '@vitest/utils@3.2.4':
    resolution: {integrity: sha512-fB2V0JFrQSMsCo9HiSq3Ezpdv4iYaXRG1Sx8edX3MwxfyNn83mKiGzOcH+Fkxt4MHxr3y42fQi1oeAInqgX2QA==}

  '@webassemblyjs/ast@1.14.1':
    resolution: {integrity: sha512-nuBEDgQfm1ccRp/8bCQrx1frohyufl4JlbMMZ4P1wpeOfDhF6FQkxZJ1b/e+PLwr6X1Nhw6OLme5usuBWYBvuQ==}

  '@webassemblyjs/floating-point-hex-parser@1.13.2':
    resolution: {integrity: sha512-6oXyTOzbKxGH4steLbLNOu71Oj+C8Lg34n6CqRvqfS2O71BxY6ByfMDRhBytzknj9yGUPVJ1qIKhRlAwO1AovA==}

  '@webassemblyjs/helper-api-error@1.13.2':
    resolution: {integrity: sha512-U56GMYxy4ZQCbDZd6JuvvNV/WFildOjsaWD3Tzzvmw/mas3cXzRJPMjP83JqEsgSbyrmaGjBfDtV7KDXV9UzFQ==}

  '@webassemblyjs/helper-buffer@1.14.1':
    resolution: {integrity: sha512-jyH7wtcHiKssDtFPRB+iQdxlDf96m0E39yb0k5uJVhFGleZFoNw1c4aeIcVUPPbXUVJ94wwnMOAqUHyzoEPVMA==}

  '@webassemblyjs/helper-numbers@1.13.2':
    resolution: {integrity: sha512-FE8aCmS5Q6eQYcV3gI35O4J789wlQA+7JrqTTpJqn5emA4U2hvwJmvFRC0HODS+3Ye6WioDklgd6scJ3+PLnEA==}

  '@webassemblyjs/helper-wasm-bytecode@1.13.2':
    resolution: {integrity: sha512-3QbLKy93F0EAIXLh0ogEVR6rOubA9AoZ+WRYhNbFyuB70j3dRdwH9g+qXhLAO0kiYGlg3TxDV+I4rQTr/YNXkA==}

  '@webassemblyjs/helper-wasm-section@1.14.1':
    resolution: {integrity: sha512-ds5mXEqTJ6oxRoqjhWDU83OgzAYjwsCV8Lo/N+oRsNDmx/ZDpqalmrtgOMkHwxsG0iI//3BwWAErYRHtgn0dZw==}

  '@webassemblyjs/ieee754@1.13.2':
    resolution: {integrity: sha512-4LtOzh58S/5lX4ITKxnAK2USuNEvpdVV9AlgGQb8rJDHaLeHciwG4zlGr0j/SNWlr7x3vO1lDEsuePvtcDNCkw==}

  '@webassemblyjs/leb128@1.13.2':
    resolution: {integrity: sha512-Lde1oNoIdzVzdkNEAWZ1dZ5orIbff80YPdHx20mrHwHrVNNTjNr8E3xz9BdpcGqRQbAEa+fkrCb+fRFTl/6sQw==}

  '@webassemblyjs/utf8@1.13.2':
    resolution: {integrity: sha512-3NQWGjKTASY1xV5m7Hr0iPeXD9+RDobLll3T9d2AO+g3my8xy5peVyjSag4I50mR1bBSN/Ct12lo+R9tJk0NZQ==}

  '@webassemblyjs/wasm-edit@1.14.1':
    resolution: {integrity: sha512-RNJUIQH/J8iA/1NzlE4N7KtyZNHi3w7at7hDjvRNm5rcUXa00z1vRz3glZoULfJ5mpvYhLybmVcwcjGrC1pRrQ==}

  '@webassemblyjs/wasm-gen@1.14.1':
    resolution: {integrity: sha512-AmomSIjP8ZbfGQhumkNvgC33AY7qtMCXnN6bL2u2Js4gVCg8fp735aEiMSBbDR7UQIj90n4wKAFUSEd0QN2Ukg==}

  '@webassemblyjs/wasm-opt@1.14.1':
    resolution: {integrity: sha512-PTcKLUNvBqnY2U6E5bdOQcSM+oVP/PmrDY9NzowJjislEjwP/C4an2303MCVS2Mg9d3AJpIGdUFIQQWbPds0Sw==}

  '@webassemblyjs/wasm-parser@1.14.1':
    resolution: {integrity: sha512-JLBl+KZ0R5qB7mCnud/yyX08jWFw5MsoalJ1pQ4EdFlgj9VdXKGuENGsiCIjegI1W7p91rUlcB/LB5yRJKNTcQ==}

  '@webassemblyjs/wast-printer@1.14.1':
    resolution: {integrity: sha512-kPSSXE6De1XOR820C90RIo2ogvZG+c3KiHzqUoO/F34Y2shGzesfqv7o57xrxovZJH/MetF5UjroJ/R/3isoiw==}

  '@xtuc/ieee754@1.2.0':
    resolution: {integrity: sha512-DX8nKgqcGwsc0eJSqYt5lwP4DH5FlHnmuWWBRy7X0NcaGR0ZtuyeESgMwTYVEtxmsNGY+qit4QYT/MIYTOTPeA==}

  '@xtuc/long@4.2.2':
    resolution: {integrity: sha512-NuHqBY1PB/D8xU6s/thBgOAiAP7HOYDQ32+BFZILJ8ivkUkAHQnWfn6WhL79Owj1qmUnoN/YPhktdIoucipkAQ==}

  abort-controller@3.0.0:
    resolution: {integrity: sha512-h8lQ8tacZYnR3vNQTgibj+tODHI5/+l06Au2Pcriv/Gmet0eaj4TwWH41sO9wnHDiQsEj19q0drzdWdeAHtweg==}
    engines: {node: '>=6.5'}

  accepts@2.0.0:
    resolution: {integrity: sha512-5cvg6CtKwfgdmVqY1WIiXKc3Q1bkRqGLi+2W/6ao+6Y7gu/RCwRuAhGEzh5B4KlszSuTLgZYuqFqo5bImjNKng==}
    engines: {node: '>= 0.6'}

  acorn-import-attributes@1.9.5:
    resolution: {integrity: sha512-n02Vykv5uA3eHGM/Z2dQrcD56kL8TyDb2p1+0P83PClMnC/nc+anbQRhIOWnSq4Ke/KvDPrY3C9hDtC/A3eHnQ==}
    peerDependencies:
      acorn: ^8

  acorn-import-phases@1.0.4:
    resolution: {integrity: sha512-wKmbr/DDiIXzEOiWrTTUcDm24kQ2vGfZQvM2fwg2vXqR5uW6aapr7ObPtj1th32b9u90/Pf4AItvdTh42fBmVQ==}
    engines: {node: '>=10.13.0'}
    peerDependencies:
      acorn: ^8.14.0

  acorn-walk@8.3.2:
    resolution: {integrity: sha512-cjkyv4OtNCIeqhHrfS81QWXoCBPExR/J62oyEqepVw8WaQeSqpW2uhuLPh1m9eWhDuOo/jUXVTlifvesOWp/4A==}
    engines: {node: '>=0.4.0'}

  acorn@8.14.0:
    resolution: {integrity: sha512-cl669nCJTZBsL97OF4kUQm5g5hC2uihk0NxY3WENAC0TYdILVkAyHymAntgxGkl7K+t0cXIrH5siy5S4XkFycA==}
    engines: {node: '>=0.4.0'}
    hasBin: true

  acorn@8.15.0:
    resolution: {integrity: sha512-NZyJarBfL7nWwIq+FDL6Zp/yHEhePMNnnJ0y3qfieCrmNvYct8uvtiV41UvlSe6apAfk0fY1FbWx+NwfmpvtTg==}
    engines: {node: '>=0.4.0'}
    hasBin: true

  agent-base@6.0.2:
    resolution: {integrity: sha512-RZNwNclF7+MS/8bDg70amg32dyeZGZxiDuQmZxKLAlQjr3jGyLx+4Kkk58UO7D2QdgFIQCovuSuZESne6RG6XQ==}
    engines: {node: '>= 6.0.0'}

  agent-base@7.1.4:
    resolution: {integrity: sha512-MnA+YT8fwfJPgBx3m60MNqakm30XOkyIoH1y6huTQvC0PwZG7ki8NacLBcrPbNoo8vEZy7Jpuk7+jMO+CUovTQ==}
    engines: {node: '>= 14'}

  agentkeepalive@4.6.0:
    resolution: {integrity: sha512-kja8j7PjmncONqaTsB8fQ+wE2mSU2DJ9D4XKoJ5PFWIdRMa6SLSN1ff4mOr4jCbfRSsxR4keIiySJU0N9T5hIQ==}
    engines: {node: '>= 8.0.0'}

  ajv-formats@2.1.1:
    resolution: {integrity: sha512-Wx0Kx52hxE7C18hkMEggYlEifqWZtYaRgouJor+WMdPnQyEK13vgEWyVNup7SoeeoLMsr4kf5h6dOW11I15MUA==}
    peerDependencies:
      ajv: ^8.0.0
    peerDependenciesMeta:
      ajv:
        optional: true

  ajv-keywords@5.1.0:
    resolution: {integrity: sha512-YCS/JNFAUyr5vAuhk1DWm1CBxRHW9LbJ2ozWeemrIqpbsqKjHVxYPyi5GC0rjZIT5JxJ3virVTS8wk4i/Z+krw==}
    peerDependencies:
      ajv: ^8.8.2

  ajv@8.17.1:
    resolution: {integrity: sha512-B/gBuNg5SiMTrPkC+A2+cW0RszwxYmn6VYxB/inlBStS5nx6xHIt/ehKRhIMhqusl7a8LjQoZnjCs5vhwxOQ1g==}

  ansi-colors@4.1.3:
    resolution: {integrity: sha512-/6w/C21Pm1A7aZitlI5Ni/2J6FFQN8i1Cvz3kHABAAbw93v/NlvKdVOqz7CCWz/3iv/JplRSEEZ83XION15ovw==}
    engines: {node: '>=6'}

  ansi-escapes@7.1.1:
    resolution: {integrity: sha512-Zhl0ErHcSRUaVfGUeUdDuLgpkEo8KIFjB4Y9uAc46ScOpdDiU1Dbyplh7qWJeJ/ZHpbyMSM26+X3BySgnIz40Q==}
    engines: {node: '>=18'}

  ansi-regex@5.0.1:
    resolution: {integrity: sha512-quJQXlTSUGL2LH9SUXo8VwsY4soanhgo6LNSm84E1LBcE8s3O0wpdiRzyR9z/ZZJMlMWv37qOOb9pdJlMUEKFQ==}
    engines: {node: '>=8'}

  ansi-regex@6.2.2:
    resolution: {integrity: sha512-Bq3SmSpyFHaWjPk8If9yc6svM8c56dB5BAtW4Qbw5jHTwwXXcTLoRMkpDJp6VL0XzlWaCHTXrkFURMYmD0sLqg==}
    engines: {node: '>=12'}

  ansi-styles@4.3.0:
    resolution: {integrity: sha512-zbB9rCJAT1rbjiVDb2hqKFHNYLxgtk8NURxZ3IZwD3F6NtxbXZQCnnSi1Lkx+IDohdPlFp222wVALIheZJQSEg==}
    engines: {node: '>=8'}

  ansi-styles@5.2.0:
    resolution: {integrity: sha512-Cxwpt2SfTzTtXcfOlzGEee8O+c+MmUgGrNiBcXnuWxuFJHe6a5Hz7qwhwe5OgaSYI0IJvkLqWX1ASG+cJOkEiA==}
    engines: {node: '>=10'}

  ansi-styles@6.2.3:
    resolution: {integrity: sha512-4Dj6M28JB+oAH8kFkTLUo+a2jwOFkuqb3yucU0CANcRRUbxS0cP0nZYCGjcc3BNXwRIsUVmDGgzawme7zvJHvg==}
    engines: {node: '>=12'}

  anymatch@3.1.3:
    resolution: {integrity: sha512-KMReFUr0B4t+D+OBkjR3KYqvocp2XaSzO55UcB6mgQMd3KbcE+mWTyvVV7D/zsdEbNnV6acZUutkiHQXvTr1Rw==}
    engines: {node: '>= 8'}

  aria-hidden@1.2.6:
    resolution: {integrity: sha512-ik3ZgC9dY/lYVVM++OISsaYDeg1tb0VtP5uL3ouh1koGOaUMDPpbFIei4JkFimWUFPn90sbMNMXQAIVOlnYKJA==}
    engines: {node: '>=10'}

  aria-query@5.3.0:
    resolution: {integrity: sha512-b0P0sZPKtyu8HkeRAfCq0IfURZK+SuwMjY1UXGBU27wpAiTwQAIlq56IbIO+ytk/JjS1fMR14ee5WBBfKi5J6A==}

  aria-query@5.3.2:
    resolution: {integrity: sha512-COROpnaoap1E2F000S62r6A60uHZnmlvomhfyT2DlTcrY1OrBKn2UhH7qn5wTC9zMvD0AY7csdPSNwKP+7WiQw==}
    engines: {node: '>= 0.4'}

  asn1js@3.0.6:
    resolution: {integrity: sha512-UOCGPYbl0tv8+006qks/dTgV9ajs97X2p0FAbyS2iyCRrmLSRolDaHdp+v/CLgnzHc3fVB+CwYiUmei7ndFcgA==}
    engines: {node: '>=12.0.0'}

  assertion-error@2.0.1:
    resolution: {integrity: sha512-Izi8RQcffqCeNVgFigKli1ssklIbpHnCYc6AknXGYoB6grJqyeby7jv12JUQgmTAnIDnbck1uxksT4dzN3PWBA==}
    engines: {node: '>=12'}

  ast-v8-to-istanbul@0.3.5:
    resolution: {integrity: sha512-9SdXjNheSiE8bALAQCQQuT6fgQaoxJh7IRYrRGZ8/9nv8WhJeC1aXAwN8TbaOssGOukUvyvnkgD9+Yuykvl1aA==}

  asynckit@0.4.0:
    resolution: {integrity: sha512-Oei9OH4tRh0YqU3GxhX79dM/mwVgvbZJaSNaRk+bshkj0S5cfHcgYakreBjrHwatXKbz+IoIdYLxrKim2MjW0Q==}

  aws4fetch@1.0.20:
    resolution: {integrity: sha512-/djoAN709iY65ETD6LKCtyyEI04XIBP5xVvfmNxsEP0uJB5tyaGBztSryRr4HqMStr9R06PisQE7m9zDTXKu6g==}

  balanced-match@1.0.2:
    resolution: {integrity: sha512-3oSeUO0TMV67hN1AmbXsK4yaqU7tjiHlbxRDZOpH0KW9+CeX4bRAaX0Anxt0tx2MrpRpWwQaPwIlISEJhYU5Pw==}

  base64-js@1.5.1:
    resolution: {integrity: sha512-AKpaYlHn8t4SVbOHCy+b5+KKgvR4vrsD8vbvrbiQJps7fKDTkjkDry6ji0rUJjC0kzbNePLwzxq8iypo41qeWA==}

  baseline-browser-mapping@2.8.16:
    resolution: {integrity: sha512-OMu3BGQ4E7P1ErFsIPpbJh0qvDudM/UuJeHgkAvfWe+0HFJCXh+t/l8L6fVLR55RI/UbKrVLnAXZSVwd9ysWYw==}
    hasBin: true

  better-auth@1.3.27:
    resolution: {integrity: sha512-SwiGAJ7yU6dBhNg0NdV1h5M8T5sa7/AszZVc4vBfMDrLLmvUfbt9JoJ0uRUJUEdKRAAxTyl9yA+F3+GhtAD80w==}
    peerDependencies:
      '@lynx-js/react': '*'
      '@sveltejs/kit': '*'
      next: '*'
      react: '*'
      react-dom: '*'
      solid-js: '*'
      svelte: '*'
      vue: '*'
    peerDependenciesMeta:
      '@lynx-js/react':
        optional: true
      '@sveltejs/kit':
        optional: true
      next:
        optional: true
      react:
        optional: true
      react-dom:
        optional: true
      solid-js:
        optional: true
      svelte:
        optional: true
      vue:
        optional: true

  better-call@1.0.19:
    resolution: {integrity: sha512-sI3GcA1SCVa3H+CDHl8W8qzhlrckwXOTKhqq3OOPXjgn5aTOMIqGY34zLY/pHA6tRRMjTUC3lz5Mi7EbDA24Kw==}

  better-sqlite3@12.2.0:
    resolution: {integrity: sha512-eGbYq2CT+tos1fBwLQ/tkBt9J5M3JEHjku4hbvQUePCckkvVf14xWj+1m7dGoK81M/fOjFT7yM9UMeKT/+vFLQ==}
    engines: {node: 20.x || 22.x || 23.x || 24.x}

  bidi-js@1.0.3:
    resolution: {integrity: sha512-RKshQI1R3YQ+n9YJz2QQ147P66ELpa1FQEg20Dk8oW9t2KgLbpDLLp9aGZ7y8WHSshDknG0bknqGw5/tyCs5tw==}

  binary-extensions@2.3.0:
    resolution: {integrity: sha512-Ceh+7ox5qe7LJuLHoY0feh3pHuUDHAcRUeyL2VYghZwfpkNIy/+8Ocg0a3UuSoYzavmylwuLWQOf3hl0jjMMIw==}
    engines: {node: '>=8'}

  bindings@1.5.0:
    resolution: {integrity: sha512-p2q/t/mhvuOj/UeLlV6566GD/guowlr0hHxClI0W9m7MWYkL1F0hLo+0Aexs9HSPCtR1SXQ0TD3MMKrXZajbiQ==}

  bl@4.1.0:
    resolution: {integrity: sha512-1W07cM9gS6DcLperZfFSj+bWLtaPGSOHWhPiGzXmvVJbRLdG82sH/Kn8EtW1VqWVA54AKf2h5k5BbnIbwF3h6w==}

  blake3-wasm@2.1.5:
    resolution: {integrity: sha512-F1+K8EbfOZE49dtoPtmxUQrpXaBIl3ICvasLh+nJta0xkz+9kF/7uet9fLnwKqhDrmj6g+6K3Tw9yQPUg2ka5g==}

  body-parser@2.2.0:
    resolution: {integrity: sha512-02qvAaxv8tp7fBa/mw1ga98OGm+eCbqzJOKoRt70sLmfEEi+jyBYVTDGfCL/k06/4EMk/z01gCe7HoCH/f2LTg==}
    engines: {node: '>=18'}

  bowser@2.12.1:
    resolution: {integrity: sha512-z4rE2Gxh7tvshQ4hluIT7XcFrgLIQaw9X3A+kTTRdovCz5PMukm/0QC/BKSYPj3omF5Qfypn9O/c5kgpmvYUCw==}

  brace-expansion@2.0.2:
    resolution: {integrity: sha512-Jt0vHyM+jmUBqojB7E1NIYadt0vI0Qxjxd2TErW94wDz+E2LAm5vKMXXwg6ZZBTHPuUlDgQHKXvjGBdfcF1ZDQ==}

  braces@3.0.3:
    resolution: {integrity: sha512-yQbXgO/OSZVD2IsiLlro+7Hf6Q18EJrKSEsdoMzKePKXct3gvD8oLcOQdIzGupr5Fj+EDe8gO/lxc1BzfMpxvA==}
    engines: {node: '>=8'}

  browserslist@4.26.3:
    resolution: {integrity: sha512-lAUU+02RFBuCKQPj/P6NgjlbCnLBMp4UtgTx7vNHd3XSIJF87s9a5rA3aH2yw3GS9DqZAUbOtZdCCiZeVRqt0w==}
    engines: {node: ^6 || ^7 || ^8 || ^9 || ^10 || ^11 || ^12 || >=13.7}
    hasBin: true

  buffer-from@1.1.2:
    resolution: {integrity: sha512-E+XQCRwSbaaiChtv6k6Dwgc+bx+Bs6vuKJHHl5kox/BaKbhiXzqQOwK4cO22yElGp2OCmjwVhT3HmxgyPGnJfQ==}

  buffer@5.7.1:
    resolution: {integrity: sha512-EHcyIPBQ4BSGlvjB16k5KgAJ27CIsHY/2JBmCRReo48y9rQ3MaUzWX3KVlBa4U7MyX02HdVj0K7C3WaB3ju7FQ==}

  bytes@3.1.2:
    resolution: {integrity: sha512-/Nf7TyzTx6S3yRJObOAV7956r8cr2+Oj8AC5dt8wSP3BQAoeX58NoHyCU8P8zGkNXStjTSi6fzO6F0pBdcYbEg==}
    engines: {node: '>= 0.8'}

  cac@6.7.14:
    resolution: {integrity: sha512-b6Ilus+c3RrdDk+JhLKUAQfzzgLEPy6wcXqS7f/xe1EETvsDP6GORG7SFuOs6cID5YkqchW/LXZbX5bc8j7ZcQ==}
    engines: {node: '>=8'}

  call-bind-apply-helpers@1.0.2:
    resolution: {integrity: sha512-Sp1ablJ0ivDkSzjcaJdxEunN5/XvksFJ2sMBFfq6x0ryhQV/2b/KwFe21cMpmHtPOSij8K99/wSfoEuTObmuMQ==}
    engines: {node: '>= 0.4'}

  call-bound@1.0.4:
    resolution: {integrity: sha512-+ys997U96po4Kx/ABpBCqhA9EuxJaQWDQg7295H4hBphv3IZg0boBKuwYpt4YXp6MZ5AmZQnU/tyMTlRpaSejg==}
    engines: {node: '>= 0.4'}

  caniuse-lite@1.0.30001749:
    resolution: {integrity: sha512-0rw2fJOmLfnzCRbkm8EyHL8SvI2Apu5UbnQuTsJ0ClgrH8hcwFooJ1s5R0EP8o8aVrFu8++ae29Kt9/gZAZp/Q==}

  caniuse-lite@1.0.30001750:
    resolution: {integrity: sha512-cuom0g5sdX6rw00qOoLNSFCJ9/mYIsuSOA+yzpDw8eopiFqcVwQvZHqov0vmEighRxX++cfC0Vg1G+1Iy/mSpQ==}

  chai@5.3.3:
    resolution: {integrity: sha512-4zNhdJD/iOjSH0A05ea+Ke6MU5mmpQcbQsSOkgdaUMJ9zTlDTD/GYlwohmIE2u0gaxHYiVHEn1Fw9mZ/ktJWgw==}
    engines: {node: '>=18'}

  chalk@3.0.0:
    resolution: {integrity: sha512-4D3B6Wf41KOYRFdszmDqMCGq5VV/uMAB273JILmO+3jAlh8X4qDtdtgCR3fxtbLEMzSx22QdhnDcJvu2u1fVwg==}
    engines: {node: '>=8'}

  chalk@5.6.2:
    resolution: {integrity: sha512-7NzBL0rN6fMUW+f7A6Io4h40qQlG+xGmtMxfbnH/K7TAtt8JQWVQK+6g0UXKMeVJoyV5EkkNsErQ8pVD3bLHbA==}
    engines: {node: ^12.17.0 || ^14.13 || >=16.0.0}

  check-error@2.1.1:
    resolution: {integrity: sha512-OAlb+T7V4Op9OwdkjmguYRqncdlx5JiofwOAUkmTF+jNdHwzTaTs4sRAGpzLF3oOz5xAyDGrPgeIDFQmDOTiJw==}
    engines: {node: '>= 16'}

  chokidar@3.6.0:
    resolution: {integrity: sha512-7VT13fmjotKpGipCW9JEQAusEPE+Ei8nl6/g4FBAmIm0GOOLMua9NDDo/DWp0ZAxCr3cPq5ZpBqmPAQgDda2Pw==}
    engines: {node: '>= 8.10.0'}

  chownr@1.1.4:
    resolution: {integrity: sha512-jJ0bqzaylmJtVnNgzTeSOs8DPavpbYgEr/b0YL8/2GO3xJEhInFmhKMUnEJQjZumK7KXGFhUy89PrsJWlakBVg==}

  chownr@3.0.0:
    resolution: {integrity: sha512-+IxzY9BZOQd/XuYPRmrvEVjF/nqj5kgT4kEq7VofrDoM1MxoRjEWkrCC3EtLi59TVawxTAn+orJwFQcrqEN1+g==}
    engines: {node: '>=18'}

  chrome-trace-event@1.0.4:
    resolution: {integrity: sha512-rNjApaLzuwaOTjCiT8lSDdGN1APCiqkChLMJxJPWLunPAt5fy8xgU9/jNOchV84wfIxrA0lRQB7oCT8jrn/wrQ==}
    engines: {node: '>=6.0'}

  cjs-module-lexer@1.4.3:
    resolution: {integrity: sha512-9z8TZaGM1pfswYeXrUpzPrkx8UnWYdhJclsiYMm6x/w5+nN+8Tf/LnAgfLGQCm59qAOxU8WwHEq2vNwF6i4j+Q==}

  class-variance-authority@0.7.1:
    resolution: {integrity: sha512-Ka+9Trutv7G8M6WT6SeiRWz792K5qEqIGEGzXKhAE6xOWAY6pPH8U+9IY3oCMv6kqTmLsv7Xh/2w2RigkePMsg==}

  cli-cursor@5.0.0:
    resolution: {integrity: sha512-aCj4O5wKyszjMmDT4tZj93kxyydN/K5zPWSCe6/0AV/AA1pqe5ZBIw0a2ZfPQV7lL5/yb5HsUreJ6UFAF1tEQw==}
    engines: {node: '>=18'}

  cli-truncate@5.1.0:
    resolution: {integrity: sha512-7JDGG+4Zp0CsknDCedl0DYdaeOhc46QNpXi3NLQblkZpXXgA6LncLDUUyvrjSvZeF3VRQa+KiMGomazQrC1V8g==}
    engines: {node: '>=20'}

  client-only@0.0.1:
    resolution: {integrity: sha512-IV3Ou0jSMzZrd3pZ48nLkT9DA7Ag1pnPzaiQhpW7c3RbcqqzvzzVu+L8gfqMp/8IM2MQtSiqaCxrrcfu8I8rMA==}

  cliui@9.0.1:
    resolution: {integrity: sha512-k7ndgKhwoQveBL+/1tqGJYNz097I7WOvwbmmU2AR5+magtbjPWQTS1C5vzGkBC8Ym8UWRzfKUzUUqFLypY4Q+w==}
    engines: {node: '>=20'}

  cloudflare@4.5.0:
    resolution: {integrity: sha512-fPcbPKx4zF45jBvQ0z7PCdgejVAPBBCZxwqk1k7krQNfpM07Cfj97/Q6wBzvYqlWXx/zt1S9+m8vnfCe06umbQ==}

  clsx@2.1.1:
    resolution: {integrity: sha512-eYm0QWBtUrBWZWG0d386OGAw16Z995PiOVo2B7bjWSbHedGl5e0ZWaq65kOGgUSNesEIDkB9ISbTg/JK9dhCZA==}
    engines: {node: '>=6'}

  color-convert@2.0.1:
    resolution: {integrity: sha512-RRECPsj7iu/xb5oKYcsFHSppFNnsj/52OVTRKb4zP5onXwVF3zVmmToNcOfGC+CRDpfK/U584fMg38ZHCaElKQ==}
    engines: {node: '>=7.0.0'}

  color-name@1.1.4:
    resolution: {integrity: sha512-dOy+3AuW3a2wNbZHIuMZpTcgjGuLU/uBL/ubcZF9OXbDo8ff4O8yVp5Bf0efS8uEoYo5q4Fx7dY9OgQGXgAsQA==}

  color-string@1.9.1:
    resolution: {integrity: sha512-shrVawQFojnZv6xM40anx4CkoDP+fZsw/ZerEMsW/pyzsRbElpsL/DBVW7q3ExxwusdNXI3lXpuhEZkzs8p5Eg==}

  color@4.2.3:
    resolution: {integrity: sha512-1rXeuUUiGGrykh+CeBdu5Ie7OJwinCgQY0bc7GCRxy5xVHy+moaqkpL/jqQq0MtQOeYcrqEz4abc5f0KtU7W4A==}
    engines: {node: '>=12.5.0'}

  colorette@2.0.20:
    resolution: {integrity: sha512-IfEDxwoWIjkeXL1eXcDiow4UbKjhLdq6/EuSVR9GMN7KVH3r9gQ83e73hsz1Nd1T3ijd5xv1wcWRYO+D6kCI2w==}

  combined-stream@1.0.8:
    resolution: {integrity: sha512-FQN4MRfuJeHf7cBbBMJFXhKSDq+2kAArBlmRBvcvFE5BB1HZKXtSFASDhdlz9zOYwxh8lDdnvmMOe/+5cdoEdg==}
    engines: {node: '>= 0.8'}

  commander@11.1.0:
    resolution: {integrity: sha512-yPVavfyCcRhmorC7rWlkHn15b4wDVgVmBA7kV4QVBsF7kv/9TKJAbAXVTxvTnwP8HHKjRCJDClKbciiYS7p0DQ==}
    engines: {node: '>=16'}

  commander@14.0.1:
    resolution: {integrity: sha512-2JkV3gUZUVrbNA+1sjBOYLsMZ5cEEl8GTFP2a4AVz5hvasAMCQ1D2l2le/cX+pV4N6ZU17zjUahLpIXRrnWL8A==}
    engines: {node: '>=20'}

  commander@2.20.3:
    resolution: {integrity: sha512-GpVkmM8vF2vQUkj2LvZmD35JxeJOLCwJ9cUkugyk2nuhbv3+mJvpLYYt+0+USMxE+oj+ey/lJEnhZw75x/OMcQ==}

  commondir@1.0.1:
    resolution: {integrity: sha512-W9pAhw0ja1Edb5GVdIF1mjZw/ASI0AlShXM83UUGe2DVr5TdAPEA1OA8m/g8zWp9x6On7gqufY+FatDbC3MDQg==}

  content-disposition@1.0.0:
    resolution: {integrity: sha512-Au9nRL8VNUut/XSzbQA38+M78dzP4D+eqg3gfJHMIHHYa3bg067xj1KxMUWj+VULbiZMowKngFFbKczUrNJ1mg==}
    engines: {node: '>= 0.6'}

  content-type@1.0.5:
    resolution: {integrity: sha512-nTjqfcBFEipKdXCv4YDQWCfmcLZKm81ldF0pAopTvyrFGVbcR6P/VAAd5G7N+0tTr8QqiU0tFadD6FK4NtJwOA==}
    engines: {node: '>= 0.6'}

  convert-source-map@2.0.0:
    resolution: {integrity: sha512-Kvp459HrV2FEJ1CAsi1Ku+MY3kasH19TFykTz2xWmMeq6bk2NU3XXvfJ+Q61m0xktWwt+1HSYf3JZsTms3aRJg==}

  cookie-signature@1.2.2:
    resolution: {integrity: sha512-D76uU73ulSXrD1UXF4KE2TMxVVwhsnCgfAyTg9k8P6KGZjlXKrOLe4dJQKI3Bxi5wjesZoFXJWElNWBjPZMbhg==}
    engines: {node: '>=6.6.0'}

  cookie@0.7.1:
    resolution: {integrity: sha512-6DnInpx7SJ2AK3+CTUE/ZM0vWTUboZCegxhC2xiIydHR9jNuTAASBrfEpHhiGOZw/nX51bHt6YQl8jsGo4y/0w==}
    engines: {node: '>= 0.6'}

  cookie@1.0.2:
    resolution: {integrity: sha512-9Kr/j4O16ISv8zBBhJoi4bXOYNTkFLOqSL3UDB0njXxCXNezjeyVrJyGOWtgfs/q2km1gwBcfH8q1yEGoMYunA==}
    engines: {node: '>=18'}

  cross-spawn@7.0.6:
    resolution: {integrity: sha512-uV2QOWP2nWzsy2aMp8aRibhi9dlzF5Hgh5SHaB9OiTGEyDTiJJyx0uy51QXdyWbtAHNua4XJzUKca3OzKUd3vA==}
    engines: {node: '>= 8'}

  css-tree@3.1.0:
    resolution: {integrity: sha512-0eW44TGN5SQXU1mWSkKwFstI/22X2bG1nYzZTYMAWjylYURhse752YgbE4Cx46AC+bAvI+/dYTPRk1LqSUnu6w==}
    engines: {node: ^10 || ^12.20.0 || ^14.13.0 || >=15.0.0}

  css.escape@1.5.1:
    resolution: {integrity: sha512-YUifsXXuknHlUsmlgyY0PKzgPOr7/FjCePfHNt0jxm83wHZi44VDMQ7/fGNkjY3/jV1MC+1CmZbaHzugyeRtpg==}

  cssstyle@5.3.1:
    resolution: {integrity: sha512-g5PC9Aiph9eiczFpcgUhd9S4UUO3F+LHGRIi5NUMZ+4xtoIYbHNZwZnWA2JsFGe8OU8nl4WyaEFiZuGuxlutJQ==}
    engines: {node: '>=20'}

  csstype@3.1.3:
    resolution: {integrity: sha512-M1uQkMl8rQK/szD0LNhtqxIPLpimGm8sOBwU7lLnCpSbTyY3yeU1Vc7l4KT5zT4s/yOxHH5O7tIuuLOCnLADRw==}

  data-uri-to-buffer@4.0.1:
    resolution: {integrity: sha512-0R9ikRb668HB7QDxT1vkpuUBtqc53YyAwMwGeUFKRojY/NWKvdZ+9UYtRfGmhqNbRkTSVpMbmyhXipFFv2cb/A==}
    engines: {node: '>= 12'}

  data-urls@6.0.0:
    resolution: {integrity: sha512-BnBS08aLUM+DKamupXs3w2tJJoqU+AkaE/+6vQxi/G/DPmIZFJJp9Dkb1kM03AZx8ADehDUZgsNxju3mPXZYIA==}
    engines: {node: '>=20'}

  debug@4.3.6:
    resolution: {integrity: sha512-O/09Bd4Z1fBrU4VzkhFqVgpPzaGbw6Sm9FEkBT1A/YBXQFGuuSxa1dN2nxgxS34JmKXqYx8CZAwEVoJFImUXIg==}
    engines: {node: '>=6.0'}
    peerDependencies:
      supports-color: '*'
    peerDependenciesMeta:
      supports-color:
        optional: true

  debug@4.4.3:
    resolution: {integrity: sha512-RGwwWnwQvkVfavKVt22FGLw+xYSdzARwm0ru6DhTVA3umU5hZc28V3kO4stgYryrTlLpuvgI9GiijltAjNbcqA==}
    engines: {node: '>=6.0'}
    peerDependencies:
      supports-color: '*'
    peerDependenciesMeta:
      supports-color:
        optional: true

  decimal.js@10.6.0:
    resolution: {integrity: sha512-YpgQiITW3JXGntzdUmyUR1V812Hn8T1YVXhCu+wO3OpS4eU9l4YdD3qjyiKdV6mvV29zapkMeD390UVEf2lkUg==}

  decompress-response@6.0.0:
    resolution: {integrity: sha512-aW35yZM6Bb/4oJlZncMH2LCoZtJXTRxES17vE3hoRiowU2kWHaJKFkSBDnDR+cm9J+9QhXmREyIfv0pji9ejCQ==}
    engines: {node: '>=10'}

  deep-eql@5.0.2:
    resolution: {integrity: sha512-h5k/5U50IJJFpzfL6nO9jaaumfjO/f2NjK/oYB2Djzm4p9L+3T9qWpZqZ2hAbLPuuYq9wrU08WQyBTL5GbPk5Q==}
    engines: {node: '>=6'}

  deep-extend@0.6.0:
    resolution: {integrity: sha512-LOHxIOaPYdHlJRtCQfDIVZtfw/ufM8+rVj649RIHzcm/vGwQRXFt6OPqIFWsm2XEMrNIEtWR64sY1LEKD2vAOA==}
    engines: {node: '>=4.0.0'}

  defu@6.1.4:
    resolution: {integrity: sha512-mEQCMmwJu317oSz8CwdIOdwf3xMif1ttiM8LTufzc3g6kR+9Pe236twL8j3IYT1F7GfRgGcW6MWxzZjLIkuHIg==}

  delayed-stream@1.0.0:
    resolution: {integrity: sha512-ZySD7Nf91aLB0RxL4KGrKHBXl7Eds1DAmEdcoVawXnLD7SDhpNgtuII2aAkg7a7QS41jxPSZ17p4VdGnMHk3MQ==}
    engines: {node: '>=0.4.0'}

  depd@2.0.0:
    resolution: {integrity: sha512-g7nH6P6dyDioJogAAGprGpCtVImJhpPk/roCzdb3fIh61/s/nPsfR6onyMwkCAR/OlC3yBC0lESvUoQEAssIrw==}
    engines: {node: '>= 0.8'}

  dequal@2.0.3:
    resolution: {integrity: sha512-0je+qPKHEMohvfRTCEo3CrPG6cAzAYgmzKyxRiYSSDkS6eGJdyVJm7WaYA5ECaAD9wLB2T4EEeymA5aFVcYXCA==}
    engines: {node: '>=6'}

  detect-libc@2.0.2:
    resolution: {integrity: sha512-UX6sGumvvqSaXgdKGUsgZWqcUyIXZ/vZTrlRT/iobiKhGL0zL4d3osHj3uqllWJK+i+sixDS/3COVEOFbupFyw==}
    engines: {node: '>=8'}

  detect-libc@2.0.4:
    resolution: {integrity: sha512-3UDv+G9CsCKO1WKMGw9fwq/SWJYbI0c5Y7LU1AXYoDdbhE2AHQ6N6Nb34sG8Fj7T5APy8qXDCKuuIHd1BR0tVA==}
    engines: {node: '>=8'}

  detect-libc@2.1.2:
    resolution: {integrity: sha512-Btj2BOOO83o3WyH59e8MgXsxEQVcarkUOpEYrubB0urwnN10yQ364rsiByU11nZlqWYZm05i/of7io4mzihBtQ==}
    engines: {node: '>=8'}

  detect-node-es@1.1.0:
    resolution: {integrity: sha512-ypdmJU/TbBby2Dxibuv7ZLW3Bs1QEmM7nHjEANfohJLvE0XVujisn1qPJcZxg+qDucsr+bP6fLD1rPS3AhJ7EQ==}

  dom-accessibility-api@0.5.16:
    resolution: {integrity: sha512-X7BJ2yElsnOJ30pZF4uIIDfBEVgF4XEBxL9Bxhy6dnrm5hkzqmsWHGTiHqRiITNhMyFLyAiWndIJP7Z1NTteDg==}

  dom-accessibility-api@0.6.3:
    resolution: {integrity: sha512-7ZgogeTnjuHbo+ct10G9Ffp0mif17idi0IyWNVA/wcwcm7NPOD/WEHVP3n7n3MhXqxoIYm8d6MuZohYWIZ4T3w==}

  dotenv@16.6.1:
    resolution: {integrity: sha512-uBq4egWHTcTt33a72vpSG0z3HnPuIl6NqYcTrKEg2azoEyl2hpW0zqlxysq2pK9HlDIHyHyakeYaYnSAwd8bow==}
    engines: {node: '>=12'}

  dotenv@17.2.3:
    resolution: {integrity: sha512-JVUnt+DUIzu87TABbhPmNfVdBDt18BLOWjMUFJMSi/Qqg7NTYtabbvSNJGOJ7afbRuv9D/lngizHtP7QyLQ+9w==}
    engines: {node: '>=12'}

  drizzle-kit@0.31.4:
    resolution: {integrity: sha512-tCPWVZWZqWVx2XUsVpJRnH9Mx0ClVOf5YUHerZ5so1OKSlqww4zy1R5ksEdGRcO3tM3zj0PYN6V48TbQCL1RfA==}
    hasBin: true

  drizzle-orm@0.44.5:
    resolution: {integrity: sha512-jBe37K7d8ZSKptdKfakQFdeljtu3P2Cbo7tJoJSVZADzIKOBo9IAJPOmMsH2bZl90bZgh8FQlD8BjxXA/zuBkQ==}
    peerDependencies:
      '@aws-sdk/client-rds-data': '>=3'
      '@cloudflare/workers-types': '>=4'
      '@electric-sql/pglite': '>=0.2.0'
      '@libsql/client': '>=0.10.0'
      '@libsql/client-wasm': '>=0.10.0'
      '@neondatabase/serverless': '>=0.10.0'
      '@op-engineering/op-sqlite': '>=2'
      '@opentelemetry/api': ^1.4.1
      '@planetscale/database': '>=1.13'
      '@prisma/client': '*'
      '@tidbcloud/serverless': '*'
      '@types/better-sqlite3': '*'
      '@types/pg': '*'
      '@types/sql.js': '*'
      '@upstash/redis': '>=1.34.7'
      '@vercel/postgres': '>=0.8.0'
      '@xata.io/client': '*'
      better-sqlite3: '>=7'
      bun-types: '*'
      expo-sqlite: '>=14.0.0'
      gel: '>=2'
      knex: '*'
      kysely: '*'
      mysql2: '>=2'
      pg: '>=8'
      postgres: '>=3'
      prisma: '*'
      sql.js: '>=1'
      sqlite3: '>=5'
    peerDependenciesMeta:
      '@aws-sdk/client-rds-data':
        optional: true
      '@cloudflare/workers-types':
        optional: true
      '@electric-sql/pglite':
        optional: true
      '@libsql/client':
        optional: true
      '@libsql/client-wasm':
        optional: true
      '@neondatabase/serverless':
        optional: true
      '@op-engineering/op-sqlite':
        optional: true
      '@opentelemetry/api':
        optional: true
      '@planetscale/database':
        optional: true
      '@prisma/client':
        optional: true
      '@tidbcloud/serverless':
        optional: true
      '@types/better-sqlite3':
        optional: true
      '@types/pg':
        optional: true
      '@types/sql.js':
        optional: true
      '@upstash/redis':
        optional: true
      '@vercel/postgres':
        optional: true
      '@xata.io/client':
        optional: true
      better-sqlite3:
        optional: true
      bun-types:
        optional: true
      expo-sqlite:
        optional: true
      gel:
        optional: true
      knex:
        optional: true
      kysely:
        optional: true
      mysql2:
        optional: true
      pg:
        optional: true
      postgres:
        optional: true
      prisma:
        optional: true
      sql.js:
        optional: true
      sqlite3:
        optional: true

  drizzle-zod@0.8.3:
    resolution: {integrity: sha512-66yVOuvGhKJnTdiqj1/Xaaz9/qzOdRJADpDa68enqS6g3t0kpNkwNYjUuaeXgZfO/UWuIM9HIhSlJ6C5ZraMww==}
    peerDependencies:
      drizzle-orm: '>=0.36.0'
      zod: ^3.25.0 || ^4.0.0

  dunder-proto@1.0.1:
    resolution: {integrity: sha512-KIN/nDJBQRcXw0MLVhZE9iQHmG68qAVIBg9CqmUYjmQIhgij9U5MFvrqkUL5FbtyyzZuOeOt0zdeRe4UY7ct+A==}
    engines: {node: '>= 0.4'}

  duplexer@0.1.2:
    resolution: {integrity: sha512-jtD6YG370ZCIi/9GTaJKQxWTZD045+4R4hTk/x1UyoqadyJ9x9CgSi1RlVDQF8U2sxLLSnFkCaMihqljHIWgMg==}

  eastasianwidth@0.2.0:
    resolution: {integrity: sha512-I88TYZWc9XiYHRQ4/3c5rjjfgkjhLyW2luGIheGERbNQ6OY7yTybanSpDXZa8y7VUP9YmDcYa+eyq4ca7iLqWA==}

  eciesjs@0.4.16:
    resolution: {integrity: sha512-dS5cbA9rA2VR4Ybuvhg6jvdmp46ubLn3E+px8cG/35aEDNclrqoCjg6mt0HYZ/M+OoESS3jSkCrqk1kWAEhWAw==}
    engines: {bun: '>=1', deno: '>=2', node: '>=16'}

  ee-first@1.1.1:
    resolution: {integrity: sha512-WMwm9LhRUo+WUaRN+vRuETqG89IgZphVSNkdFgeb6sS/E4OrDIN7t48CAewSHXc6C8lefD8KKfr5vY61brQlow==}

  electron-to-chromium@1.5.234:
    resolution: {integrity: sha512-RXfEp2x+VRYn8jbKfQlRImzoJU01kyDvVPBmG39eU2iuRVhuS6vQNocB8J0/8GrIMLnPzgz4eW6WiRnJkTuNWg==}

  emoji-regex@10.5.0:
    resolution: {integrity: sha512-lb49vf1Xzfx080OKA0o6l8DQQpV+6Vg95zyCJX9VB/BqKYlhG7N4wgROUUHRA+ZPUefLnteQOad7z1kT2bV7bg==}

  emoji-regex@8.0.0:
    resolution: {integrity: sha512-MSjYzcWNOA0ewAHpz0MxpYFvwg6yjy1NG3xteoqz644VCo/RPgnr1/GGt+ic3iJTzQ8Eu3TdM14SawnVUmGE6A==}

  emoji-regex@9.2.2:
    resolution: {integrity: sha512-L18DaJsXSUk2+42pv8mLs5jJT2hqFkFE4j21wOmgbUqsZ2hL72NsUU785g9RXgo3s0ZNgVl42TiHp3ZtOv/Vyg==}

  encodeurl@2.0.0:
    resolution: {integrity: sha512-Q0n9HRi4m6JuGIV1eFlmvJB7ZEVxu93IrMyiMsGC0lrMJMWzRgx6WGquyfQgZVb31vhGgXnfmPNNXmxnOkRBrg==}
    engines: {node: '>= 0.8'}

  end-of-stream@1.4.5:
    resolution: {integrity: sha512-ooEGc6HP26xXq/N+GCGOT0JKCLDGrq2bQUZrQ7gyrJiZANJ/8YDTxTpQBXGMn+WbIQXNVpyWymm7KYVICQnyOg==}

  enhanced-resolve@5.18.3:
    resolution: {integrity: sha512-d4lC8xfavMeBjzGr2vECC3fsGXziXZQyJxD868h2M/mBI3PwAuODxAkLkq5HYuvrPYcUtiLzsTo8U3PgX3Ocww==}
    engines: {node: '>=10.13.0'}

  enquirer@2.4.1:
    resolution: {integrity: sha512-rRqJg/6gd538VHvR3PSrdRBb/1Vy2YfzHqzvbhGIQpDRKIa4FgV/54b5Q1xYSxOOwKvjXweS26E0Q+nAMwp2pQ==}
    engines: {node: '>=8.6'}

  entities@6.0.1:
    resolution: {integrity: sha512-aN97NXWF6AWBTahfVOIrB/NShkzi5H7F9r1s9mD3cDj4Ko5f2qhhVoYMibXF7GlLveb/D2ioWay8lxI97Ven3g==}
    engines: {node: '>=0.12'}

  environment@1.1.0:
    resolution: {integrity: sha512-xUtoPkMggbz0MPyPiIWr1Kp4aeWJjDZ6SMvURhimjdZgsRuDplF5/s9hcgGhyXMhs+6vpnuoiZ2kFiu3FMnS8Q==}
    engines: {node: '>=18'}

  error-stack-parser-es@1.0.5:
    resolution: {integrity: sha512-5qucVt2XcuGMcEGgWI7i+yZpmpByQ8J1lHhcL7PwqCwu9FPP3VUXzT4ltHe5i2z9dePwEHcDVOAfSnHsOlCXRA==}

  es-define-property@1.0.1:
    resolution: {integrity: sha512-e3nRfgfUZ4rNGL232gUgX06QNyyez04KdjFrF+LTRoOXmrOgFKDg4BCdsjW8EnT69eqdYGmRpJwiPVYNrCaW3g==}
    engines: {node: '>= 0.4'}

  es-errors@1.3.0:
    resolution: {integrity: sha512-Zf5H2Kxt2xjTvbJvP2ZWLEICxA6j+hAmMzIlypy4xcBg1vKVnx89Wy0GbS+kf5cwCVFFzdCFh2XSCFNULS6csw==}
    engines: {node: '>= 0.4'}

  es-module-lexer@1.7.0:
    resolution: {integrity: sha512-jEQoCwk8hyb2AZziIOLhDqpm5+2ww5uIE6lkO/6jcOCusfk6LhMHpXXfBLXTZ7Ydyt0j4VoUQv6uGNYbdW+kBA==}

  es-object-atoms@1.1.1:
    resolution: {integrity: sha512-FGgH2h8zKNim9ljj7dankFPcICIK9Cp5bm+c2gQSYePhpaG5+esrLODihIorn+Pe6FGJzWhXQotPv73jTaldXA==}
    engines: {node: '>= 0.4'}

  es-set-tostringtag@2.1.0:
    resolution: {integrity: sha512-j6vWzfrGVfyXxge+O0x5sh6cvxAog0a/4Rdd2K36zCMV5eJ+/+tOAngRO8cODMNWbVRdVlmGZQL2YS3yR8bIUA==}
    engines: {node: '>= 0.4'}

  esbuild-register@3.6.0:
    resolution: {integrity: sha512-H2/S7Pm8a9CL1uhp9OvjwrBh5Pvx0H8qVOxNu8Wed9Y7qv56MPtq+GGM8RJpq6glYJn9Wspr8uw7l55uyinNeg==}
    peerDependencies:
      esbuild: ^0.25.10

  esbuild@0.25.10:
    resolution: {integrity: sha512-9RiGKvCwaqxO2owP61uQ4BgNborAQskMR6QusfWzQqv7AZOg5oGehdY2pRJMTKuwxd1IDBP4rSbI5lHzU7SMsQ==}
    engines: {node: '>=18'}
    hasBin: true

  escalade@3.2.0:
    resolution: {integrity: sha512-WUj2qlxaQtO4g6Pq5c29GTcWGDyd8itL8zTlipgECz3JesAiiOKotd8JU6otB3PACgG6xkJUyVhboMS+bje/jA==}
    engines: {node: '>=6'}

  escape-html@1.0.3:
    resolution: {integrity: sha512-NiSupZ4OeuGwr68lGIeym/ksIZMJodUGOSCZ/FSnTxcrekbvqrgdUxlJOMpijaKZVjAJrWrGs/6Jy8OMuyj9ow==}

  eslint-scope@5.1.1:
    resolution: {integrity: sha512-2NxwbF/hZ0KpepYN0cNbo+FN6XoK7GaHlQhgx/hIZl6Va0bF45RQOOwhLIy8lQDbuCiadSLCBnH2CFYquit5bw==}
    engines: {node: '>=8.0.0'}

  esrecurse@4.3.0:
    resolution: {integrity: sha512-KmfKL3b6G+RXvP8N1vr3Tq1kL/oCFgn2NYXEtqP8/L3pKapUA4G8cFVaoF3SU323CD4XypR/ffioHmkti6/Tag==}
    engines: {node: '>=4.0'}

  estraverse@4.3.0:
    resolution: {integrity: sha512-39nnKffWz8xN1BU/2c79n9nB9HDzo0niYUqx6xyqUnyoAnQyyWpOTdZEeiCch8BBu515t4wp9ZmgVfVhn9EBpw==}
    engines: {node: '>=4.0'}

  estraverse@5.3.0:
    resolution: {integrity: sha512-MMdARuVEQziNTeJD8DgMqmhwR11BRQ/cBP+pLtYdSTnf3MIO8fFeiINEbX36ZdNlfU/7A9f3gUw49B3oQsvwBA==}
    engines: {node: '>=4.0'}

  estree-walker@2.0.2:
    resolution: {integrity: sha512-Rfkk/Mp/DL7JVje3u18FxFujQlTNR2q6QfMSMB7AvCBx91NGj/ba3kCfza0f6dVDbw7YlRf/nDrn7pQrCCyQ/w==}

  estree-walker@3.0.3:
    resolution: {integrity: sha512-7RUKfXgSMMkzt6ZuXmqapOurLGPPfgj6l9uRZ7lRGolvk0y2yocc35LdcxKC5PQZdn2DMqioAQ2NoWcrTKmm6g==}

  etag@1.8.1:
    resolution: {integrity: sha512-aIL5Fx7mawVa300al2BnEE4iNvo1qETxLrPI/o05L7z6go7fCw1J6EQmbK4FmJ2AS7kgVF/KEZWufBfdClMcPg==}
    engines: {node: '>= 0.6'}

  event-target-shim@5.0.1:
    resolution: {integrity: sha512-i/2XbnSz/uxRCU6+NdVJgKWDTM427+MqYbkQzD321DuCQJUqOuJKIA0IM2+W2xtYHdKOmZ4dR6fExsd4SXL+WQ==}
    engines: {node: '>=6'}

  eventemitter3@5.0.1:
    resolution: {integrity: sha512-GWkBvjiSZK87ELrYOSESUYeVIc9mvLLf/nXalMOS5dYrgZq9o5OVkbZAVM06CVxYsCwH9BDZFPlQTlPA1j4ahA==}

  events@3.3.0:
    resolution: {integrity: sha512-mQw+2fkQbALzQ7V0MY0IqdnXNOeTtP4r0lN9z7AAawCXgqea7bDii20AYrIBrFd/Hx0M2Ocz6S111CaFkUcb0Q==}
    engines: {node: '>=0.8.x'}

  execa@5.1.1:
    resolution: {integrity: sha512-8uSpZZocAZRBAPIEINJj3Lo9HyGitllczc27Eh5YYojjMFMn8yHMDMaUHE2Jqfq05D/wucwI4JGURyXt1vchyg==}
    engines: {node: '>=10'}

  exit-hook@2.2.1:
    resolution: {integrity: sha512-eNTPlAD67BmP31LDINZ3U7HSF8l57TxOY2PmBJ1shpCvpnxBF93mWCE8YHBnXs8qiUZJc9WDcWIeC3a2HIAMfw==}
    engines: {node: '>=6'}

  expand-template@2.0.3:
    resolution: {integrity: sha512-XYfuKMvj4O35f/pOXLObndIRvyQ+/+6AhODh+OKWj9S9498pHHn/IMszH+gt0fBCRWMNfk1ZSp5x3AifmnI2vg==}
    engines: {node: '>=6'}

  expect-type@1.2.2:
    resolution: {integrity: sha512-JhFGDVJ7tmDJItKhYgJCGLOWjuK9vPxiXoUFLwLDc99NlmklilbiQJwoctZtt13+xMw91MCk/REan6MWHqDjyA==}
    engines: {node: '>=12.0.0'}

  express@5.0.1:
    resolution: {integrity: sha512-ORF7g6qGnD+YtUG9yx4DFoqCShNMmUKiXuT5oWMHiOvt/4WFbHC6yCwQMTSBMno7AqntNCAzzcnnjowRkTL9eQ==}
    engines: {node: '>= 18'}

  exsolve@1.0.7:
    resolution: {integrity: sha512-VO5fQUzZtI6C+vx4w/4BWJpg3s/5l+6pRQEHzFRM8WFi4XffSP1Z+4qi7GbjWbvRQEbdIco5mIMq+zX4rPuLrw==}

  fast-deep-equal@3.1.3:
    resolution: {integrity: sha512-f3qQ9oQy9j2AhBe/H9VC91wLmKBCCU/gDOnKNAYG5hswO7BLKj09Hc5HYNz9cGI++xlpDCIgDaitVs03ATR84Q==}

  fast-uri@3.1.0:
    resolution: {integrity: sha512-iPeeDKJSWf4IEOasVVrknXpaBV0IApz/gp7S2bb7Z4Lljbl2MGJRqInZiUrQwV16cpzw/D3S5j5Julj/gT52AA==}

  fast-xml-parser@4.2.5:
    resolution: {integrity: sha512-B9/wizE4WngqQftFPmdaMYlXoJlJOYxGQOanC77fq9k8+Z0v5dDSVh+3glErdIROP//s/jgb7ZuxKfB8nVyo0g==}
    hasBin: true

  fast-xml-parser@5.2.5:
    resolution: {integrity: sha512-pfX9uG9Ki0yekDHx2SiuRIyFdyAr1kMIMitPvb0YBo8SUfKvia7w7FIyd/l6av85pFYRhZscS75MwMnbvY+hcQ==}
    hasBin: true

  fdir@6.5.0:
    resolution: {integrity: sha512-tIbYtZbucOs0BRGqPJkshJUYdL+SDH7dVM8gjy+ERp3WAUjLEFJE+02kanyHtwjWOnwrKYBiwAmM0p4kLJAnXg==}
    engines: {node: '>=12.0.0'}
    peerDependencies:
      picomatch: ^3 || ^4
    peerDependenciesMeta:
      picomatch:
        optional: true

  fetch-blob@3.2.0:
    resolution: {integrity: sha512-7yAQpD2UMJzLi1Dqv7qFYnPbaPx7ZfFK6PiIxQ4PfkGPyNyl2Ugx+a/umUonmKqjhM4DnfbMvdX6otXq83soQQ==}
    engines: {node: ^12.20 || >= 14.13}

  file-uri-to-path@1.0.0:
    resolution: {integrity: sha512-0Zt+s3L7Vf1biwWZ29aARiVYLx7iMGnEUl9x33fbB/j3jR81u/O2LbqK+Bm1CDSNDKVtJ/YjwY7TUd5SkeLQLw==}

  fill-range@7.1.1:
    resolution: {integrity: sha512-YsGpe3WHLK8ZYi4tWDg2Jy3ebRz2rXowDxnld4bkQB00cc/1Zw9AWnC0i9ztDJitivtQvaI9KaLyKrc+hBW0yg==}
    engines: {node: '>=8'}

  finalhandler@2.1.0:
    resolution: {integrity: sha512-/t88Ty3d5JWQbWYgaOGCCYfXRwV1+be02WqYYlL6h0lEiUAMPM8o8qKGO01YIkOHzka2up08wvgYD0mDiI+q3Q==}
    engines: {node: '>= 0.8'}

  find-up@5.0.0:
    resolution: {integrity: sha512-78/PXT1wlLLDgTzDs7sjq9hzz0vXD+zn+7wypEe4fXQxCmdmqfGsEPQxmiCSQI3ajFV91bVSsvNtrJRiW6nGng==}
    engines: {node: '>=10'}

  foreground-child@3.3.1:
    resolution: {integrity: sha512-gIXjKqtFuWEgzFRJA9WCQeSJLZDjgJUOMCMzxtvFq/37KojM1BFGufqsCy0r4qSQmYLsZYMeyRqzIWOMup03sw==}
    engines: {node: '>=14'}

  form-data-encoder@1.7.2:
    resolution: {integrity: sha512-qfqtYan3rxrnCk1VYaA4H+Ms9xdpPqvLZa6xmMgFvhO32x7/3J/ExcTd6qpxM0vH2GdMI+poehyBZvqfMTto8A==}

  form-data@4.0.4:
    resolution: {integrity: sha512-KrGhL9Q4zjj0kiUt5OO4Mr/A/jlI2jDYs5eHBpYHPcBEVSiipAvn2Ko2HnPe20rmcuuvMHNdZFp+4IlGTMF0Ow==}
    engines: {node: '>= 6'}

  formdata-node@4.4.1:
    resolution: {integrity: sha512-0iirZp3uVDjVGt9p49aTaqjk84TrglENEDuqfdlZQ1roC9CWlPk6Avf8EEnZNcAqPonwkG35x4n3ww/1THYAeQ==}
    engines: {node: '>= 12.20'}

  formdata-polyfill@4.0.10:
    resolution: {integrity: sha512-buewHzMvYL29jdeQTVILecSaZKnt/RJWjoZCF5OW60Z67/GmSLBkOFM7qh1PI3zFNtJbaZL5eQu1vLfazOwj4g==}
    engines: {node: '>=12.20.0'}

  forwarded-parse@2.1.2:
    resolution: {integrity: sha512-alTFZZQDKMporBH77856pXgzhEzaUVmLCDk+egLgIgHst3Tpndzz8MnKe+GzRJRfvVdn69HhpW7cmXzvtLvJAw==}

  forwarded@0.2.0:
    resolution: {integrity: sha512-buRG0fpBtRHSTCOASe6hD258tEubFoRLb4ZNA6NxMVHNw2gOcwHo9wyablzMzOA5z9xA9L1KNjk/Nt6MT9aYow==}
    engines: {node: '>= 0.6'}

  fresh@2.0.0:
    resolution: {integrity: sha512-Rx/WycZ60HOaqLKAi6cHRKKI7zxWbJ31MhntmtwMoaTeF7XFH9hhBp8vITaMidfljRQ6eYWCKkaTK+ykVJHP2A==}
    engines: {node: '>= 0.8'}

  fs-constants@1.0.0:
    resolution: {integrity: sha512-y6OAwoSIf7FyjMIv94u+b5rdheZEjzR63GTyZJm5qh4Bi+2YgwLCcI/fPFZkL5PSixOt6ZNKm+w+Hfp/Bciwow==}

  fs.realpath@1.0.0:
    resolution: {integrity: sha512-OO0pH2lK6a0hZnAdau5ItzHPI6pUlvI7jMVnxUQRtw4owF2wk8lOSabtGDCTP4Ggrg2MbGnWO9X8K1t4+fGMDw==}

  fsevents@2.3.3:
    resolution: {integrity: sha512-5xoDfX+fL7faATnagmWPpbFtwh/R77WmMMqqHGS65C3vvB0YHrgF+B1YmZ3441tMj5n63k0212XNoJwzlhffQw==}
    engines: {node: ^8.16.0 || ^10.6.0 || >=11.0.0}
    os: [darwin]

  function-bind@1.1.2:
    resolution: {integrity: sha512-7XHNxH7qX9xG5mIwxkhumTox/MIRNcOgDrxWsMt2pAr23WHp6MrRlN7FBSFpCpr+oVO0F744iUgR82nJMfG2SA==}

  gensync@1.0.0-beta.2:
    resolution: {integrity: sha512-3hN7NaskYvMDLQY55gnW3NQ+mesEAepTqlg+VEbj7zzqEMBVNhzcGYYeqFo/TlYz6eQiFcp1HcsCZO+nGgS8zg==}
    engines: {node: '>=6.9.0'}

  get-caller-file@2.0.5:
    resolution: {integrity: sha512-DyFP3BM/3YHTQOCUL/w0OZHR0lpKeGrxotcHWcqNEdnltqFwXVfhEBQ94eIo34AfQpo0rGki4cyIiftY06h2Fg==}
    engines: {node: 6.* || 8.* || >= 10.*}

  get-east-asian-width@1.4.0:
    resolution: {integrity: sha512-QZjmEOC+IT1uk6Rx0sX22V6uHWVwbdbxf1faPqJ1QhLdGgsRGCZoyaQBm/piRdJy/D2um6hM1UP7ZEeQ4EkP+Q==}
    engines: {node: '>=18'}

  get-intrinsic@1.3.0:
    resolution: {integrity: sha512-9fSjSaos/fRIVIp+xSJlE6lfwhES7LNtKaCBIamHsjr2na1BiABJPo0mOjjz8GJDURarmCPGqaiVg5mfjb98CQ==}
    engines: {node: '>= 0.4'}

  get-nonce@1.0.1:
    resolution: {integrity: sha512-FJhYRoDaiatfEkUK8HKlicmu/3SGFD51q3itKDGoSTysQJBnfOcxU5GxnhE1E6soB76MbT0MBtnKJuXyAx+96Q==}
    engines: {node: '>=6'}

  get-proto@1.0.1:
    resolution: {integrity: sha512-sTSfBjoXBp89JvIKIefqw7U2CCebsc74kiY6awiGogKtoSGbgjYE/G/+l9sF3MWFPNc9IcoOC4ODfKHfxFmp0g==}
    engines: {node: '>= 0.4'}

  get-stream@6.0.1:
    resolution: {integrity: sha512-ts6Wi+2j3jQjqi70w5AlN8DFnkSwC+MqmxEzdEALB2qXZYV3X/b1CTfgPLGJNMeAWxdPfU8FO1ms3NUfaHCPYg==}
    engines: {node: '>=10'}

  get-tsconfig@4.10.1:
    resolution: {integrity: sha512-auHyJ4AgMz7vgS8Hp3N6HXSmlMdUyhSUrfBF16w153rxtLIEOE+HGqaBppczZvnHLqQJfiHotCYpNhl0lUROFQ==}

  github-from-package@0.0.0:
    resolution: {integrity: sha512-SyHy3T1v2NUXn29OsWdxmK6RwHD+vkj3v8en8AOBZ1wBQ/hCAQ5bAQTD02kW4W9tUp/3Qh6J8r9EvntiyCmOOw==}

  glob-parent@5.1.2:
    resolution: {integrity: sha512-AOIgSQCepiJYwP3ARnGx+5VnTu2HBYdzbGP45eLw1vr3zB3vZLeyed1sC9hnbcOc9/SrMyM5RPQrkGz4aS9Zow==}
    engines: {node: '>= 6'}

  glob-to-regexp@0.4.1:
    resolution: {integrity: sha512-lkX1HJXwyMcprw/5YUZc2s7DrpAiHB21/V+E1rHUrVNokkvB6bqMzT0VfV6/86ZNabt1k14YOIaT7nDvOX3Iiw==}

  glob@10.4.5:
    resolution: {integrity: sha512-7Bv8RF0k6xjo7d4A/PxYLbUCfb6c+Vpd2/mB2yRDlew7Jb5hEXiCD9ibfO7wpk8i4sevK6DFny9h7EYbM3/sHg==}
    hasBin: true

  glob@11.0.3:
    resolution: {integrity: sha512-2Nim7dha1KVkaiF4q6Dj+ngPPMdfvLJEOpZk/jKiUAkqKebpGAWQXAq9z1xu9HKu5lWfqw/FASuccEjyznjPaA==}
    engines: {node: 20 || >=22}
    hasBin: true

  glob@9.3.5:
    resolution: {integrity: sha512-e1LleDykUz2Iu+MTYdkSsuWX8lvAjAcs0Xef0lNIu0S2wOAzuTxCJtcd9S3cijlwYF18EsU3rzb8jPVobxDh9Q==}
    engines: {node: '>=16 || 14 >=14.17'}

  goober@2.1.16:
    resolution: {integrity: sha512-erjk19y1U33+XAMe1VTvIONHYoSqE4iS7BYUZfHaqeohLmnC0FdxEh7rQU+6MZ4OajItzjZFSRtVANrQwNq6/g==}
    peerDependencies:
      csstype: ^3.0.10

  gopd@1.2.0:
    resolution: {integrity: sha512-ZUKRh6/kUFoAiTAtTYPZJ3hw9wNxx+BIBOijnlG9PnrJsCcSjs1wyyD6vJpaYtgnzDrKYRSqf3OO6Rfa93xsRg==}
    engines: {node: '>= 0.4'}

  graceful-fs@4.2.11:
    resolution: {integrity: sha512-RbJ5/jmFcNNCcDV5o9eTnBLJ/HszWV0P73bc+Ff4nS/rJj+YaS6IGyiOL0VoBYX+l1Wrl3k63h/KrH+nhJ0XvQ==}

  gzip-size@6.0.0:
    resolution: {integrity: sha512-ax7ZYomf6jqPTQ4+XCpUGyXKHk5WweS+e05MBO4/y3WJ5RkmPXNKvX+bx1behVILVwr6JSQvZAku021CHPXG3Q==}
    engines: {node: '>=10'}

  has-flag@4.0.0:
    resolution: {integrity: sha512-EykJT/Q1KjTWctppgIAgfSO0tKVuZUjhgMr17kqTumMl6Afv3EISleU7qZUzoXDFTAHTDC4NOoG/ZxU3EvlMPQ==}
    engines: {node: '>=8'}

  has-symbols@1.1.0:
    resolution: {integrity: sha512-1cDNdwJ2Jaohmb3sg4OmKaMBwuC48sYni5HUw2DvsC8LjGTLK9h+eb1X6RyuOHe4hT0ULCW68iomhjUoKUqlPQ==}
    engines: {node: '>= 0.4'}

  has-tostringtag@1.0.2:
    resolution: {integrity: sha512-NqADB8VjPFLM2V0VvHUewwwsw0ZWBaIdgo+ieHtK3hasLz4qeCRjYcqfB6AQrBggRKppKF8L52/VqdVsO47Dlw==}
    engines: {node: '>= 0.4'}

  hasown@2.0.2:
    resolution: {integrity: sha512-0hJU9SCPvmMzIBdZFqNPXWa6dqh7WdH0cII9y+CyS8rG3nL48Bclra9HmKhVVUHyPWNH5Y7xDwAB7bfgSjkUMQ==}
    engines: {node: '>= 0.4'}

  hoist-non-react-statics@3.3.2:
    resolution: {integrity: sha512-/gGivxi8JPKWNm/W0jSmzcMPpfpPLc3dY/6GxhX2hQ9iGj3aDfklV4ET7NjKpSinLpJ5vafa9iiGIEZg10SfBw==}

  html-encoding-sniffer@4.0.0:
    resolution: {integrity: sha512-Y22oTqIU4uuPgEemfz7NDJz6OeKf12Lsu+QC+s3BVpda64lTiMYCyGwg5ki4vFxkMwQdeZDl2adZoqUgdFuTgQ==}
    engines: {node: '>=18'}

  html-escaper@2.0.2:
    resolution: {integrity: sha512-H2iMtd0I4Mt5eYiapRdIDjp+XzelXQ0tFE4JS7YFwFevXXMmOp9myNrUvCg0D6ws8iqkRPBfKHgbwig1SmlLfg==}

  http-errors@2.0.0:
    resolution: {integrity: sha512-FtwrG/euBzaEjYeRqOgly7G0qviiXoJWnvEH2Z1plBdXgbyjv34pHTSb9zoeHMyDy33+DWy5Wt9Wo+TURtOYSQ==}
    engines: {node: '>= 0.8'}

  http-proxy-agent@7.0.2:
    resolution: {integrity: sha512-T1gkAiYYDWYx3V5Bmyu7HcfcvL7mUrTWiM6yOfa3PIphViJ/gFPbvidQ+veqSOHci/PxBcDabeUNCzpOODJZig==}
    engines: {node: '>= 14'}

  https-proxy-agent@5.0.1:
    resolution: {integrity: sha512-dFcAjpTQFgoLMzC2VwU+C/CbS7uRL0lWmxDITmqm7C+7F0Odmj6s9l6alZc6AELXhrnggM2CeWSXHGOdX2YtwA==}
    engines: {node: '>= 6'}

  https-proxy-agent@7.0.6:
    resolution: {integrity: sha512-vK9P5/iUfdl95AI+JVyUuIcVtd4ofvtrOr3HNtM2yxC9bnMbEdp3x01OhQNnjb8IJYi38VlTE3mBXwcfvywuSw==}
    engines: {node: '>= 14'}

  human-signals@2.1.0:
    resolution: {integrity: sha512-B4FFZ6q/T2jhhksgkbEW3HBvWIfDW85snkQgawt07S7J5QXTk6BkNV+0yAeZrM5QpMAdYlocGoljn0sJ/WQkFw==}
    engines: {node: '>=10.17.0'}

  humanize-ms@1.2.1:
    resolution: {integrity: sha512-Fl70vYtsAFb/C06PTS9dZBo7ihau+Tu/DNCk/OyHhea07S+aeMWpFFkUaXRa8fI+ScZbEI8dfSxwY7gxZ9SAVQ==}

  husky@9.1.7:
    resolution: {integrity: sha512-5gs5ytaNjBrh5Ow3zrvdUUY+0VxIuWVL4i9irt6friV+BqdCfmV11CQTWMiBYWHbXhco+J1kHfTOUkePhCDvMA==}
    engines: {node: '>=18'}
    hasBin: true

  iconv-lite@0.6.3:
    resolution: {integrity: sha512-4fCk79wshMdzMp2rH06qWrJE4iolqLhCUH+OiuIgU++RB0+94NlDL81atO7GX55uUKueo0txHNtvEyI6D7WdMw==}
    engines: {node: '>=0.10.0'}

  iconv-lite@0.7.0:
    resolution: {integrity: sha512-cf6L2Ds3h57VVmkZe+Pn+5APsT7FpqJtEhhieDCvrE2MK5Qk9MyffgQyuxQTm6BChfeZNtcOLHp9IcWRVcIcBQ==}
    engines: {node: '>=0.10.0'}

  ieee754@1.2.1:
    resolution: {integrity: sha512-dcyqhDvX1C46lXZcVqCpK+FtMRQVdIMN6/Df5js2zouUsqG7I6sFxitIC+7KYK29KdXOLHdu9zL4sFnoVQnqaA==}

  ignore@5.3.2:
    resolution: {integrity: sha512-hsBTNUqQTDwkWtcdYI2i06Y/nUBEsNEDJKjWdigLvegy8kDuJAS8uRlpkkcQpyEXL0Z/pjDy5HBmMjRCJ2gq+g==}
    engines: {node: '>= 4'}

  import-in-the-middle@1.15.0:
    resolution: {integrity: sha512-bpQy+CrsRmYmoPMAE/0G33iwRqwW4ouqdRg8jgbH3aKuCtOc8lxgmYXg2dMM92CRiGP660EtBcymH/eVUpCSaA==}

  indent-string@4.0.0:
    resolution: {integrity: sha512-EdDDZu4A2OyIK7Lr/2zG+w5jmbuk1DVBnEwREQvBzspBJkCEbRa8GxU1lghYcaGJCnRWibjDXlq779X1/y5xwg==}
    engines: {node: '>=8'}

  inherits@2.0.4:
    resolution: {integrity: sha512-k/vGaX4/Yla3WzyMCvTQOXYeIHvqOKtnqBduzTHpzpQZzAskKMhZ2K+EnBiSM9zGSoIFeMpXKxa4dYeZIQqewQ==}

  ini@1.3.8:
    resolution: {integrity: sha512-JV/yugV2uzW5iMRSiZAyDtQd+nxtUnjeLt0acNdw98kKLrvuRVyB80tsREOE7yvGVgalhZ6RNXCmEHkUKBKxew==}

  intl-messageformat@10.7.18:
    resolution: {integrity: sha512-m3Ofv/X/tV8Y3tHXLohcuVuhWKo7BBq62cqY15etqmLxg2DZ34AGGgQDeR+SCta2+zICb1NX83af0GJmbQ1++g==}

  ipaddr.js@1.9.1:
    resolution: {integrity: sha512-0KI/607xoxSToH7GjN1FfSbLoU0+btTicjsQSWQlh/hZykN8KpmMf7uYwPW3R+akZ6R/w18ZlXSHBYXiYUPO3g==}
    engines: {node: '>= 0.10'}

  is-arrayish@0.3.2:
    resolution: {integrity: sha512-eVRqCvVlZbuw3GrM63ovNSNAeA1K16kaR/LRY/92w0zxQ5/1YzwblUX652i4Xs9RwAGjW9d9y6X88t8OaAJfWQ==}

  is-binary-path@2.1.0:
    resolution: {integrity: sha512-ZMERYes6pDydyuGidse7OsHxtbI7WVeUEozgR/g7rd0xUimYNlvZRE/K2MgZTjWy725IfelLeVcEM97mmtRGXw==}
    engines: {node: '>=8'}

  is-core-module@2.16.1:
    resolution: {integrity: sha512-UfoeMA6fIJ8wTYFEUjelnaGI67v6+N7qXJEvQuIGa99l4xsCruSYOVSQ0uPANn4dAzm8lkYPaKLrrijLq7x23w==}
    engines: {node: '>= 0.4'}

  is-extglob@2.1.1:
    resolution: {integrity: sha512-SbKbANkN603Vi4jEZv49LeVJMn4yGwsbzZworEoyEiutsN3nJYdbO36zfhGJ6QEDpOZIFkDtnq5JRxmvl3jsoQ==}
    engines: {node: '>=0.10.0'}

  is-fullwidth-code-point@3.0.0:
    resolution: {integrity: sha512-zymm5+u+sCsSWyD9qNaejV3DFvhCKclKdizYaJUuHA83RLjb7nSuGnddCHGv0hk+KY7BMAlsWeK4Ueg6EV6XQg==}
    engines: {node: '>=8'}

  is-fullwidth-code-point@5.1.0:
    resolution: {integrity: sha512-5XHYaSyiqADb4RnZ1Bdad6cPp8Toise4TzEjcOYDHZkTCbKgiUl7WTUCpNWHuxmDt91wnsZBc9xinNzopv3JMQ==}
    engines: {node: '>=18'}

  is-glob@4.0.3:
    resolution: {integrity: sha512-xelSayHH36ZgE7ZWhli7pW34hNbNl8Ojv5KVmkJD4hBdD3th8Tfk9vYasLM+mXWOZhFkgZfxhLSnrwRr4elSSg==}
    engines: {node: '>=0.10.0'}

  is-number@7.0.0:
    resolution: {integrity: sha512-41Cifkg6e8TylSpdtTpeLVMqvSBEVzTttHvERD741+pnZ8ANv0004MRL43QKPDlK9cGvNp6NZWZUBlbGXYxxng==}
    engines: {node: '>=0.12.0'}

  is-potential-custom-element-name@1.0.1:
    resolution: {integrity: sha512-bCYeRA2rVibKZd+s2625gGnGF/t7DSqDs4dP7CrLA1m7jKWz6pps0LpYLJN8Q64HtmPKJ1hrN3nzPNKFEKOUiQ==}

  is-promise@4.0.0:
    resolution: {integrity: sha512-hvpoI6korhJMnej285dSg6nu1+e6uxs7zG3BYAm5byqDsgJNWwxzM6z6iZiAgQR4TJ30JmBTOwqZUw3WlyH3AQ==}

  is-reference@1.2.1:
    resolution: {integrity: sha512-U82MsXXiFIrjCK4otLT+o2NA2Cd2g5MLoOVXUZjIOhLurrRxpEXzI8O0KZHr3IjLvlAH1kTPYSuqer5T9ZVBKQ==}

  is-stream@2.0.1:
    resolution: {integrity: sha512-hFoiJiTl63nn+kstHGBtewWSKnQLpyb155KHheA1l39uvtO9nWIop1p3udqPcUd/xbF1VLMO4n7OI6p7RbngDg==}
    engines: {node: '>=8'}

  isexe@2.0.0:
    resolution: {integrity: sha512-RHxMLp9lnKHGHRng9QFhRCMbYAcVpn69smSGcq3f36xjgVVWThj4qqLbTLlq7Ssj8B+fIQ1EuCEGI2lKsyQeIw==}

  isexe@3.1.1:
    resolution: {integrity: sha512-LpB/54B+/2J5hqQ7imZHfdU31OlgQqx7ZicVlkm9kzg9/w8GKLEcFfJl/t7DCEDueOyBAD6zCCwTO6Fzs0NoEQ==}
    engines: {node: '>=16'}

  istanbul-lib-coverage@3.2.2:
    resolution: {integrity: sha512-O8dpsF+r0WV/8MNRKfnmrtCWhuKjxrq2w+jpzBL5UZKTi2LeVWnWOmWRxFlesJONmc+wLAGvKQZEOanko0LFTg==}
    engines: {node: '>=8'}

  istanbul-lib-report@3.0.1:
    resolution: {integrity: sha512-GCfE1mtsHGOELCU8e/Z7YWzpmybrx/+dSTfLrvY8qRmaY6zXTKWn6WQIjaAFw069icm6GVMNkgu0NzI4iPZUNw==}
    engines: {node: '>=10'}

  istanbul-lib-source-maps@5.0.6:
    resolution: {integrity: sha512-yg2d+Em4KizZC5niWhQaIomgf5WlL4vOOjZ5xGCmF8SnPE/mDWWXgvRExdcpCgh9lLRRa1/fSYp2ymmbJ1pI+A==}
    engines: {node: '>=10'}

  istanbul-reports@3.2.0:
    resolution: {integrity: sha512-HGYWWS/ehqTV3xN10i23tkPkpH46MLCIMFNCaaKNavAXTF1RkqxawEPtnjnGZ6XKSInBKkiOA5BKS+aZiY3AvA==}
    engines: {node: '>=8'}

  jackspeak@3.4.3:
    resolution: {integrity: sha512-OGlZQpz2yfahA/Rd1Y8Cd9SIEsqvXkLVoSw/cgwhnhFMDbsQFeZYoJJ7bIZBS9BcamUW96asq/npPWugM+RQBw==}

  jackspeak@4.1.1:
    resolution: {integrity: sha512-zptv57P3GpL+O0I7VdMJNBZCu+BPHVQUk55Ft8/QCJjTVxrnJHuVuX/0Bl2A6/+2oyR/ZMEuFKwmzqqZ/U5nPQ==}
    engines: {node: 20 || >=22}

  jest-worker@27.5.1:
    resolution: {integrity: sha512-7vuh85V5cdDofPyxn58nrPjBktZo0u9x1g8WtjQol+jZDaE+fhN+cIvTj11GndBnMnyfrUOG1sZQxCdjKh+DKg==}
    engines: {node: '>= 10.13.0'}

  jiti@2.6.1:
    resolution: {integrity: sha512-ekilCSN1jwRvIbgeg/57YFh8qQDNbwDb9xT/qu2DAHbFFZUicIl4ygVaAvzveMhMVr3LnpSKTNnwt8PoOfmKhQ==}
    hasBin: true

  jose@6.1.0:
    resolution: {integrity: sha512-TTQJyoEoKcC1lscpVDCSsVgYzUDg/0Bt3WE//WiTPK6uOCQC2KZS4MpugbMWt/zyjkopgZoXhZuCi00gLudfUA==}

  js-base64@3.7.8:
    resolution: {integrity: sha512-hNngCeKxIUQiEUN3GPJOkz4wF/YvdUdbNL9hsBcMQTkKzboD7T/q3OYOuuPZLUE6dBxSGpwhk5mwuDud7JVAow==}

  js-tokens@4.0.0:
    resolution: {integrity: sha512-RdJUflcE3cUzKiMqQgsCu06FPu9UdIJO0beYbPhHN4k6apgJtifcoCtT9bcxOpYBtpD2kCM6Sbzg4CausW/PKQ==}

  js-tokens@9.0.1:
    resolution: {integrity: sha512-mxa9E9ITFOt0ban3j6L5MpjwegGz6lBQmM1IJkWeBZGcMxto50+eWdjC/52xDbS2vy0k7vIMK0Fe2wfL9OQSpQ==}

  jsdom@27.0.0:
    resolution: {integrity: sha512-lIHeR1qlIRrIN5VMccd8tI2Sgw6ieYXSVktcSHaNe3Z5nE/tcPQYQWOq00wxMvYOsz+73eAkNenVvmPC6bba9A==}
    engines: {node: '>=20'}
    peerDependencies:
      canvas: ^3.0.0
    peerDependenciesMeta:
      canvas:
        optional: true

  jsesc@3.1.0:
    resolution: {integrity: sha512-/sM3dO2FOzXjKQhJuo0Q173wf2KOo8t4I8vHy6lF9poUp7bKT0/NHE8fPX23PwfhnykfqnC2xRxOnVw5XuGIaA==}
    engines: {node: '>=6'}
    hasBin: true

  json-parse-even-better-errors@2.3.1:
    resolution: {integrity: sha512-xyFwyhro/JEof6Ghe2iz2NcXoj2sloNsWr/XsERDK/oiPCfaNhl5ONfp+jQdAZRQQ0IJWNzH9zIZF7li91kh2w==}

  json-schema-traverse@1.0.0:
    resolution: {integrity: sha512-NM8/P9n3XjXhIZn1lLhkFaACTOURQXjWhV4BA/RnOv8xvgqtqpAX9IO4mRQxSx1Rlo4tqzeqb0sOlruaOy3dug==}

  json5@2.2.3:
    resolution: {integrity: sha512-XmOWe7eyHYH14cLdVPoyg+GOH3rYX++KpzrylJwSW98t3Nk+U8XOl8FWKOgwtzdb8lXGf6zYwDUzeHMWfxasyg==}
    engines: {node: '>=6'}
    hasBin: true

  kleur@4.1.5:
    resolution: {integrity: sha512-o+NO+8WrRiQEE4/7nwRJhN1HWpVmJm511pBHUxPLtp0BUISzlBplORYSmTclCnJvQq2tKu/sgl3xVpkc7ZWuQQ==}
    engines: {node: '>=6'}

  kysely@0.28.8:
    resolution: {integrity: sha512-QUOgl5ZrS9IRuhq5FvOKFSsD/3+IA6MLE81/bOOTRA/YQpKDza2sFdN5g6JCB9BOpqMJDGefLCQ9F12hRS13TA==}
    engines: {node: '>=20.0.0'}

  libsql@0.5.22:
    resolution: {integrity: sha512-NscWthMQt7fpU8lqd7LXMvT9pi+KhhmTHAJWUB/Lj6MWa0MKFv0F2V4C6WKKpjCVZl0VwcDz4nOI3CyaT1DDiA==}
    cpu: [x64, arm64, wasm32, arm]
    os: [darwin, linux, win32]

  lightningcss-darwin-arm64@1.30.1:
    resolution: {integrity: sha512-c8JK7hyE65X1MHMN+Viq9n11RRC7hgin3HhYKhrMyaXflk5GVplZ60IxyoVtzILeKr+xAJwg6zK6sjTBJ0FKYQ==}
    engines: {node: '>= 12.0.0'}
    cpu: [arm64]
    os: [darwin]

  lightningcss-darwin-x64@1.30.1:
    resolution: {integrity: sha512-k1EvjakfumAQoTfcXUcHQZhSpLlkAuEkdMBsI/ivWw9hL+7FtilQc0Cy3hrx0AAQrVtQAbMI7YjCgYgvn37PzA==}
    engines: {node: '>= 12.0.0'}
    cpu: [x64]
    os: [darwin]

  lightningcss-freebsd-x64@1.30.1:
    resolution: {integrity: sha512-kmW6UGCGg2PcyUE59K5r0kWfKPAVy4SltVeut+umLCFoJ53RdCUWxcRDzO1eTaxf/7Q2H7LTquFHPL5R+Gjyig==}
    engines: {node: '>= 12.0.0'}
    cpu: [x64]
    os: [freebsd]

  lightningcss-linux-arm-gnueabihf@1.30.1:
    resolution: {integrity: sha512-MjxUShl1v8pit+6D/zSPq9S9dQ2NPFSQwGvxBCYaBYLPlCWuPh9/t1MRS8iUaR8i+a6w7aps+B4N0S1TYP/R+Q==}
    engines: {node: '>= 12.0.0'}
    cpu: [arm]
    os: [linux]

  lightningcss-linux-arm64-gnu@1.30.1:
    resolution: {integrity: sha512-gB72maP8rmrKsnKYy8XUuXi/4OctJiuQjcuqWNlJQ6jZiWqtPvqFziskH3hnajfvKB27ynbVCucKSm2rkQp4Bw==}
    engines: {node: '>= 12.0.0'}
    cpu: [arm64]
    os: [linux]

  lightningcss-linux-arm64-musl@1.30.1:
    resolution: {integrity: sha512-jmUQVx4331m6LIX+0wUhBbmMX7TCfjF5FoOH6SD1CttzuYlGNVpA7QnrmLxrsub43ClTINfGSYyHe2HWeLl5CQ==}
    engines: {node: '>= 12.0.0'}
    cpu: [arm64]
    os: [linux]

  lightningcss-linux-x64-gnu@1.30.1:
    resolution: {integrity: sha512-piWx3z4wN8J8z3+O5kO74+yr6ze/dKmPnI7vLqfSqI8bccaTGY5xiSGVIJBDd5K5BHlvVLpUB3S2YCfelyJ1bw==}
    engines: {node: '>= 12.0.0'}
    cpu: [x64]
    os: [linux]

  lightningcss-linux-x64-musl@1.30.1:
    resolution: {integrity: sha512-rRomAK7eIkL+tHY0YPxbc5Dra2gXlI63HL+v1Pdi1a3sC+tJTcFrHX+E86sulgAXeI7rSzDYhPSeHHjqFhqfeQ==}
    engines: {node: '>= 12.0.0'}
    cpu: [x64]
    os: [linux]

  lightningcss-win32-arm64-msvc@1.30.1:
    resolution: {integrity: sha512-mSL4rqPi4iXq5YVqzSsJgMVFENoa4nGTT/GjO2c0Yl9OuQfPsIfncvLrEW6RbbB24WtZ3xP/2CCmI3tNkNV4oA==}
    engines: {node: '>= 12.0.0'}
    cpu: [arm64]
    os: [win32]

  lightningcss-win32-x64-msvc@1.30.1:
    resolution: {integrity: sha512-PVqXh48wh4T53F/1CCu8PIPCxLzWyCnn/9T5W1Jpmdy5h9Cwd+0YQS6/LwhHXSafuc61/xg9Lv5OrCby6a++jg==}
    engines: {node: '>= 12.0.0'}
    cpu: [x64]
    os: [win32]

  lightningcss@1.30.1:
    resolution: {integrity: sha512-xi6IyHML+c9+Q3W0S4fCQJOym42pyurFiJUHEcEyHS0CeKzia4yZDEsLlqOFykxOdHpNy0NmvVO31vcSqAxJCg==}
    engines: {node: '>= 12.0.0'}

  lint-staged@16.2.4:
    resolution: {integrity: sha512-Pkyr/wd90oAyXk98i/2KwfkIhoYQUMtss769FIT9hFM5ogYZwrk+GRE46yKXSg2ZGhcJ1p38Gf5gmI5Ohjg2yg==}
    engines: {node: '>=20.17'}
    hasBin: true

  listr2@9.0.4:
    resolution: {integrity: sha512-1wd/kpAdKRLwv7/3OKC8zZ5U8e/fajCfWMxacUvB79S5nLrYGPtUI/8chMQhn3LQjsRVErTb9i1ECAwW0ZIHnQ==}
    engines: {node: '>=20.0.0'}

  loader-runner@4.3.1:
    resolution: {integrity: sha512-IWqP2SCPhyVFTBtRcgMHdzlf9ul25NwaFx4wCEH/KjAXuuHY4yNjvPXsBokp8jCB936PyWRaPKUNh8NvylLp2Q==}
    engines: {node: '>=6.11.5'}

  locate-path@6.0.0:
    resolution: {integrity: sha512-iPZK6eYjbxRu3uB4/WZ3EsEIMJFMqAoopl3R+zuq0UjcAm/MO6KCweDgPfP3elTztoKP3KtnVHxTn2NHBSDVUw==}
    engines: {node: '>=10'}

  log-update@6.1.0:
    resolution: {integrity: sha512-9ie8ItPR6tjY5uYJh8K/Zrv/RMZ5VOlOWvtZdEHYSTFKZfIBPQa9tOAEeAWhd+AnIneLJ22w5fjOYtoutpWq5w==}
    engines: {node: '>=18'}

  loupe@3.2.1:
    resolution: {integrity: sha512-CdzqowRJCeLU72bHvWqwRBBlLcMEtIvGrlvef74kMnV2AolS9Y8xUv1I0U/MNAWMhBlKIoyuEgoJ0t/bbwHbLQ==}

  lru-cache@10.4.3:
    resolution: {integrity: sha512-JNAzZcXrCt42VGLuYz0zfAzDfAvJWW6AfYlDBQyDV5DClI2m5sAmK+OIO7s59XfsRsWHp02jAJrRadPRGTt6SQ==}

  lru-cache@11.2.2:
    resolution: {integrity: sha512-F9ODfyqML2coTIsQpSkRHnLSZMtkU8Q+mSfcaIyKwy58u+8k5nvAYeiNhsyMARvzNcXJ9QfWVrcPsC9e9rAxtg==}
    engines: {node: 20 || >=22}

  lru-cache@5.1.1:
    resolution: {integrity: sha512-KpNARQA3Iwv+jTA0utUVVbrh+Jlrr1Fv0e56GGzAFOXN7dk/FviaDW8LHmK52DlcH4WP2n6gI8vN1aesBFgo9w==}

  lucide-react@0.545.0:
    resolution: {integrity: sha512-7r1/yUuflQDSt4f1bpn5ZAocyIxcTyVyBBChSVtBKn5M+392cPmI5YJMWOJKk/HUWGm5wg83chlAZtCcGbEZtw==}
    peerDependencies:
      react: ^16.5.1 || ^17.0.0 || ^18.0.0 || ^19.0.0

  lz-string@1.5.0:
    resolution: {integrity: sha512-h5bgJWpxJNswbU7qCrV0tIKQCaS3blPDrqKWx+QxzuzL1zGUzij9XCWLrSLsJPu5t+eWA/ycetzYAO5IOMcWAQ==}
    hasBin: true

  magic-string@0.30.19:
    resolution: {integrity: sha512-2N21sPY9Ws53PZvsEpVtNuSW+ScYbQdp4b9qUaL+9QkHUrGFKo56Lg9Emg5s9V/qrtNBmiR01sYhUOwu3H+VOw==}

  magic-string@0.30.8:
    resolution: {integrity: sha512-ISQTe55T2ao7XtlAStud6qwYPZjE4GK1S/BeVPus4jrq6JuOnQ00YKQC581RWhR122W7msZV263KzVeLoqidyQ==}
    engines: {node: '>=12'}

  magicast@0.3.5:
    resolution: {integrity: sha512-L0WhttDl+2BOsybvEOLK7fW3UA0OQ0IQ2d6Zl2x/a6vVRs3bAY0ECOSHHeL5jD+SbOpOCUEi0y1DgHEn9Qn1AQ==}

  make-dir@4.0.0:
    resolution: {integrity: sha512-hXdUTZYIVOt1Ex//jAQi+wTZZpUpwBj/0QsOzqegb3rGMMeJiSEu5xLHnYfBrRV4RH2+OCSOO95Is/7x1WJ4bw==}
    engines: {node: '>=10'}

  math-intrinsics@1.1.0:
    resolution: {integrity: sha512-/IXtbwEk5HTPyEwyKX6hGkYXxM9nbj64B+ilVJnC/R6B0pH5G4V3b0pVbL7DBj4tkhBAppbQUlf6F6Xl9LHu1g==}
    engines: {node: '>= 0.4'}

  mdn-data@2.12.2:
    resolution: {integrity: sha512-IEn+pegP1aManZuckezWCO+XZQDplx1366JoVhTpMpBB1sPey/SbveZQUosKiKiGYjg1wH4pMlNgXbCiYgihQA==}

  media-typer@1.1.0:
    resolution: {integrity: sha512-aisnrDP4GNe06UcKFnV5bfMNPBUw4jsLGaWwWfnH3v02GnBuXX2MCVn5RbrWo0j3pczUilYblq7fQ7Nw2t5XKw==}
    engines: {node: '>= 0.8'}

  merge-descriptors@2.0.0:
    resolution: {integrity: sha512-Snk314V5ayFLhp3fkUREub6WtjBfPdCPY1Ln8/8munuLuiYhsABgBVWsozAG+MWMbVEvcdcpbi9R7ww22l9Q3g==}
    engines: {node: '>=18'}

  merge-stream@2.0.0:
    resolution: {integrity: sha512-abv/qOcuPfk3URPfDzmZU1LKmuw8kT+0nIHvKrKgFrwifol/doWcdA4ZqsWQ8ENrFKkd67Mfpo/LovbIUsbt3w==}

  methods@1.1.2:
    resolution: {integrity: sha512-iclAHeNqNm68zFtnZ0e+1L2yUIdvzNoauKU4WBA3VvH/vPFieF7qfRlwUZU+DA9P9bPXIS90ulxoUoCH23sV2w==}
    engines: {node: '>= 0.6'}

  micromatch@4.0.8:
    resolution: {integrity: sha512-PXwfBhYu0hBCPw8Dn0E+WDYb7af3dSLVWKi3HGv84IdF4TyFoC0ysxFd0Goxw7nSv4T/PzEJQxsYsEiFCKo2BA==}
    engines: {node: '>=8.6'}

  mime-db@1.52.0:
    resolution: {integrity: sha512-sPU4uV7dYlvtWJxwwxHD0PuihVNiE7TyAbQ5SWxDCB9mUYvOgroQOwYQQOKPJ8CIbE+1ETVlOoK1UC2nU3gYvg==}
    engines: {node: '>= 0.6'}

  mime-db@1.54.0:
    resolution: {integrity: sha512-aU5EJuIN2WDemCcAp2vFBfp/m4EAhWJnUNSSw0ixs7/kXbd6Pg64EmwJkNdFhB8aWt1sH2CTXrLxo/iAGV3oPQ==}
    engines: {node: '>= 0.6'}

  mime-types@2.1.35:
    resolution: {integrity: sha512-ZDY+bPm5zTTF+YpCrAU9nK0UgICYPT0QtT1NZWFv4s++TNkcgVaT0g6+4R2uI4MjQjzysHB1zxuWL50hzaeXiw==}
    engines: {node: '>= 0.6'}

  mime-types@3.0.1:
    resolution: {integrity: sha512-xRc4oEhT6eaBpU1XF7AjpOFD+xQmXNB5OVKwp4tqCuBpHLS/ZbBDrc07mYTDqVMg6PfxUjjNp85O6Cd2Z/5HWA==}
    engines: {node: '>= 0.6'}

  mime@3.0.0:
    resolution: {integrity: sha512-jSCU7/VB1loIWBZe14aEYHU/+1UMEHoaO7qxCOVJOw9GgH72VAWppxNcjU+x9a2k3GSIBXNKxXQFqRvvZ7vr3A==}
    engines: {node: '>=10.0.0'}
    hasBin: true

  mimic-fn@2.1.0:
    resolution: {integrity: sha512-OqbOk5oEQeAZ8WXWydlu9HJjz9WVdEIvamMCcXmuqUYjTknH/sqsWvhQ3vgwKFRR1HpjvNBKQ37nbJgYzGqGcg==}
    engines: {node: '>=6'}

  mimic-function@5.0.1:
    resolution: {integrity: sha512-VP79XUPxV2CigYP3jWwAUFSku2aKqBH7uTAapFWCBqutsbmDo96KY5o8uh6U+/YSIn5OxJnXp73beVkpqMIGhA==}
    engines: {node: '>=18'}

  mimic-response@3.1.0:
    resolution: {integrity: sha512-z0yWI+4FDrrweS8Zmt4Ej5HdJmky15+L2e6Wgn3+iK5fWzb6T3fhNFq2+MeTRb064c6Wr4N/wv0DzQTjNzHNGQ==}
    engines: {node: '>=10'}

  min-indent@1.0.1:
    resolution: {integrity: sha512-I9jwMn07Sy/IwOj3zVkVik2JTvgpaykDZEigL6Rx6N9LbMywwUSMtxET+7lVoDLLd3O3IXwJwvuuns8UB/HeAg==}
    engines: {node: '>=4'}

  miniflare@4.20251008.0:
    resolution: {integrity: sha512-sKCNYNzXG6l8qg0Oo7y8WcDKcpbgw0qwZsxNpdZilFTR4EavRow2TlcwuPSVN99jqAjhz0M4VXvTdSGdtJ2VfQ==}
    engines: {node: '>=18.0.0'}
    hasBin: true

  minimatch@10.0.3:
    resolution: {integrity: sha512-IPZ167aShDZZUMdRk66cyQAW3qr0WzbHkPdMYa8bzZhlHhO3jALbKdxcaak7W9FfT2rZNpQuUu4Od7ILEpXSaw==}
    engines: {node: 20 || >=22}

  minimatch@8.0.4:
    resolution: {integrity: sha512-W0Wvr9HyFXZRGIDgCicunpQ299OKXs9RgZfaukz4qAW/pJhcpUfupc9c+OObPOFueNy8VSrZgEmDtk6Kh4WzDA==}
    engines: {node: '>=16 || 14 >=14.17'}

  minimatch@9.0.5:
    resolution: {integrity: sha512-G6T0ZX48xgozx7587koeX9Ys2NYy6Gmv//P89sEte9V9whIapMNF4idKxnW2QtCcLiTWlb/wfCabAtAFWhhBow==}
    engines: {node: '>=16 || 14 >=14.17'}

  minimist@1.2.8:
    resolution: {integrity: sha512-2yyAR8qBkN3YuheJanUpWC5U3bb5osDywNB8RzDVlDwDHbocAJveqqj1u8+SVD7jkWT4yvsHCpWqqWqAxb0zCA==}

  minipass@4.2.8:
    resolution: {integrity: sha512-fNzuVyifolSLFL4NzpF+wEF4qrgqaaKX0haXPQEdQ7NKAN+WecoKMHV09YcuL/DHxrUsYQOK3MiuDf7Ip2OXfQ==}
    engines: {node: '>=8'}

  minipass@7.1.2:
    resolution: {integrity: sha512-qOOzS1cBTWYF4BH8fVePDBOO9iptMnGUEZwNc/cMWnTV2nVLZ7VoNWEPHkYczZA0pdoA7dl6e7FL659nX9S2aw==}
    engines: {node: '>=16 || 14 >=14.17'}

  minizlib@3.1.0:
    resolution: {integrity: sha512-KZxYo1BUkWD2TVFLr0MQoM8vUUigWD3LlD83a/75BqC+4qE0Hb1Vo5v1FgcfaNXvfXzr+5EhQ6ing/CaBijTlw==}
    engines: {node: '>= 18'}

  mkdirp-classic@0.5.3:
    resolution: {integrity: sha512-gKLcREMhtuZRwRAfqP3RFW+TK4JqApVBtOIftVgjuABpAtpxhPGaDcfvbhNvD0B8iD1oUr/txX35NjcaY6Ns/A==}

  mkdirp@1.0.4:
    resolution: {integrity: sha512-vVqVZQyf3WLx2Shd0qJ9xuvqgAyKPLAiqITEtqW0oIUjzo3PePDd6fW9iFz30ef7Ysp/oiWqbhszeGWW2T6Gzw==}
    engines: {node: '>=10'}
    hasBin: true

  mnemonist@0.38.3:
    resolution: {integrity: sha512-2K9QYubXx/NAjv4VLq1d1Ly8pWNC5L3BrixtdkyTegXWJIqY+zLNDhhX/A+ZwWt70tB1S8H4BE8FLYEFyNoOBw==}

  module-details-from-path@1.0.4:
    resolution: {integrity: sha512-EGWKgxALGMgzvxYF1UyGTy0HXX/2vHLkw6+NvDKW2jypWbHpjQuj4UMcqQWXHERJhVGKikolT06G3bcKe4fi7w==}

  ms@2.1.2:
    resolution: {integrity: sha512-sGkPx+VjMtmA6MX27oA4FBFELFCZZ4S4XqeGOXCv68tT+jb3vk/RyaKWP0PTKyWtmLSM0b+adUTEvbs1PEaH2w==}

  ms@2.1.3:
    resolution: {integrity: sha512-6FlzubTLZG3J2a/NVCAleEhjzq5oxgHyaCU9yYXvcLsvoVaHJq/s5xXI6/XXP6tz7R9xAOtHnSO/tXtF3WRTlA==}

  nano-spawn@2.0.0:
    resolution: {integrity: sha512-tacvGzUY5o2D8CBh2rrwxyNojUsZNU2zjNTzKQrkgGJQTbGAfArVWXSKMBokBeeg6C7OLRGUEyoFlYbfeWQIqw==}
    engines: {node: '>=20.17'}

  nanoid@3.3.11:
    resolution: {integrity: sha512-N8SpfPUnUp1bK+PMYW8qSWdl9U+wwNWI4QKxOYDy9JAro3WMX7p2OeVRF9v+347pnakNevPmiHhNmZ2HbFA76w==}
    engines: {node: ^10 || ^12 || ^13.7 || ^14 || >=15.0.1}
    hasBin: true

  nanostores@1.0.1:
    resolution: {integrity: sha512-kNZ9xnoJYKg/AfxjrVL4SS0fKX++4awQReGqWnwTRHxeHGZ1FJFVgTqr/eMrNQdp0Tz7M7tG/TDaX8QfHDwVCw==}
    engines: {node: ^20.0.0 || >=22.0.0}

  napi-build-utils@2.0.0:
    resolution: {integrity: sha512-GEbrYkbfF7MoNaoh2iGG84Mnf/WZfB0GdGEsM8wz7Expx/LlWf5U8t9nvJKXSp3qr5IsEbK04cBGhol/KwOsWA==}

  negotiator@1.0.0:
    resolution: {integrity: sha512-8Ofs/AUQh8MaEcrlq5xOX0CQ9ypTF5dl78mjlMNfOK08fzpgTHQRQPBxcPlEtIw0yRpws+Zo/3r+5WRby7u3Gg==}
    engines: {node: '>= 0.6'}

  neo-async@2.6.2:
    resolution: {integrity: sha512-Yd3UES5mWCSqR+qNT93S3UoYUkqAZ9lLg8a7g9rimsWmYGK8cVToA4/sF3RrshdyV3sAGMXVUmpMYOw+dLpOuw==}

  next-intl@4.3.12:
    resolution: {integrity: sha512-yAmrQ3yx0zpNva/knniDvam3jT2d01Lv2aRgRxUIDL9zm9O4AsDjWbDIxX13t5RNf0KVnKkxH+iRcqEAmWecPg==}
    peerDependencies:
      next: ^12.0.0 || ^13.0.0 || ^14.0.0 || ^15.0.0
      react: ^16.8.0 || ^17.0.0 || ^18.0.0 || >=19.0.0-rc <19.0.0 || ^19.0.0
      typescript: ^5.0.0
    peerDependenciesMeta:
      typescript:
        optional: true

  next@15.5.4:
    resolution: {integrity: sha512-xH4Yjhb82sFYQfY3vbkJfgSDgXvBB6a8xPs9i35k6oZJRoQRihZH+4s9Yo2qsWpzBmZ3lPXaJ2KPXLfkvW4LnA==}
    engines: {node: ^18.18.0 || ^19.8.0 || >= 20.0.0}
    hasBin: true
    peerDependencies:
      '@opentelemetry/api': ^1.1.0
      '@playwright/test': ^1.51.1
      babel-plugin-react-compiler: '*'
      react: ^18.2.0 || 19.0.0-rc-de68d2f4-20241204 || ^19.0.0
      react-dom: ^18.2.0 || 19.0.0-rc-de68d2f4-20241204 || ^19.0.0
      sass: ^1.3.0
    peerDependenciesMeta:
      '@opentelemetry/api':
        optional: true
      '@playwright/test':
        optional: true
      babel-plugin-react-compiler:
        optional: true
      sass:
        optional: true

  node-abi@3.77.0:
    resolution: {integrity: sha512-DSmt0OEcLoK4i3NuscSbGjOf3bqiDEutejqENSplMSFA/gmB8mkED9G4pKWnPl7MDU4rSHebKPHeitpDfyH0cQ==}
    engines: {node: '>=10'}

  node-domexception@1.0.0:
    resolution: {integrity: sha512-/jKZoMpw0F8GRwl4/eLROPA3cfcXtLApP0QzLmUT/HuPCZWyB7IY9ZrMeKw2O/nFIqPQB3PVM9aYm0F312AXDQ==}
    engines: {node: '>=10.5.0'}
    deprecated: Use your platform's native DOMException instead

  node-fetch@2.7.0:
    resolution: {integrity: sha512-c4FRfUm/dbcWZ7U+1Wq0AwCyFL+3nt2bEw05wfxSz+DWpWsitgmSgYmy2dQdWyKC1694ELPqMs/YzUSNozLt8A==}
    engines: {node: 4.x || >=6.0.0}
    peerDependencies:
      encoding: ^0.1.0
    peerDependenciesMeta:
      encoding:
        optional: true

  node-fetch@3.3.2:
    resolution: {integrity: sha512-dRB78srN/l6gqWulah9SrxeYnxeddIG30+GOqK/9OlLVyLg3HPnr6SqOWTWOXKRwC2eGYCkZ59NNuSgvSrpgOA==}
    engines: {node: ^12.20.0 || ^14.13.1 || >=16.0.0}

  node-releases@2.0.23:
    resolution: {integrity: sha512-cCmFDMSm26S6tQSDpBCg/NR8NENrVPhAJSf+XbxBG4rPFaaonlEoE9wHQmun+cls499TQGSb7ZyPBRlzgKfpeg==}

  normalize-path@3.0.0:
    resolution: {integrity: sha512-6eZs5Ls3WtCisHWp9S2GUy8dqkpGi4BVSz3GaqiE6ezub0512ESztXUwUB6C6IKbQkY2Pnb/mD4WYojCRwcwLA==}
    engines: {node: '>=0.10.0'}

  npm-run-path@4.0.1:
    resolution: {integrity: sha512-S48WzZW777zhNIrn7gxOlISNAqi9ZC/uQFnRdbeIHhZhCA6UqpkOT8T1G7BvfdgP4Er8gF4sUbaS0i7QvIfCWw==}
    engines: {node: '>=8'}

  object-inspect@1.13.4:
    resolution: {integrity: sha512-W67iLl4J2EXEGTbfeHCffrjDfitvLANg0UlX3wFUUSTx92KXRFegMHUVgSqE+wvhAbi4WqjGg9czysTV2Epbew==}
    engines: {node: '>= 0.4'}

  object-treeify@1.1.33:
    resolution: {integrity: sha512-EFVjAYfzWqWsBMRHPMAXLCDIJnpMhdWAqR7xG6M6a2cs6PMFpl/+Z20w9zDW4vkxOFfddegBKq9Rehd0bxWE7A==}
    engines: {node: '>= 10'}

  obliterator@1.6.1:
    resolution: {integrity: sha512-9WXswnqINnnhOG/5SLimUlzuU1hFJUc8zkwyD59Sd+dPOMf05PmnYG/d6Q7HZ+KmgkZJa1PxRso6QdM3sTNHig==}

  ohash@2.0.11:
    resolution: {integrity: sha512-RdR9FQrFwNBNXAr4GixM8YaRZRJ5PUWbKYbE5eOsrwAjJW0q2REGcf79oYPsLyskQCZG1PLN+S/K1V00joZAoQ==}

  on-finished@2.4.1:
    resolution: {integrity: sha512-oVlzkg3ENAhCk2zdv7IJwd/QUD4z2RxRwpkcGY8psCVcCYZNq4wYnVWALHM+brtuJjePWiYF/ClmuDr8Ch5+kg==}
    engines: {node: '>= 0.8'}

  once@1.4.0:
    resolution: {integrity: sha512-lNaJgI+2Q5URQBkccEKHTQOPaXdUxnZZElQTZY0MFUAuaEqe1E+Nyvgdz/aIyNi6Z9MzO5dv1H8n58/GELp3+w==}

  onetime@5.1.2:
    resolution: {integrity: sha512-kbpaSSGJTWdAY5KPVeMOKXSrPtr8C8C7wodJbcsd51jRnmD+GZu8Y0VoU6Dm5Z4vWr0Ig/1NKuWRKf7j5aaYSg==}
    engines: {node: '>=6'}

  onetime@7.0.0:
    resolution: {integrity: sha512-VXJjc87FScF88uafS3JllDgvAm+c/Slfz06lorj2uAY34rlUu0Nt+v8wreiImcrgAjjIHp1rXpTDlLOGw29WwQ==}
    engines: {node: '>=18'}

  p-limit@3.1.0:
    resolution: {integrity: sha512-TYOanM3wGwNGsZN2cVTYPArw454xnXj5qmWF1bEoAc4+cU/ol7GVh7odevjp1FNHduHc3KZMcFduxU5Xc6uJRQ==}
    engines: {node: '>=10'}

  p-locate@5.0.0:
    resolution: {integrity: sha512-LaNjtRWUBY++zB5nE/NwcaoMylSPk+S+ZHNB1TzdbMJMny6dynpAGt7X/tl/QYq3TIeE6nxHppbo2LGymrG5Pw==}
    engines: {node: '>=10'}

  package-json-from-dist@1.0.1:
    resolution: {integrity: sha512-UEZIS3/by4OC8vL3P2dTXRETpebLI2NiI5vIrjaD/5UtrkFX/tNbwjTSRAGC/+7CAo2pIcBaRgWmcBBHcsaCIw==}

  parse5@7.3.0:
    resolution: {integrity: sha512-IInvU7fabl34qmi9gY8XOVxhYyMyuH2xUNpb2q8/Y+7552KlejkRvqvD19nMoUW/uQGGbqNpA6Tufu5FL5BZgw==}

  parseurl@1.3.3:
    resolution: {integrity: sha512-CiyeOxFT/JZyN5m0z9PfXw4SCBJ6Sygz1Dpl0wqjlhDEGGBP1GnsUVEL0p63hoG1fcj3fHynXi9NYO4nWOL+qQ==}
    engines: {node: '>= 0.8'}

  path-exists@4.0.0:
    resolution: {integrity: sha512-ak9Qy5Q7jYb2Wwcey5Fpvg2KoAc/ZIhLSLOSBmRmygPsGwkVVt0fZa0qrtMz+m6tJTAHfZQ8FnmB4MG4LWy7/w==}
    engines: {node: '>=8'}

  path-key@3.1.1:
    resolution: {integrity: sha512-ojmeN0qd+y0jszEtoY48r0Peq5dwMEkIlCOu6Q5f41lfkswXuKtYrhgoTpLnyIcHm24Uhqx+5Tqm2InSwLhE6Q==}
    engines: {node: '>=8'}

  path-parse@1.0.7:
    resolution: {integrity: sha512-LDJzPVEEEPR+y48z93A0Ed0yXb8pAByGWo/k5YYdYgpY2/2EsOsksJrq7lOHxryrVOn1ejG6oAp8ahvOIQD8sw==}

  path-scurry@1.11.1:
    resolution: {integrity: sha512-Xa4Nw17FS9ApQFJ9umLiJS4orGjm7ZzwUrwamcGQuHSzDyth9boKDaycYdDcZDuqYATXw4HFXgaqWTctW/v1HA==}
    engines: {node: '>=16 || 14 >=14.18'}

  path-scurry@2.0.0:
    resolution: {integrity: sha512-ypGJsmGtdXUOeM5u93TyeIEfEhM6s+ljAhrk5vAvSx8uyY/02OvrZnA0YNGUrPXfpJMgI1ODd3nwz8Npx4O4cg==}
    engines: {node: 20 || >=22}

  path-to-regexp@6.3.0:
    resolution: {integrity: sha512-Yhpw4T9C6hPpgPeA28us07OJeqZ5EzQTkbfwuhsUg0c237RomFoETJgmp2sa3F/41gfLE6G5cqcYwznmeEeOlQ==}

  path-to-regexp@8.3.0:
    resolution: {integrity: sha512-7jdwVIRtsP8MYpdXSwOS0YdD0Du+qOoF/AEPIt88PcCFrZCzx41oxku1jD88hZBwbNUIEfpqvuhjFaMAqMTWnA==}

  pathe@2.0.3:
    resolution: {integrity: sha512-WUjGcAqP1gQacoQe+OBJsFA7Ld4DyXuUIjZ5cc75cLHvJ7dtNsTugphxIADwspS+AraAUePCKrSVtPLFj/F88w==}

  pathval@2.0.1:
    resolution: {integrity: sha512-//nshmD55c46FuFw26xV/xFAaB5HF9Xdap7HJBBnrKdAd6/GxDBaNA1870O79+9ueg61cZLSVc+OaFlfmObYVQ==}
    engines: {node: '>= 14.16'}

  pg-int8@1.0.1:
    resolution: {integrity: sha512-WCtabS6t3c8SkpDBUlb1kjOs7l66xsGdKpIPZsg4wR+B3+u9UAum2odSsF9tnvxg80h4ZxLWMy4pRjOsFIqQpw==}
    engines: {node: '>=4.0.0'}

  pg-protocol@1.10.3:
    resolution: {integrity: sha512-6DIBgBQaTKDJyxnXaLiLR8wBpQQcGWuAESkRBX/t6OwA8YsqP+iVSiond2EDy6Y/dsGk8rh/jtax3js5NeV7JQ==}

  pg-types@2.2.0:
    resolution: {integrity: sha512-qTAAlrEsl8s4OiEQY69wDvcMIdQN6wdz5ojQiOy6YRMuynxenON0O5oCpJI6lshc6scgAY8qvJ2On/p+CXY0GA==}
    engines: {node: '>=4'}

  picocolors@1.1.1:
    resolution: {integrity: sha512-xceH2snhtb5M9liqDsmEw56le376mTZkEX/jEb/RxNFyegNul7eNslCXP9FDj/Lcu0X8KEyMceP2ntpaHrDEVA==}

  picomatch@2.3.1:
    resolution: {integrity: sha512-JU3teHTNjmE2VCGFzuY8EXzCDVwEqB2a8fsIvwaStHhAWJEeVd1o1QD80CU6+ZdEXXSLbSsuLwJjkCBWqRQUVA==}
    engines: {node: '>=8.6'}

  picomatch@4.0.3:
    resolution: {integrity: sha512-5gTmgEY/sqK6gFXLIsQNH19lWb4ebPDLA4SdLP7dsWkIXHWlG66oPuVvXSGFPppYZz8ZDZq0dYYrbHfBCVUb1Q==}
    engines: {node: '>=12'}

  pidtree@0.6.0:
    resolution: {integrity: sha512-eG2dWTVw5bzqGRztnHExczNxt5VGsE6OwTeCG3fdUf9KBsZzO3R5OIIIzWR+iZA0NtZ+RDVdaoE2dK1cn6jH4g==}
    engines: {node: '>=0.10'}
    hasBin: true

  postcss@8.4.31:
    resolution: {integrity: sha512-PS08Iboia9mts/2ygV3eLpY5ghnUcfLV/EXTOW1E2qYxJKGGBUtNjN76FYHnMs36RmARn41bC0AZmn+rR0OVpQ==}
    engines: {node: ^10 || ^12 || >=14}

  postcss@8.5.6:
    resolution: {integrity: sha512-3Ybi1tAuwAP9s0r1UQ2J4n5Y0G05bJkpUIO0/bI9MhwmD70S5aTWbXGBwxHrelT+XM1k6dM0pk+SwNkpTRN7Pg==}
    engines: {node: ^10 || ^12 || >=14}

  postgres-array@2.0.0:
    resolution: {integrity: sha512-VpZrUqU5A69eQyW2c5CA1jtLecCsN2U/bD6VilrFDWq5+5UIEVO7nazS3TEcHf1zuPYO/sqGvUvW62g86RXZuA==}
    engines: {node: '>=4'}

  postgres-bytea@1.0.0:
    resolution: {integrity: sha512-xy3pmLuQqRBZBXDULy7KbaitYqLcmxigw14Q5sj8QBVLqEwXfeybIKVWiqAXTlcvdvb0+xkOtDbfQMOf4lST1w==}
    engines: {node: '>=0.10.0'}

  postgres-date@1.0.7:
    resolution: {integrity: sha512-suDmjLVQg78nMK2UZ454hAG+OAW+HQPZ6n++TNDUX+L0+uUlLywnoxJKDou51Zm+zTCjrCl0Nq6J9C5hP9vK/Q==}
    engines: {node: '>=0.10.0'}

  postgres-interval@1.2.0:
    resolution: {integrity: sha512-9ZhXKM/rw350N1ovuWHbGxnGh/SNJ4cnxHiM0rxE4VN41wsg8P8zWn9hv/buK00RP4WvlOyr/RBDiptyxVbkZQ==}
    engines: {node: '>=0.10.0'}

  prebuild-install@7.1.3:
    resolution: {integrity: sha512-8Mf2cbV7x1cXPUILADGI3wuhfqWvtiLA1iclTDbFRZkgRQS0NqsPZphna9V+HyTEadheuPmjaJMsbzKQFOzLug==}
    engines: {node: '>=10'}
    hasBin: true

  pretty-format@27.5.1:
    resolution: {integrity: sha512-Qb1gy5OrP5+zDf2Bvnzdl3jsTf1qXVMazbvCoKhtKqVs4/YK4ozX4gKQJJVyNe+cajNPn0KoC0MC3FUmaHWEmQ==}
    engines: {node: ^10.13.0 || ^12.13.0 || ^14.15.0 || >=15.0.0}

  progress@2.0.3:
    resolution: {integrity: sha512-7PiHtLll5LdnKIMw100I+8xJXR5gW2QwWYkT6iJva0bXitZKa/XMrSbdmg3r2Xnaidz9Qumd0VPaMrZlF9V9sA==}
    engines: {node: '>=0.4.0'}

  promise-limit@2.7.0:
    resolution: {integrity: sha512-7nJ6v5lnJsXwGprnGXga4wx6d1POjvi5Qmf1ivTRxTjH4Z/9Czja/UCMLVmB9N93GeWOU93XaFaEt6jbuoagNw==}

  proxy-addr@2.0.7:
    resolution: {integrity: sha512-llQsMLSUDUPT44jdrU/O37qlnifitDP+ZwrmmZcoSKyLKvtZxpyV0n2/bD/N4tBAAZ/gJEdZU7KMraoK1+XYAg==}
    engines: {node: '>= 0.10'}

  proxy-from-env@1.1.0:
    resolution: {integrity: sha512-D+zkORCbA9f1tdWRK0RaCR3GPv50cMxcrz4X8k5LTSUD1Dkw47mKJEZQNunItRTkWwgtaUSo1RVFRIG9ZXiFYg==}

  pump@3.0.3:
    resolution: {integrity: sha512-todwxLMY7/heScKmntwQG8CXVkWUOdYxIvY2s0VWAAMh/nd8SoYiRaKjlr7+iCs984f2P8zvrfWcDDYVb73NfA==}

  punycode@2.3.1:
    resolution: {integrity: sha512-vYt7UD1U9Wg6138shLtLOvdAu+8DsC/ilFtEVHcH+wydcSpNE20AfSOduf6MkRFahL5FY7X1oU7nKVZFtfq8Fg==}
    engines: {node: '>=6'}

  pvtsutils@1.3.6:
    resolution: {integrity: sha512-PLgQXQ6H2FWCaeRak8vvk1GW462lMxB5s3Jm673N82zI4vqtVUPuZdffdZbPDFRoU8kAhItWFtPCWiPpp4/EDg==}

  pvutils@1.1.3:
    resolution: {integrity: sha512-pMpnA0qRdFp32b1sJl1wOJNxZLQ2cbQx+k6tjNtZ8CpvVhNqEPRgivZ2WOUev2YMajecdH7ctUPDvEe87nariQ==}
    engines: {node: '>=6.0.0'}

  qs@6.13.0:
    resolution: {integrity: sha512-+38qI9SOr8tfZ4QmJNplMUxqjbe7LKvvZgWdExBOmd+egZTtjLB67Gu0HRX3u/XOq7UU2Nx6nsjvS16Z9uwfpg==}
    engines: {node: '>=0.6'}

  qs@6.14.0:
    resolution: {integrity: sha512-YWWTjgABSKcvs/nWBi9PycY/JiPJqOD4JA6o9Sej2AtvSGarXxKC3OQSk4pAarbdQlKAh5D4FCQkJNkW+GAn3w==}
    engines: {node: '>=0.6'}

  randombytes@2.1.0:
    resolution: {integrity: sha512-vYl3iOX+4CKUWuxGi9Ukhie6fsqXqS9FE2Zaic4tNFD2N2QQaXOMFbuKK4QmDHC0JO6B1Zp41J0LpT0oR68amQ==}

  range-parser@1.2.1:
    resolution: {integrity: sha512-Hrgsx+orqoygnmhFbKaHE6c296J+HTAQXoxEF6gNupROmmGJRoyzfG3ccAveqCBrwr/2yxQ5BVd/GTl5agOwSg==}
    engines: {node: '>= 0.6'}

  raw-body@3.0.1:
    resolution: {integrity: sha512-9G8cA+tuMS75+6G/TzW8OtLzmBDMo8p1JRxN5AZ+LAp8uxGA8V8GZm4GQ4/N5QNQEnLmg6SS7wyuSmbKepiKqA==}
    engines: {node: '>= 0.10'}

  rc@1.2.8:
    resolution: {integrity: sha512-y3bGgqKj3QBdxLbLkomlohkvsA8gdAiUQlSBJnBhfn+BPxg4bc62d8TcBW15wavDfgexCgccckhcZvywyQYPOw==}
    hasBin: true

  react-dom@19.2.0:
    resolution: {integrity: sha512-UlbRu4cAiGaIewkPyiRGJk0imDN2T3JjieT6spoL2UeSf5od4n5LB/mQ4ejmxhCFT1tYe8IvaFulzynWovsEFQ==}
    peerDependencies:
      react: ^19.2.0

  react-hook-form@7.65.0:
    resolution: {integrity: sha512-xtOzDz063WcXvGWaHgLNrNzlsdFgtUWcb32E6WFaGTd7kPZG3EeDusjdZfUsPwKCKVXy1ZlntifaHZ4l8pAsmw==}
    engines: {node: '>=18.0.0'}
    peerDependencies:
      react: ^16.8.0 || ^17 || ^18 || ^19

  react-hot-toast@2.6.0:
    resolution: {integrity: sha512-bH+2EBMZ4sdyou/DPrfgIouFpcRLCJ+HoCA32UoAYHn6T3Ur5yfcDCeSr5mwldl6pFOsiocmrXMuoCJ1vV8bWg==}
    engines: {node: '>=10'}
    peerDependencies:
      react: '>=16'
      react-dom: '>=16'

  react-is@16.13.1:
    resolution: {integrity: sha512-24e6ynE2H+OKt4kqsOvNd8kBpV65zoxbA4BVsEOB3ARVWQki/DHzaUoC5KuON/BiccDaCCTZBuOcfZs70kR8bQ==}

  react-is@17.0.2:
    resolution: {integrity: sha512-w2GsyukL62IJnlaff/nRegPQR94C/XXamvMWmSHRJ4y7Ts/4ocGRmTHvOs8PSE6pB3dWOrD/nueuU5sduBsQ4w==}

  react-remove-scroll-bar@2.3.8:
    resolution: {integrity: sha512-9r+yi9+mgU33AKcj6IbT9oRCO78WriSj6t/cF8DWBZJ9aOGPOTEDvdUDz1FwKim7QXWwmHqtdHnRJfhAxEG46Q==}
    engines: {node: '>=10'}
    peerDependencies:
      '@types/react': '*'
      react: ^16.8.0 || ^17.0.0 || ^18.0.0 || ^19.0.0
    peerDependenciesMeta:
      '@types/react':
        optional: true

  react-remove-scroll@2.7.1:
    resolution: {integrity: sha512-HpMh8+oahmIdOuS5aFKKY6Pyog+FNaZV/XyJOq7b4YFwsFHe5yYfdbIalI4k3vU2nSDql7YskmUseHsRrJqIPA==}
    engines: {node: '>=10'}
    peerDependencies:
      '@types/react': '*'
      react: ^16.8.0 || ^17.0.0 || ^18.0.0 || ^19.0.0 || ^19.0.0-rc
    peerDependenciesMeta:
      '@types/react':
        optional: true

  react-style-singleton@2.2.3:
    resolution: {integrity: sha512-b6jSvxvVnyptAiLjbkWLE/lOnR4lfTtDAl+eUC7RZy+QQWc6wRzIV2CE6xBuMmDxc2qIihtDCZD5NPOFl7fRBQ==}
    engines: {node: '>=10'}
    peerDependencies:
      '@types/react': '*'
      react: ^16.8.0 || ^17.0.0 || ^18.0.0 || ^19.0.0 || ^19.0.0-rc
    peerDependenciesMeta:
      '@types/react':
        optional: true

  react@19.2.0:
    resolution: {integrity: sha512-tmbWg6W31tQLeB5cdIBOicJDJRR2KzXsV7uSK9iNfLWQ5bIZfxuPEHp7M8wiHyHnn0DD1i7w3Zmin0FtkrwoCQ==}
    engines: {node: '>=0.10.0'}

  readable-stream@3.6.2:
    resolution: {integrity: sha512-9u/sniCrY3D5WdsERHzHE4G2YCXqoG5FTHUiCC4SIbr6XcLZBY05ya9EKjYek9O5xOAwjGq+1JdGBAS7Q9ScoA==}
    engines: {node: '>= 6'}

  readdirp@3.6.0:
    resolution: {integrity: sha512-hOS089on8RduqdbhvQ5Z37A0ESjsqz6qnRcffsMU3495FuTdqSm+7bhJ29JvIOsBDEEnan5DPu9t3To9VRlMzA==}
    engines: {node: '>=8.10.0'}

  redent@3.0.0:
    resolution: {integrity: sha512-6tDA8g98We0zd0GvVeMT9arEOnTw9qM03L9cJXaCjrip1OO764RDBLBfrB4cwzNGDj5OA5ioymC9GkizgWJDUg==}
    engines: {node: '>=8'}

  reflect-metadata@0.2.2:
    resolution: {integrity: sha512-urBwgfrvVP/eAyXx4hluJivBKzuEbSQs9rKWCrCkbSxNv8mxPcUZKeuoF3Uy4mJl3Lwprp6yy5/39VWigZ4K6Q==}

  require-from-string@2.0.2:
    resolution: {integrity: sha512-Xf0nWe6RseziFMu+Ap9biiUbmplq6S9/p+7w7YXP/JBHhrUDDUhwa+vANyubuqfZWTveU//DYVGsDG7RKL/vEw==}
    engines: {node: '>=0.10.0'}

  require-in-the-middle@7.5.2:
    resolution: {integrity: sha512-gAZ+kLqBdHarXB64XpAe2VCjB7rIRv+mU8tfRWziHRJ5umKsIHN2tLLv6EtMw7WCdP19S0ERVMldNvxYCHnhSQ==}
    engines: {node: '>=8.6.0'}

  resolve-pkg-maps@1.0.0:
    resolution: {integrity: sha512-seS2Tj26TBVOC2NIc2rOe2y2ZO7efxITtLZcGSOnHHNOQ7CkiUBfw0Iw2ck6xkIhPwLhKNLS8BO+hEpngQlqzw==}

  resolve@1.22.8:
    resolution: {integrity: sha512-oKWePCxqpd6FlLvGV1VU0x7bkPmmCNolxzjMf4NczoDnQcIWrAF+cPtZn5i6n+RfD2d9i0tzpKnG6Yk168yIyw==}
    hasBin: true

  restore-cursor@5.1.0:
    resolution: {integrity: sha512-oMA2dcrw6u0YfxJQXm342bFKX/E4sG9rbTzO9ptUcR/e8A33cHuvStiYOwH7fszkZlZ1z/ta9AAoPk2F4qIOHA==}
    engines: {node: '>=18'}

  rfdc@1.4.1:
    resolution: {integrity: sha512-q1b3N5QkRUWUl7iyylaaj3kOpIT0N2i9MqIEQXP73GVsN9cw3fdx8X63cEmWhJGi2PPCF23Ijp7ktmd39rawIA==}

  rollup@4.52.4:
    resolution: {integrity: sha512-CLEVl+MnPAiKh5pl4dEWSyMTpuflgNQiLGhMv8ezD5W/qP8AKvmYpCOKRRNOh7oRKnauBZ4SyeYkMS+1VSyKwQ==}
    engines: {node: '>=18.0.0', npm: '>=8.0.0'}
    hasBin: true

  rou3@0.5.1:
    resolution: {integrity: sha512-OXMmJ3zRk2xeXFGfA3K+EOPHC5u7RDFG7lIOx0X1pdnhUkI8MdVrbV+sNsD80ElpUZ+MRHdyxPnFthq9VHs8uQ==}

  router@2.2.0:
    resolution: {integrity: sha512-nLTrUKm2UyiL7rlhapu/Zl45FwNgkZGaCpZbIHajDYgwlJCOzLSk+cIPAnsEqV955GjILJnKbdQC1nVPz+gAYQ==}
    engines: {node: '>= 18'}

  rrweb-cssom@0.8.0:
    resolution: {integrity: sha512-guoltQEx+9aMf2gDZ0s62EcV8lsXR+0w8915TC3ITdn2YueuNjdAYh/levpU9nFaoChh9RUS5ZdQMrKfVEN9tw==}

  safe-buffer@5.2.1:
    resolution: {integrity: sha512-rp3So07KcdmmKbGvgaNxQSJr7bGVSVk5S9Eq1F+ppbRo70+YeaDxkw5Dd8NPN+GD6bjnYm2VuPuCXmpuYvmCXQ==}

  safer-buffer@2.1.2:
    resolution: {integrity: sha512-YZo3K82SD7Riyi0E1EQPojLz7kpepnSQI9IyPbHHg1XXXevb5dJI7tpyN2ADxGcQbHG7vcyRHk0cbwqcQriUtg==}

  saxes@6.0.0:
    resolution: {integrity: sha512-xAg7SOnEhrm5zI3puOOKyy1OMcMlIJZYNJY7xLBwSze0UjhPLnWfj2GF2EpT0jmzaJKIWKHLsaSSajf35bcYnA==}
    engines: {node: '>=v12.22.7'}

  scheduler@0.27.0:
    resolution: {integrity: sha512-eNv+WrVbKu1f3vbYJT/xtiF5syA5HPIMtf9IgY/nKg0sWqzAUEvqY/xm7OcZc/qafLx/iO9FgOmeSAp4v5ti/Q==}

  schema-utils@4.3.3:
    resolution: {integrity: sha512-eflK8wEtyOE6+hsaRVPxvUKYCpRgzLqDTb8krvAsRIwOGlHoSgYLgBXoubGgLd2fT41/OUYdb48v4k4WWHQurA==}
    engines: {node: '>= 10.13.0'}

  semver@6.3.1:
    resolution: {integrity: sha512-BR7VvDCVHO+q2xBEWskxS6DJE1qRnb7DxzUrogb71CWoSficBxYsiAGd+Kl0mmq/MprG9yArRkyrQxTO6XjMzA==}
    hasBin: true

  semver@7.7.2:
    resolution: {integrity: sha512-RF0Fw+rO5AMf9MAyaRXI4AV0Ulj5lMHqVxxdSgiVbixSCXoEmmX/jk0CuJw4+3SqroYO9VoUh+HcuJivvtJemA==}
    engines: {node: '>=10'}
    hasBin: true

  semver@7.7.3:
    resolution: {integrity: sha512-SdsKMrI9TdgjdweUSR9MweHA4EJ8YxHn8DFaDisvhVlUOe4BF1tLD7GAj0lIqWVl+dPb/rExr0Btby5loQm20Q==}
    engines: {node: '>=10'}
    hasBin: true

  send@1.2.0:
    resolution: {integrity: sha512-uaW0WwXKpL9blXE2o0bRhoL2EGXIrZxQ2ZQ4mgcfoBxdFmQold+qWsD2jLrfZ0trjKL6vOw0j//eAwcALFjKSw==}
    engines: {node: '>= 18'}

  serialize-javascript@6.0.2:
    resolution: {integrity: sha512-Saa1xPByTTq2gdeFZYLLo+RFE35NHZkAbqZeWNd3BpzppeVisAqpDjcp8dyf6uIvEqJRd46jemmyA4iFIeVk8g==}

  serve-static@2.2.0:
    resolution: {integrity: sha512-61g9pCh0Vnh7IutZjtLGGpTA355+OPn2TyDv/6ivP2h/AdAVX9azsoxmg2/M6nZeQZNYBEwIcsne1mJd9oQItQ==}
    engines: {node: '>= 18'}

  set-cookie-parser@2.7.1:
    resolution: {integrity: sha512-IOc8uWeOZgnb3ptbCURJWNjWUPcO3ZnTTdzsurqERrP6nPyv+paC55vJM0LpOlT2ne+Ix+9+CRG1MNLlyZ4GjQ==}

  setprototypeof@1.2.0:
    resolution: {integrity: sha512-E5LDX7Wrp85Kil5bhZv46j8jOeboKq5JMmYM3gVGdGH8xFpPWXUMsNrlODCrkoxMEeNi/XZIwuRvY4XNwYMJpw==}

  sharp@0.33.5:
    resolution: {integrity: sha512-haPVm1EkS9pgvHrQ/F3Xy+hgcuMV0Wm9vfIBSiwZ05k+xgb0PkBQpGsAA/oWdDobNaZTH5ppvHtzCFbnSEwHVw==}
    engines: {node: ^18.17.0 || ^20.3.0 || >=21.0.0}

  sharp@0.34.4:
    resolution: {integrity: sha512-FUH39xp3SBPnxWvd5iib1X8XY7J0K0X7d93sie9CJg2PO8/7gmg89Nve6OjItK53/MlAushNNxteBYfM6DEuoA==}
    engines: {node: ^18.17.0 || ^20.3.0 || >=21.0.0}

  shebang-command@2.0.0:
    resolution: {integrity: sha512-kHxr2zZpYtdmrN1qDjrrX/Z1rR1kG8Dx+gkpK1G4eXmvXswmcE1hTWBWYUzlraYw1/yZp6YuDY77YtvbN0dmDA==}
    engines: {node: '>=8'}

  shebang-regex@3.0.0:
    resolution: {integrity: sha512-7++dFhtcx3353uBaq8DDR4NuxBetBzC7ZQOhmTQInHEd6bSrXdiEyzCvG07Z44UYdLShWUyXt5M/yhz8ekcb1A==}
    engines: {node: '>=8'}

  shimmer@1.2.1:
    resolution: {integrity: sha512-sQTKC1Re/rM6XyFM6fIAGHRPVGvyXfgzIDvzoq608vM+jeyVD0Tu1E6Np0Kc2zAIFWIj963V2800iF/9LPieQw==}

  side-channel-list@1.0.0:
    resolution: {integrity: sha512-FCLHtRD/gnpCiCHEiJLOwdmFP+wzCmDEkc9y7NsYxeF4u7Btsn1ZuwgwJGxImImHicJArLP4R0yX4c2KCrMrTA==}
    engines: {node: '>= 0.4'}

  side-channel-map@1.0.1:
    resolution: {integrity: sha512-VCjCNfgMsby3tTdo02nbjtM/ewra6jPHmpThenkTYh8pG9ucZ/1P8So4u4FGBek/BjpOVsDCMoLA/iuBKIFXRA==}
    engines: {node: '>= 0.4'}

  side-channel-weakmap@1.0.2:
    resolution: {integrity: sha512-WPS/HvHQTYnHisLo9McqBHOJk2FkHO/tlpvldyrnem4aeQp4hai3gythswg6p01oSoTl58rcpiFAjF2br2Ak2A==}
    engines: {node: '>= 0.4'}

  side-channel@1.1.0:
    resolution: {integrity: sha512-ZX99e6tRweoUXqR+VBrslhda51Nh5MTQwou5tnUDgbtyM0dBgmhEDtWGP/xbKn6hqfPRHujUNwz5fy/wbbhnpw==}
    engines: {node: '>= 0.4'}

  siginfo@2.0.0:
    resolution: {integrity: sha512-ybx0WO1/8bSBLEWXZvEd7gMW3Sn3JFlW3TvX1nREbDLRNQNaeNN8WK0meBwPdAaOI7TtRRRJn/Es1zhrrCHu7g==}

  signal-exit@3.0.7:
    resolution: {integrity: sha512-wnD2ZE+l+SPC/uoS0vXeE9L1+0wuaMqKlfz9AMUo38JsyLSBWSFcHR1Rri62LZc12vLr1gb3jl7iwQhgwpAbGQ==}

  signal-exit@4.1.0:
    resolution: {integrity: sha512-bzyZ1e88w9O1iNJbKnOlvYTrWPDl46O1bG0D3XInv+9tkPrxrN8jUUTiFlDkkmKWgn1M6CfIA13SuGqOa9Korw==}
    engines: {node: '>=14'}

  simple-concat@1.0.1:
    resolution: {integrity: sha512-cSFtAPtRhljv69IK0hTVZQ+OfE9nePi/rtJmw5UjHeVyVroEqJXP1sFztKUy1qU+xvz3u/sfYJLa947b7nAN2Q==}

  simple-get@4.0.1:
    resolution: {integrity: sha512-brv7p5WgH0jmQJr1ZDDfKDOSeWWg+OVypG99A/5vYGPqJ6pxiaHLy8nxtFjBA7oMa01ebA9gfh1uMCFqOuXxvA==}

  simple-swizzle@0.2.2:
    resolution: {integrity: sha512-JA//kQgZtbuY83m+xT+tXJkmJncGMTFT+C+g2h2R9uxkYIrE2yy9sgmcLhCnw57/WSD+Eh3J97FPEDFnbXnDUg==}

  slice-ansi@7.1.2:
    resolution: {integrity: sha512-iOBWFgUX7caIZiuutICxVgX1SdxwAVFFKwt1EvMYYec/NWO5meOJ6K5uQxhrYBdQJne4KxiqZc+KptFOWFSI9w==}
    engines: {node: '>=18'}

  source-map-js@1.2.1:
    resolution: {integrity: sha512-UXWMKhLOwVKb728IUtQPXxfYU+usdybtUrK/8uGE8CQMvrhOpwvzDBwj0QhSL7MQc7vIsISBG8VQ8+IDQxpfQA==}
    engines: {node: '>=0.10.0'}

  source-map-support@0.5.21:
    resolution: {integrity: sha512-uBHU3L3czsIyYXKX88fdrGovxdSCoTGDRZ6SYXtSRxLZUzHg5P/66Ht6uoUlHu9EZod+inXhKo3qQgwXUT/y1w==}

  source-map@0.6.1:
    resolution: {integrity: sha512-UjgapumWlbMhkBgzT7Ykc5YXUT46F0iKu8SGXq0bcwP5dz/h0Plj6enJqjz1Zbq2l5WaqYnrVbwWOWMyF3F47g==}
    engines: {node: '>=0.10.0'}

  stackback@0.0.2:
    resolution: {integrity: sha512-1XMJE5fQo1jGH6Y/7ebnwPOBEkIEnT4QF32d5R1+VXdXveM0IBMJt8zfaxX1P3QhVwrYe+576+jkANtSS2mBbw==}

  stacktrace-parser@0.1.11:
    resolution: {integrity: sha512-WjlahMgHmCJpqzU8bIBy4qtsZdU9lRlcZE3Lvyej6t4tuOuv1vk57OW3MBrj6hXBFx/nNoC9MPMTcr5YA7NQbg==}
    engines: {node: '>=6'}

  statuses@2.0.1:
    resolution: {integrity: sha512-RwNA9Z/7PrK06rYLIzFMlaF+l73iwpzsqRIFgbMLbTcLD6cOao82TaWefPXQvB2fOC4AjuYSEndS7N/mTCbkdQ==}
    engines: {node: '>= 0.8'}

  std-env@3.9.0:
    resolution: {integrity: sha512-UGvjygr6F6tpH7o2qyqR6QYpwraIjKSdtzyBdyytFOHmPZY917kwdwLG0RbOjWOnKmnm3PeHjaoLLMie7kPLQw==}

  stoppable@1.1.0:
    resolution: {integrity: sha512-KXDYZ9dszj6bzvnEMRYvxgeTHU74QBFL54XKtP3nyMuJ81CFYtABZ3bAzL2EdFUaEwJOBOgENyFj3R7oTzDyyw==}
    engines: {node: '>=4', npm: '>=6'}

  string-argv@0.3.2:
    resolution: {integrity: sha512-aqD2Q0144Z+/RqG52NeHEkZauTAUWJO8c6yTftGJKO3Tja5tUgIfmIl6kExvhtxSDP7fXB6DvzkfMpCd/F3G+Q==}
    engines: {node: '>=0.6.19'}

  string-width@4.2.3:
    resolution: {integrity: sha512-wKyQRQpjJ0sIp62ErSZdGsjMJWsap5oRNihHhu6G7JVO/9jIB6UyevL+tXuOqrng8j/cxKTWyWUwvSTriiZz/g==}
    engines: {node: '>=8'}

  string-width@5.1.2:
    resolution: {integrity: sha512-HnLOCR3vjcY8beoNLtcjZ5/nxn2afmME6lhrDrebokqMap+XbeW8n9TXpPDOqdGK5qcI3oT0GKTW6wC7EMiVqA==}
    engines: {node: '>=12'}

  string-width@7.2.0:
    resolution: {integrity: sha512-tsaTIkKW9b4N+AEj+SVA+WhJzV7/zMhcSu78mLKWSk7cXMOSHsBKFWUs0fWwq8QyK3MgJBQRX6Gbi4kYbdvGkQ==}
    engines: {node: '>=18'}

  string-width@8.1.0:
    resolution: {integrity: sha512-Kxl3KJGb/gxkaUMOjRsQ8IrXiGW75O4E3RPjFIINOVH8AMl2SQ/yWdTzWwF3FevIX9LcMAjJW+GRwAlAbTSXdg==}
    engines: {node: '>=20'}

  string_decoder@1.3.0:
    resolution: {integrity: sha512-hkRX8U1WjJFd8LsDJ2yQ/wWWxaopEsABU1XfkM8A+j0+85JAGppt16cr1Whg6KIbb4okU6Mql6BOj+uup/wKeA==}

  strip-ansi@6.0.1:
    resolution: {integrity: sha512-Y38VPSHcqkFrCpFnQ9vuSXmquuv5oXOKpGeT6aGrr3o3Gc9AlVa6JBfUSOCnbxGGZF+/0ooI7KrPuUSztUdU5A==}
    engines: {node: '>=8'}

  strip-ansi@7.1.2:
    resolution: {integrity: sha512-gmBGslpoQJtgnMAvOVqGZpEz9dyoKTCzy2nfz/n8aIFhN/jCE/rCmcxabB6jOOHV+0WNnylOxaxBQPSvcWklhA==}
    engines: {node: '>=12'}

  strip-final-newline@2.0.0:
    resolution: {integrity: sha512-BrpvfNAE3dcvq7ll3xVumzjKjZQ5tI1sEUIKr3Uoks0XUl45St3FlatVqef9prk4jRDzhW6WZg+3bk93y6pLjA==}
    engines: {node: '>=6'}

  strip-indent@3.0.0:
    resolution: {integrity: sha512-laJTa3Jb+VQpaC6DseHhF7dXVqHTfJPCRDaEbid/drOhgitgYku/letMUqOXFoWV0zIIUbjpdH2t+tYj4bQMRQ==}
    engines: {node: '>=8'}

  strip-json-comments@2.0.1:
    resolution: {integrity: sha512-4gB8na07fecVVkOI6Rs4e7T6NOTki5EmL7TUduTs6bu3EdnSycntVJ4re8kgZA+wx9IueI2Y11bfbgwtzuE0KQ==}
    engines: {node: '>=0.10.0'}

  strip-literal@3.1.0:
    resolution: {integrity: sha512-8r3mkIM/2+PpjHoOtiAW8Rg3jJLHaV7xPwG+YRGrv6FP0wwk/toTpATxWYOW0BKdWwl82VT2tFYi5DlROa0Mxg==}

  strnum@1.1.2:
    resolution: {integrity: sha512-vrN+B7DBIoTTZjnPNewwhx6cBA/H+IS7rfW68n7XxC1y7uoiGQBxaKzqucGUgavX15dJgiGztLJ8vxuEzwqBdA==}

  strnum@2.1.1:
    resolution: {integrity: sha512-7ZvoFTiCnGxBtDqJ//Cu6fWtZtc7Y3x+QOirG15wztbdngGSkht27o2pyGWrVy0b4WAy3jbKmnoK6g5VlVNUUw==}

  styled-jsx@5.1.6:
    resolution: {integrity: sha512-qSVyDTeMotdvQYoHWLNGwRFJHC+i+ZvdBRYosOFgC+Wg1vx4frN2/RG/NA7SYqqvKNLf39P2LSRA2pu6n0XYZA==}
    engines: {node: '>= 12.0.0'}
    peerDependencies:
      '@babel/core': '*'
      babel-plugin-macros: '*'
      react: '>= 16.8.0 || 17.x.x || ^18.0.0-0 || ^19.0.0-0'
    peerDependenciesMeta:
      '@babel/core':
        optional: true
      babel-plugin-macros:
        optional: true

  supports-color@10.2.2:
    resolution: {integrity: sha512-SS+jx45GF1QjgEXQx4NJZV9ImqmO2NPz5FNsIHrsDjh2YsHnawpan7SNQ1o8NuhrbHZy9AZhIoCUiCeaW/C80g==}
    engines: {node: '>=18'}

  supports-color@7.2.0:
    resolution: {integrity: sha512-qpCAvRl9stuOHveKsn7HncJRvv501qIacKzQlO/+Lwxc9+0q2wLyv4Dfvt80/DPn2pqOBsJdDiogXGR9+OvwRw==}
    engines: {node: '>=8'}

  supports-color@8.1.1:
    resolution: {integrity: sha512-MpUEN2OodtUzxvKQl72cUF7RQ5EiHsGvSsVG0ia9c5RbWGL2CI4C7EpPS8UTBIplnlzZiNuV56w+FuNxy3ty2Q==}
    engines: {node: '>=10'}

  supports-preserve-symlinks-flag@1.0.0:
    resolution: {integrity: sha512-ot0WnXS9fgdkgIcePe6RHNk1WA8+muPa6cSjeR3V8K27q9BB1rTE3R1p7Hv0z1ZyAc8s6Vvv8DIyWf681MAt0w==}
    engines: {node: '>= 0.4'}

  symbol-tree@3.2.4:
    resolution: {integrity: sha512-9QNk5KwDF+Bvz+PyObkmSYjI5ksVUYtjW7AU22r2NKcfLJcXp96hkDWU3+XndOsUb+AQ9QhfzfCT2O+CNWT5Tw==}

  tailwind-merge@3.3.1:
    resolution: {integrity: sha512-gBXpgUm/3rp1lMZZrM/w7D8GKqshif0zAymAhbCyIt8KMe+0v9DQ7cdYLR4FHH/cKpdTXb+A/tKKU3eolfsI+g==}

  tailwindcss@4.1.14:
    resolution: {integrity: sha512-b7pCxjGO98LnxVkKjaZSDeNuljC4ueKUddjENJOADtubtdo8llTaJy7HwBMeLNSSo2N5QIAgklslK1+Ir8r6CA==}

  tapable@2.3.0:
    resolution: {integrity: sha512-g9ljZiwki/LfxmQADO3dEY1CbpmXT5Hm2fJ+QaGKwSXUylMybePR7/67YW7jOrrvjEgL1Fmz5kzyAjWVWLlucg==}
    engines: {node: '>=6'}

  tar-fs@2.1.4:
    resolution: {integrity: sha512-mDAjwmZdh7LTT6pNleZ05Yt65HC3E+NiQzl672vQG38jIrehtJk/J3mNwIg+vShQPcLF/LV7CMnDW6vjj6sfYQ==}

  tar-stream@2.2.0:
    resolution: {integrity: sha512-ujeqbceABgwMZxEJnk2HDY2DlnUZ+9oEcb1KzTVfYHio0UE6dG71n60d8D2I4qNvleWrrXpmjpt7vZeF1LnMZQ==}
    engines: {node: '>=6'}

  tar@7.5.1:
    resolution: {integrity: sha512-nlGpxf+hv0v7GkWBK2V9spgactGOp0qvfWRxUMjqHyzrt3SgwE48DIv/FhqPHJYLHpgW1opq3nERbz5Anq7n1g==}
    engines: {node: '>=18'}

  terser-webpack-plugin@5.3.14:
    resolution: {integrity: sha512-vkZjpUjb6OMS7dhV+tILUW6BhpDR7P2L/aQSAv+Uwk+m8KATX9EccViHTJR2qDtACKPIYndLGCyl3FMo+r2LMw==}
    engines: {node: '>= 10.13.0'}
    peerDependencies:
      '@swc/core': '*'
      esbuild: '*'
      uglify-js: '*'
      webpack: ^5.1.0
    peerDependenciesMeta:
      '@swc/core':
        optional: true
      esbuild:
        optional: true
      uglify-js:
        optional: true

  terser@5.16.9:
    resolution: {integrity: sha512-HPa/FdTB9XGI2H1/keLFZHxl6WNvAI4YalHGtDQTlMnJcoqSab1UwL4l1hGEhs6/GmLHBZIg/YgB++jcbzoOEg==}
    engines: {node: '>=10'}
    hasBin: true

  terser@5.44.0:
    resolution: {integrity: sha512-nIVck8DK+GM/0Frwd+nIhZ84pR/BX7rmXMfYwyg+Sri5oGVE99/E3KvXqpC2xHFxyqXyGHTKBSioxxplrO4I4w==}
    engines: {node: '>=10'}
    hasBin: true

  test-exclude@7.0.1:
    resolution: {integrity: sha512-pFYqmTw68LXVjeWJMST4+borgQP2AyMNbg1BpZh9LbyhUeNkeaPF9gzfPGUAnSMV3qPYdWUwDIjjCLiSDOl7vg==}
    engines: {node: '>=18'}

  tinybench@2.9.0:
    resolution: {integrity: sha512-0+DUvqWMValLmha6lr4kD8iAMK1HzV0/aKnCtWb9v9641TnP/MFb7Pc2bxoxQjTXAErryXVgUOfv2YqNllqGeg==}

  tinyexec@0.3.2:
    resolution: {integrity: sha512-KQQR9yN7R5+OSwaK0XQoj22pwHoTlgYqmUscPYoknOoWCWfj/5/ABTMRi69FrKU5ffPVh5QcFikpWJI/P1ocHA==}

  tinyglobby@0.2.15:
    resolution: {integrity: sha512-j2Zq4NyQYG5XMST4cbs02Ak8iJUdxRM0XI5QyxXuZOzKOINmWurp3smXu3y5wDcJrptwpSjgXHzIQxR0omXljQ==}
    engines: {node: '>=12.0.0'}

  tinypool@1.1.1:
    resolution: {integrity: sha512-Zba82s87IFq9A9XmjiX5uZA/ARWDrB03OHlq+Vw1fSdt0I+4/Kutwy8BP4Y/y/aORMo61FQ0vIb5j44vSo5Pkg==}
    engines: {node: ^18.0.0 || >=20.0.0}

  tinyrainbow@2.0.0:
    resolution: {integrity: sha512-op4nsTR47R6p0vMUUoYl/a+ljLFVtlfaXkLQmqfLR1qHma1h/ysYk4hEXZ880bf2CYgTskvTa/e196Vd5dDQXw==}
    engines: {node: '>=14.0.0'}

  tinyspy@4.0.4:
    resolution: {integrity: sha512-azl+t0z7pw/z958Gy9svOTuzqIk6xq+NSheJzn5MMWtWTFywIacg2wUlzKFGtt3cthx0r2SxMK0yzJOR0IES7Q==}
    engines: {node: '>=14.0.0'}

  tldts-core@7.0.16:
    resolution: {integrity: sha512-XHhPmHxphLi+LGbH0G/O7dmUH9V65OY20R7vH8gETHsp5AZCjBk9l8sqmRKLaGOxnETU7XNSDUPtewAy/K6jbA==}

  tldts@7.0.16:
    resolution: {integrity: sha512-5bdPHSwbKTeHmXrgecID4Ljff8rQjv7g8zKQPkCozRo2HWWni+p310FSn5ImI+9kWw9kK4lzOB5q/a6iv0IJsw==}
    hasBin: true

  to-regex-range@5.0.1:
    resolution: {integrity: sha512-65P7iz6X5yEr1cwcgvQxbbIw7Uk3gOy5dIdtZ4rDveLqhrdJP+Li/Hx6tyK0NEb+2GCyneCMJiGqrADCSNk8sQ==}
    engines: {node: '>=8.0'}

  toidentifier@1.0.1:
    resolution: {integrity: sha512-o5sSPKEkg/DIQNmH43V0/uerLrpzVedkUh8tGNvaeXpfpuwjKenlSox/2O/BTlZUtEe+JG7s5YhEz608PlAHRA==}
    engines: {node: '>=0.6'}

  tough-cookie@6.0.0:
    resolution: {integrity: sha512-kXuRi1mtaKMrsLUxz3sQYvVl37B0Ns6MzfrtV5DvJceE9bPyspOqk9xxv7XbZWcfLWbFmm997vl83qUWVJA64w==}
    engines: {node: '>=16'}

  tr46@0.0.3:
    resolution: {integrity: sha512-N3WMsuqV66lT30CrXNbEjx4GEwlow3v6rr4mCcv6prnfwhS01rkgyFdjPNBYd9br7LpXV1+Emh01fHnq2Gdgrw==}

  tr46@6.0.0:
    resolution: {integrity: sha512-bLVMLPtstlZ4iMQHpFHTR7GAGj2jxi8Dg0s2h2MafAE4uSWF98FC/3MomU51iQAMf8/qDUbKWf5GxuvvVcXEhw==}
    engines: {node: '>=20'}

  ts-tqdm@0.8.6:
    resolution: {integrity: sha512-3X3M1PZcHtgQbnwizL+xU8CAgbYbeLHrrDwL9xxcZZrV5J+e7loJm1XrXozHjSkl44J0Zg0SgA8rXbh83kCkcQ==}

  tslib@1.14.1:
    resolution: {integrity: sha512-Xni35NKzjgMrwevysHTCArtLDpPvye8zV/0E4EyYn43P7/7qvQwPh9BGkHewbMulVntbigmcT7rdX3BNo9wRJg==}

  tslib@2.8.1:
    resolution: {integrity: sha512-oJFu94HQb+KVduSUQL7wnpmqnfmLsOA/nAh6b6EH0wCEoK0/mPeXU6c3wKDV83MkOuHPRHtSXKKU99IBazS/2w==}

  tsyringe@4.10.0:
    resolution: {integrity: sha512-axr3IdNuVIxnaK5XGEUFTu3YmAQ6lllgrvqfEoR16g/HGnYY/6We4oWENtAnzK6/LpJ2ur9PAb80RBt7/U4ugw==}
    engines: {node: '>= 6.0.0'}

  tunnel-agent@0.6.0:
    resolution: {integrity: sha512-McnNiV1l8RYeY8tBgEpuodCC1mLUdbSN+CYBL7kJsJNInOP8UjDDEwdk6Mw60vdLLrr5NHKZhMAOSrR2NZuQ+w==}

  tw-animate-css@1.4.0:
    resolution: {integrity: sha512-7bziOlRqH0hJx80h/3mbicLW7o8qLsH5+RaLR2t+OHM3D0JlWGODQKQ4cxbK7WlvmUxpcj6Kgu6EKqjrGFe3QQ==}

  type-fest@0.7.1:
    resolution: {integrity: sha512-Ne2YiiGN8bmrmJJEuTWTLJR32nh/JdL1+PSicowtNb0WFpn59GK8/lfD61bVtzguz7b3PBt74nxpv/Pw5po5Rg==}
    engines: {node: '>=8'}

  type-is@2.0.1:
    resolution: {integrity: sha512-OZs6gsjF4vMp32qrCbiVSkrFmXtG/AZhY3t0iAMrMBiAZyV9oALtXO8hsrHbMXF9x6L3grlFuwW2oAz7cav+Gw==}
    engines: {node: '>= 0.6'}

  typescript@5.9.3:
    resolution: {integrity: sha512-jl1vZzPDinLr9eUt3J/t7V6FgNEw9QjvBPdysz9KfQDD41fQrC2Y4vKQdiaUpFT4bXlb1RHhLpp8wtm6M5TgSw==}
    engines: {node: '>=14.17'}
    hasBin: true

  ufo@1.6.1:
    resolution: {integrity: sha512-9a4/uxlTWJ4+a5i0ooc1rU7C7YOw3wT+UGqdeNNHWnOF9qcMBgLRS+4IYUqbczewFx4mLEig6gawh7X6mFlEkA==}

  uncrypto@0.1.3:
    resolution: {integrity: sha512-Ql87qFHB3s/De2ClA9e0gsnS6zXG27SkTiSJwjCc9MebbfapQfuPzumMIUMi38ezPZVNFcHI9sUIepeQfw8J8Q==}

  undici-types@5.26.5:
    resolution: {integrity: sha512-JlCMO+ehdEIKqlFxk6IfVoAUVmgz7cU7zD/h9XZ0qzeosSHmUJVOzSQvvYSYWXkFXC+IfLKSIffhv0sVZup6pA==}

  undici-types@7.14.0:
    resolution: {integrity: sha512-QQiYxHuyZ9gQUIrmPo3IA+hUl4KYk8uSA7cHrcKd/l3p1OTpZcM0Tbp9x7FAtXdAYhlasd60ncPpgu6ihG6TOA==}

  undici@7.14.0:
    resolution: {integrity: sha512-Vqs8HTzjpQXZeXdpsfChQTlafcMQaaIwnGwLam1wudSSjlJeQ3bw1j+TLPePgrCnCpUXx7Ba5Pdpf5OBih62NQ==}
    engines: {node: '>=20.18.1'}

  unenv@2.0.0-rc.21:
    resolution: {integrity: sha512-Wj7/AMtE9MRnAXa6Su3Lk0LNCfqDYgfwVjwRFVum9U7wsto1imuHqk4kTm7Jni+5A0Hn7dttL6O/zjvUvoo+8A==}

  unpipe@1.0.0:
    resolution: {integrity: sha512-pjy2bYhSsufwWlKwPc+l3cN7+wuJlK6uz0YdJEOlQDbl6jo/YlPi4mb8agUkVC8BF7V8NuzeyPNqRksA3hztKQ==}
    engines: {node: '>= 0.8'}

  unplugin@1.0.1:
    resolution: {integrity: sha512-aqrHaVBWW1JVKBHmGo33T5TxeL0qWzfvjWokObHA9bYmN7eNDkwOxmLjhioHl9878qDFMAaT51XNroRyuz7WxA==}

  update-browserslist-db@1.1.3:
    resolution: {integrity: sha512-UxhIZQ+QInVdunkDAaiazvvT/+fXL5Osr0JZlJulepYu6Jd7qJtDZjlur0emRlT71EN3ScPoE7gvsuIKKNavKw==}
    hasBin: true
    peerDependencies:
      browserslist: '>= 4.21.0'

  urlpattern-polyfill@10.1.0:
    resolution: {integrity: sha512-IGjKp/o0NL3Bso1PymYURCJxMPNAf/ILOpendP9f5B6e1rTJgdgiOvgfoT8VxCAdY+Wisb9uhGaJJf3yZ2V9nw==}

  use-callback-ref@1.3.3:
    resolution: {integrity: sha512-jQL3lRnocaFtu3V00JToYz/4QkNWswxijDaCVNZRiRTO3HQDLsdu1ZtmIUvV4yPp+rvWm5j0y0TG/S61cuijTg==}
    engines: {node: '>=10'}
    peerDependencies:
      '@types/react': '*'
      react: ^16.8.0 || ^17.0.0 || ^18.0.0 || ^19.0.0 || ^19.0.0-rc
    peerDependenciesMeta:
      '@types/react':
        optional: true

  use-intl@4.3.12:
    resolution: {integrity: sha512-RxW2/D17irlDOJOzClKl+kWA7ReGLpo/A8f/LF7w1kIxO6mPKVh422JJ/pDCcvtYFCI4aPtn1AXUfELKbM+7tg==}
    peerDependencies:
      react: ^17.0.0 || ^18.0.0 || >=19.0.0-rc <19.0.0 || ^19.0.0

  use-sidecar@1.1.3:
    resolution: {integrity: sha512-Fedw0aZvkhynoPYlA5WXrMCAMm+nSWdZt6lzJQ7Ok8S6Q+VsHmHpRWndVRJ8Be0ZbkfPc5LRYH+5XrzXcEeLRQ==}
    engines: {node: '>=10'}
    peerDependencies:
      '@types/react': '*'
      react: ^16.8.0 || ^17.0.0 || ^18.0.0 || ^19.0.0 || ^19.0.0-rc
    peerDependenciesMeta:
      '@types/react':
        optional: true

  util-deprecate@1.0.2:
    resolution: {integrity: sha512-EPD5q1uXyFxJpCrLnCc1nHnq3gOa6DZBocAIiI2TaSCA7VCJ1UJDMagCzIkXNsUYfD1daK//LTEQ8xiIbrHtcw==}

  utils-merge@1.0.1:
    resolution: {integrity: sha512-pMZTvIkT1d+TFGvDOqodOclx0QWkkgi6Tdoa8gC8ffGAAqz9pzPTZWAybbsHHoED/ztMtkv/VoYTYyShUn81hA==}
    engines: {node: '>= 0.4.0'}

  uuid@9.0.1:
    resolution: {integrity: sha512-b+1eJOlsR9K8HJpow9Ok3fiWOWSIcIzXodvv0rQjVoOVNpWMpxf1wZNpt4y9h10odCNrqnYp1OBzRktckBe3sA==}
    hasBin: true

  vary@1.1.2:
    resolution: {integrity: sha512-BNGbWLfd0eUPabhkXUVm0j8uuvREyTh5ovRa/dyow/BqAbZJyC+5fU+IzQOzmAKzYqYRAISoRhdQr3eIZ/PXqg==}
    engines: {node: '>= 0.8'}

  vite-node@3.2.4:
    resolution: {integrity: sha512-EbKSKh+bh1E1IFxeO0pg1n4dvoOTt0UDiXMd/qn++r98+jPO1xtJilvXldeuQ8giIB5IkpjCgMleHMNEsGH6pg==}
    engines: {node: ^18.0.0 || ^20.0.0 || >=22.0.0}
    hasBin: true

  vite@7.1.9:
    resolution: {integrity: sha512-4nVGliEpxmhCL8DslSAUdxlB6+SMrhB0a1v5ijlh1xB1nEPuy1mxaHxysVucLHuWryAxLWg6a5ei+U4TLn/rFg==}
    engines: {node: ^20.19.0 || >=22.12.0}
    hasBin: true
    peerDependencies:
      '@types/node': ^20.19.0 || >=22.12.0
      jiti: '>=1.21.0'
      less: ^4.0.0
      lightningcss: ^1.21.0
      sass: ^1.70.0
      sass-embedded: ^1.70.0
      stylus: '>=0.54.8'
      sugarss: ^5.0.0
      terser: ^5.16.0
      tsx: ^4.8.1
      yaml: ^2.4.2
    peerDependenciesMeta:
      '@types/node':
        optional: true
      jiti:
        optional: true
      less:
        optional: true
      lightningcss:
        optional: true
      sass:
        optional: true
      sass-embedded:
        optional: true
      stylus:
        optional: true
      sugarss:
        optional: true
      terser:
        optional: true
      tsx:
        optional: true
      yaml:
        optional: true

  vitest@3.2.4:
    resolution: {integrity: sha512-LUCP5ev3GURDysTWiP47wRRUpLKMOfPh+yKTx3kVIEiu5KOMeqzpnYNsKyOoVrULivR8tLcks4+lga33Whn90A==}
    engines: {node: ^18.0.0 || ^20.0.0 || >=22.0.0}
    hasBin: true
    peerDependencies:
      '@edge-runtime/vm': '*'
      '@types/debug': ^4.1.12
      '@types/node': ^18.0.0 || ^20.0.0 || >=22.0.0
      '@vitest/browser': 3.2.4
      '@vitest/ui': 3.2.4
      happy-dom: '*'
      jsdom: '*'
    peerDependenciesMeta:
      '@edge-runtime/vm':
        optional: true
      '@types/debug':
        optional: true
      '@types/node':
        optional: true
      '@vitest/browser':
        optional: true
      '@vitest/ui':
        optional: true
      happy-dom:
        optional: true
      jsdom:
        optional: true

  w3c-xmlserializer@5.0.0:
    resolution: {integrity: sha512-o8qghlI8NZHU1lLPrpi2+Uq7abh4GGPpYANlalzWxyWteJOCsr/P+oPBA49TOLu5FTZO4d3F9MnWJfiMo4BkmA==}
    engines: {node: '>=18'}

  watchpack@2.4.4:
    resolution: {integrity: sha512-c5EGNOiyxxV5qmTtAB7rbiXxi1ooX1pQKMLX/MIabJjRA0SJBQOjKF+KSVfHkr9U1cADPon0mRiVe/riyaiDUA==}
    engines: {node: '>=10.13.0'}

  web-streams-polyfill@3.3.3:
    resolution: {integrity: sha512-d2JWLCivmZYTSIoge9MsgFCZrt571BikcWGYkjC1khllbTeDlGqZ2D8vD8E/lJa8WGWbb7Plm8/XJYV7IJHZZw==}
    engines: {node: '>= 8'}

  web-streams-polyfill@4.0.0-beta.3:
    resolution: {integrity: sha512-QW95TCTaHmsYfHDybGMwO5IJIM93I/6vTRk+daHTWFPhwh+C8Cg7j7XyKrwrj8Ib6vYXe0ocYNrmzY4xAAN6ug==}
    engines: {node: '>= 14'}

  webidl-conversions@3.0.1:
    resolution: {integrity: sha512-2JAn3z8AR6rjK8Sm8orRC0h/bcl/DqL7tRPdGZ4I1CjdF+EaMLmYxBHyXuKL849eucPFhvBoxMsflfOb8kxaeQ==}

  webidl-conversions@8.0.0:
    resolution: {integrity: sha512-n4W4YFyz5JzOfQeA8oN7dUYpR+MBP3PIUsn2jLjWXwK5ASUzt0Jc/A5sAUZoCYFJRGF0FBKJ+1JjN43rNdsQzA==}
    engines: {node: '>=20'}

  webpack-sources@3.3.3:
    resolution: {integrity: sha512-yd1RBzSGanHkitROoPFd6qsrxt+oFhg/129YzheDGqeustzX0vTZJZsSsQjVQC4yzBQ56K55XU8gaNCtIzOnTg==}
    engines: {node: '>=10.13.0'}

  webpack-virtual-modules@0.5.0:
    resolution: {integrity: sha512-kyDivFZ7ZM0BVOUteVbDFhlRt7Ah/CSPwJdi8hBpkK7QLumUqdLtVfm/PX/hkcnrvr0i77fO5+TjZ94Pe+C9iw==}

  webpack@5.102.1:
    resolution: {integrity: sha512-7h/weGm9d/ywQ6qzJ+Xy+r9n/3qgp/thalBbpOi5i223dPXKi04IBtqPN9nTd+jBc7QKfvDbaBnFipYp4sJAUQ==}
    engines: {node: '>=10.13.0'}
    hasBin: true
    peerDependencies:
      webpack-cli: '*'
    peerDependenciesMeta:
      webpack-cli:
        optional: true

  whatwg-encoding@3.1.1:
    resolution: {integrity: sha512-6qN4hJdMwfYBtE3YBTTHhoeuUrDBPZmbQaxWAqSALV/MeEnR5z1xd8UKud2RAkFoPkmB+hli1TZSnyi84xz1vQ==}
    engines: {node: '>=18'}

  whatwg-mimetype@4.0.0:
    resolution: {integrity: sha512-QaKxh0eNIi2mE9p2vEdzfagOKHCcj1pJ56EEHGQOVxp8r9/iszLUUV7v89x9O1p/T+NlTM5W7jW6+cz4Fq1YVg==}
    engines: {node: '>=18'}

  whatwg-url@15.1.0:
    resolution: {integrity: sha512-2ytDk0kiEj/yu90JOAp44PVPUkO9+jVhyf+SybKlRHSDlvOOZhdPIrr7xTH64l4WixO2cP+wQIcgujkGBPPz6g==}
    engines: {node: '>=20'}

  whatwg-url@5.0.0:
    resolution: {integrity: sha512-saE57nupxk6v3HY35+jzBwYa0rKSy0XR8JSxZPwgLr7ys0IBzhGviA1/TUGJLmSVqs8pb9AnvICXEuOHLprYTw==}

  which@2.0.2:
    resolution: {integrity: sha512-BLI3Tl1TW3Pvl70l3yq3Y64i+awpwXqsGBYWkkqMtnbXgrMD+yj7rhW0kuEDxzJaYXGjEW5ogapKNMEKNMjibA==}
    engines: {node: '>= 8'}
    hasBin: true

  which@4.0.0:
    resolution: {integrity: sha512-GlaYyEb07DPxYCKhKzplCWBJtvxZcZMrL+4UkrTSJHHPyZU4mYYTv3qaOe77H7EODLSSopAUFAc6W8U4yqvscg==}
    engines: {node: ^16.13.0 || >=18.0.0}
    hasBin: true

  why-is-node-running@2.3.0:
    resolution: {integrity: sha512-hUrmaWBdVDcxvYqnyh09zunKzROWjbZTiNy8dBEjkS7ehEDQibXJ7XvlmtbwuTclUiIyN+CyXQD4Vmko8fNm8w==}
    engines: {node: '>=8'}
    hasBin: true

  workerd@1.20251008.0:
    resolution: {integrity: sha512-HwaJmXO3M1r4S8x2ea2vy8Rw/y/38HRQuK/gNDRQ7w9cJXn6xSl1sIIqKCffULSUjul3wV3I3Nd/GfbmsRReEA==}
    engines: {node: '>=16'}
    hasBin: true

  wrangler@4.42.2:
    resolution: {integrity: sha512-1iTnbjB4F12KSP1zbfxQL495xarS+vdrZnulQP2SEcAxDTUGn7N9zk1O2WtFOc+Fhcgl+9/sdz/4AL9pF34Pwg==}
    engines: {node: '>=18.0.0'}
    hasBin: true
    peerDependencies:
      '@cloudflare/workers-types': ^4.20251008.0
    peerDependenciesMeta:
      '@cloudflare/workers-types':
        optional: true

  wrap-ansi@7.0.0:
    resolution: {integrity: sha512-YVGIj2kamLSTxw6NsZjoBxfSwsn0ycdesmc4p+Q21c5zPuZ1pl+NfxVdxPtdHvmNVOQ6XSYG4AUtyt/Fi7D16Q==}
    engines: {node: '>=10'}

  wrap-ansi@8.1.0:
    resolution: {integrity: sha512-si7QWI6zUMq56bESFvagtmzMdGOtoxfR+Sez11Mobfc7tm+VkUckk9bW2UeffTGVUbOksxmSw0AA2gs8g71NCQ==}
    engines: {node: '>=12'}

  wrap-ansi@9.0.2:
    resolution: {integrity: sha512-42AtmgqjV+X1VpdOfyTGOYRi0/zsoLqtXQckTmqTeybT+BDIbM/Guxo7x3pE2vtpr1ok6xRqM9OpBe+Jyoqyww==}
    engines: {node: '>=18'}

  wrappy@1.0.2:
    resolution: {integrity: sha512-l4Sp/DRseor9wL6EvV2+TuQn63dMkPjZ/sp9XkghTEbV9KlPS1xUsZ3u7/IQO4wxtcFB4bgpQPRcR3QCvezPcQ==}

  ws@8.18.0:
    resolution: {integrity: sha512-8VbfWfHLbbwu3+N6OKsOMpBdT4kXPDDB9cJk2bJ6mh9ucxdlnNvH1e+roYkKmN9Nxw2yjz7VzeO9oOz2zJ04Pw==}
    engines: {node: '>=10.0.0'}
    peerDependencies:
      bufferutil: ^4.0.1
      utf-8-validate: '>=5.0.2'
    peerDependenciesMeta:
      bufferutil:
        optional: true
      utf-8-validate:
        optional: true

  ws@8.18.3:
    resolution: {integrity: sha512-PEIGCY5tSlUt50cqyMXfCzX+oOPqN0vuGqWzbcJ2xvnkzkq46oOpz7dQaTDBdfICb4N14+GARUDw2XV2N4tvzg==}
    engines: {node: '>=10.0.0'}
    peerDependencies:
      bufferutil: ^4.0.1
      utf-8-validate: '>=5.0.2'
    peerDependenciesMeta:
      bufferutil:
        optional: true
      utf-8-validate:
        optional: true

  xml-name-validator@5.0.0:
    resolution: {integrity: sha512-EvGK8EJ3DhaHfbRlETOWAS5pO9MZITeauHKJyb8wyajUfQUenkIg2MvLDTZ4T/TgIcm3HU0TFBgWWboAZ30UHg==}
    engines: {node: '>=18'}

  xmlchars@2.2.0:
    resolution: {integrity: sha512-JZnDKK8B0RCDw84FNdDAIpZK+JuJw+s7Lz8nksI7SIuU3UXJJslUthsi+uWBUYOwPFwW7W7PRLRfUKpxjtjFCw==}

  xtend@4.0.2:
    resolution: {integrity: sha512-LKYU1iAXJXUgAXn9URjiu+MWhyUXHsvfp7mcuYm9dSUKK0/CjtrUwFAxD82/mCWbtLsGjFIad0wIsod4zrTAEQ==}
    engines: {node: '>=0.4'}

  y18n@5.0.8:
    resolution: {integrity: sha512-0pfFzegeDWJHJIAmTLRP2DwHjdF5s7jo9tuztdQxAhINCdvS+3nGINqPd00AphqJR/0LhANUS6/+7SCb98YOfA==}
    engines: {node: '>=10'}

  yallist@3.1.1:
    resolution: {integrity: sha512-a4UGQaWPH59mOXUYnAG2ewncQS4i4F43Tv3JoAM+s2VDAmS9NsK8GpDMLrCHPksFT7h3K6TOoUNn2pb7RoXx4g==}

  yallist@5.0.0:
    resolution: {integrity: sha512-YgvUTfwqyc7UXVMrB+SImsVYSmTS8X/tSrtdNZMImM+n7+QTriRXyXim0mBrTXNeqzVF0KWGgHPeiyViFFrNDw==}
    engines: {node: '>=18'}

  yaml@2.8.1:
    resolution: {integrity: sha512-lcYcMxX2PO9XMGvAJkJ3OsNMw+/7FKes7/hgerGUYWIoWu5j/+YQqcZr5JnPZWzOsEBgMbSbiSTn/dv/69Mkpw==}
    engines: {node: '>= 14.6'}
    hasBin: true

  yargs-parser@22.0.0:
    resolution: {integrity: sha512-rwu/ClNdSMpkSrUb+d6BRsSkLUq1fmfsY6TOpYzTwvwkg1/NRG85KBy3kq++A8LKQwX6lsu+aWad+2khvuXrqw==}
    engines: {node: ^20.19.0 || ^22.12.0 || >=23}

  yargs@18.0.0:
    resolution: {integrity: sha512-4UEqdc2RYGHZc7Doyqkrqiln3p9X2DZVxaGbwhn2pi7MrRagKaOcIKe8L3OxYcbhXLgLFUS3zAYuQjKBQgmuNg==}
    engines: {node: ^20.19.0 || ^22.12.0 || >=23}

  yocto-queue@0.1.0:
    resolution: {integrity: sha512-rVksvsnNCdJ/ohGc6xgPwyN8eheCxsiLM8mxuE/t/mOVqJewPuO1miLpTHQiRgTKCLexL4MeAFVagts7HmNZ2Q==}
    engines: {node: '>=10'}

  youch-core@0.3.3:
    resolution: {integrity: sha512-ho7XuGjLaJ2hWHoK8yFnsUGy2Y5uDpqSTq1FkHLK4/oqKtyUU1AFbOOxY4IpC9f0fTLjwYbslUz0Po5BpD1wrA==}

  youch@4.1.0-beta.10:
    resolution: {integrity: sha512-rLfVLB4FgQneDr0dv1oddCVZmKjcJ6yX6mS4pU82Mq/Dt9a3cLZQ62pDBL4AUO+uVrCvtWz3ZFUL2HFAFJ/BXQ==}

  zod@3.22.3:
    resolution: {integrity: sha512-EjIevzuJRiRPbVH4mGc8nApb/lVLKVpmUhAaR5R5doKGfAnGJ6Gr3CViAVjP+4FWSxCsybeWQdcgCtbX+7oZug==}

  zod@4.1.12:
    resolution: {integrity: sha512-JInaHOamG8pt5+Ey8kGmdcAcg3OL9reK8ltczgHTAwNhMys/6ThXHityHxVV2p3fkw/c+MAvBHFVYHFZDmjMCQ==}

snapshots:

  '@adobe/css-tools@4.4.4': {}

  '@alloc/quick-lru@5.2.0': {}

  '@ampproject/remapping@2.3.0':
    dependencies:
      '@jridgewell/gen-mapping': 0.3.13
      '@jridgewell/trace-mapping': 0.3.31

  '@apm-js-collab/code-transformer@0.8.2': {}

  '@apm-js-collab/tracing-hooks@0.3.1':
    dependencies:
      '@apm-js-collab/code-transformer': 0.8.2
      debug: 4.4.3
      module-details-from-path: 1.0.4
    transitivePeerDependencies:
      - supports-color

  '@asamuzakjp/css-color@4.0.5':
    dependencies:
      '@csstools/css-calc': 2.1.4(@csstools/css-parser-algorithms@3.0.5(@csstools/css-tokenizer@3.0.4))(@csstools/css-tokenizer@3.0.4)
      '@csstools/css-color-parser': 3.1.0(@csstools/css-parser-algorithms@3.0.5(@csstools/css-tokenizer@3.0.4))(@csstools/css-tokenizer@3.0.4)
      '@csstools/css-parser-algorithms': 3.0.5(@csstools/css-tokenizer@3.0.4)
      '@csstools/css-tokenizer': 3.0.4
      lru-cache: 11.2.2

  '@asamuzakjp/dom-selector@6.6.1':
    dependencies:
      '@asamuzakjp/nwsapi': 2.3.9
      bidi-js: 1.0.3
      css-tree: 3.1.0
      is-potential-custom-element-name: 1.0.1
      lru-cache: 11.2.2

  '@asamuzakjp/nwsapi@2.3.9': {}

  '@ast-grep/napi-darwin-arm64@0.35.0':
    optional: true

  '@ast-grep/napi-darwin-x64@0.35.0':
    optional: true

  '@ast-grep/napi-linux-arm64-gnu@0.35.0':
    optional: true

  '@ast-grep/napi-linux-arm64-musl@0.35.0':
    optional: true

  '@ast-grep/napi-linux-x64-gnu@0.35.0':
    optional: true

  '@ast-grep/napi-linux-x64-musl@0.35.0':
    optional: true

  '@ast-grep/napi-win32-arm64-msvc@0.35.0':
    optional: true

  '@ast-grep/napi-win32-ia32-msvc@0.35.0':
    optional: true

  '@ast-grep/napi-win32-x64-msvc@0.35.0':
    optional: true

  '@ast-grep/napi@0.35.0':
    optionalDependencies:
      '@ast-grep/napi-darwin-arm64': 0.35.0
      '@ast-grep/napi-darwin-x64': 0.35.0
      '@ast-grep/napi-linux-arm64-gnu': 0.35.0
      '@ast-grep/napi-linux-arm64-musl': 0.35.0
      '@ast-grep/napi-linux-x64-gnu': 0.35.0
      '@ast-grep/napi-linux-x64-musl': 0.35.0
      '@ast-grep/napi-win32-arm64-msvc': 0.35.0
      '@ast-grep/napi-win32-ia32-msvc': 0.35.0
      '@ast-grep/napi-win32-x64-msvc': 0.35.0

  '@aws-crypto/crc32@5.2.0':
    dependencies:
      '@aws-crypto/util': 5.2.0
      '@aws-sdk/types': 3.901.0
      tslib: 2.8.1

  '@aws-crypto/crc32c@5.2.0':
    dependencies:
      '@aws-crypto/util': 5.2.0
      '@aws-sdk/types': 3.901.0
      tslib: 2.8.1

  '@aws-crypto/ie11-detection@3.0.0':
    dependencies:
      tslib: 1.14.1

  '@aws-crypto/sha1-browser@5.2.0':
    dependencies:
      '@aws-crypto/supports-web-crypto': 5.2.0
      '@aws-crypto/util': 5.2.0
      '@aws-sdk/types': 3.901.0
      '@aws-sdk/util-locate-window': 3.893.0
      '@smithy/util-utf8': 2.3.0
      tslib: 2.8.1

  '@aws-crypto/sha256-browser@3.0.0':
    dependencies:
      '@aws-crypto/ie11-detection': 3.0.0
      '@aws-crypto/sha256-js': 3.0.0
      '@aws-crypto/supports-web-crypto': 3.0.0
      '@aws-crypto/util': 3.0.0
      '@aws-sdk/types': 3.398.0
      '@aws-sdk/util-locate-window': 3.893.0
      '@aws-sdk/util-utf8-browser': 3.259.0
      tslib: 1.14.1

  '@aws-crypto/sha256-browser@5.2.0':
    dependencies:
      '@aws-crypto/sha256-js': 5.2.0
      '@aws-crypto/supports-web-crypto': 5.2.0
      '@aws-crypto/util': 5.2.0
      '@aws-sdk/types': 3.901.0
      '@aws-sdk/util-locate-window': 3.893.0
      '@smithy/util-utf8': 2.3.0
      tslib: 2.8.1

  '@aws-crypto/sha256-js@3.0.0':
    dependencies:
      '@aws-crypto/util': 3.0.0
      '@aws-sdk/types': 3.398.0
      tslib: 1.14.1

  '@aws-crypto/sha256-js@5.2.0':
    dependencies:
      '@aws-crypto/util': 5.2.0
      '@aws-sdk/types': 3.901.0
      tslib: 2.8.1

  '@aws-crypto/supports-web-crypto@3.0.0':
    dependencies:
      tslib: 1.14.1

  '@aws-crypto/supports-web-crypto@5.2.0':
    dependencies:
      tslib: 2.8.1

  '@aws-crypto/util@3.0.0':
    dependencies:
      '@aws-sdk/types': 3.398.0
      '@aws-sdk/util-utf8-browser': 3.259.0
      tslib: 1.14.1

  '@aws-crypto/util@5.2.0':
    dependencies:
      '@aws-sdk/types': 3.901.0
      '@smithy/util-utf8': 2.3.0
      tslib: 2.8.1

  '@aws-sdk/client-cloudfront@3.398.0':
    dependencies:
      '@aws-crypto/sha256-browser': 3.0.0
      '@aws-crypto/sha256-js': 3.0.0
      '@aws-sdk/client-sts': 3.398.0
      '@aws-sdk/credential-provider-node': 3.398.0
      '@aws-sdk/middleware-host-header': 3.398.0
      '@aws-sdk/middleware-logger': 3.398.0
      '@aws-sdk/middleware-recursion-detection': 3.398.0
      '@aws-sdk/middleware-signing': 3.398.0
      '@aws-sdk/middleware-user-agent': 3.398.0
      '@aws-sdk/types': 3.398.0
      '@aws-sdk/util-endpoints': 3.398.0
      '@aws-sdk/util-user-agent-browser': 3.398.0
      '@aws-sdk/util-user-agent-node': 3.398.0
      '@aws-sdk/xml-builder': 3.310.0
      '@smithy/config-resolver': 2.2.0
      '@smithy/fetch-http-handler': 2.5.0
      '@smithy/hash-node': 2.2.0
      '@smithy/invalid-dependency': 2.2.0
      '@smithy/middleware-content-length': 2.2.0
      '@smithy/middleware-endpoint': 2.5.1
      '@smithy/middleware-retry': 2.3.1
      '@smithy/middleware-serde': 2.3.0
      '@smithy/middleware-stack': 2.2.0
      '@smithy/node-config-provider': 2.3.0
      '@smithy/node-http-handler': 2.5.0
      '@smithy/protocol-http': 2.0.5
      '@smithy/smithy-client': 2.5.1
      '@smithy/types': 2.12.0
      '@smithy/url-parser': 2.2.0
      '@smithy/util-base64': 2.3.0
      '@smithy/util-body-length-browser': 2.2.0
      '@smithy/util-body-length-node': 2.3.0
      '@smithy/util-defaults-mode-browser': 2.2.1
      '@smithy/util-defaults-mode-node': 2.3.1
      '@smithy/util-retry': 2.2.0
      '@smithy/util-stream': 2.2.0
      '@smithy/util-utf8': 2.3.0
      '@smithy/util-waiter': 2.2.0
      fast-xml-parser: 4.2.5
      tslib: 2.8.1
    transitivePeerDependencies:
      - aws-crt

  '@aws-sdk/client-dynamodb@3.908.0':
    dependencies:
      '@aws-crypto/sha256-browser': 5.2.0
      '@aws-crypto/sha256-js': 5.2.0
      '@aws-sdk/core': 3.908.0
      '@aws-sdk/credential-provider-node': 3.908.0
      '@aws-sdk/middleware-endpoint-discovery': 3.901.0
      '@aws-sdk/middleware-host-header': 3.901.0
      '@aws-sdk/middleware-logger': 3.901.0
      '@aws-sdk/middleware-recursion-detection': 3.901.0
      '@aws-sdk/middleware-user-agent': 3.908.0
      '@aws-sdk/region-config-resolver': 3.901.0
      '@aws-sdk/types': 3.901.0
      '@aws-sdk/util-endpoints': 3.901.0
      '@aws-sdk/util-user-agent-browser': 3.907.0
      '@aws-sdk/util-user-agent-node': 3.908.0
      '@smithy/config-resolver': 4.3.0
      '@smithy/core': 3.15.0
      '@smithy/fetch-http-handler': 5.3.1
      '@smithy/hash-node': 4.2.0
      '@smithy/invalid-dependency': 4.2.0
      '@smithy/middleware-content-length': 4.2.0
      '@smithy/middleware-endpoint': 4.3.1
      '@smithy/middleware-retry': 4.4.1
      '@smithy/middleware-serde': 4.2.0
      '@smithy/middleware-stack': 4.2.0
      '@smithy/node-config-provider': 4.3.0
      '@smithy/node-http-handler': 4.3.0
      '@smithy/protocol-http': 5.3.0
      '@smithy/smithy-client': 4.7.1
      '@smithy/types': 4.6.0
      '@smithy/url-parser': 4.2.0
      '@smithy/util-base64': 4.3.0
      '@smithy/util-body-length-browser': 4.2.0
      '@smithy/util-body-length-node': 4.2.1
      '@smithy/util-defaults-mode-browser': 4.3.0
      '@smithy/util-defaults-mode-node': 4.2.1
      '@smithy/util-endpoints': 3.2.0
      '@smithy/util-middleware': 4.2.0
      '@smithy/util-retry': 4.2.0
      '@smithy/util-utf8': 4.2.0
      '@smithy/util-waiter': 4.2.0
      '@smithy/uuid': 1.1.0
      tslib: 2.8.1
    transitivePeerDependencies:
      - aws-crt

  '@aws-sdk/client-lambda@3.908.0':
    dependencies:
      '@aws-crypto/sha256-browser': 5.2.0
      '@aws-crypto/sha256-js': 5.2.0
      '@aws-sdk/core': 3.908.0
      '@aws-sdk/credential-provider-node': 3.908.0
      '@aws-sdk/middleware-host-header': 3.901.0
      '@aws-sdk/middleware-logger': 3.901.0
      '@aws-sdk/middleware-recursion-detection': 3.901.0
      '@aws-sdk/middleware-user-agent': 3.908.0
      '@aws-sdk/region-config-resolver': 3.901.0
      '@aws-sdk/types': 3.901.0
      '@aws-sdk/util-endpoints': 3.901.0
      '@aws-sdk/util-user-agent-browser': 3.907.0
      '@aws-sdk/util-user-agent-node': 3.908.0
      '@smithy/config-resolver': 4.3.0
      '@smithy/core': 3.15.0
      '@smithy/eventstream-serde-browser': 4.2.0
      '@smithy/eventstream-serde-config-resolver': 4.3.0
      '@smithy/eventstream-serde-node': 4.2.0
      '@smithy/fetch-http-handler': 5.3.1
      '@smithy/hash-node': 4.2.0
      '@smithy/invalid-dependency': 4.2.0
      '@smithy/middleware-content-length': 4.2.0
      '@smithy/middleware-endpoint': 4.3.1
      '@smithy/middleware-retry': 4.4.1
      '@smithy/middleware-serde': 4.2.0
      '@smithy/middleware-stack': 4.2.0
      '@smithy/node-config-provider': 4.3.0
      '@smithy/node-http-handler': 4.3.0
      '@smithy/protocol-http': 5.3.0
      '@smithy/smithy-client': 4.7.1
      '@smithy/types': 4.6.0
      '@smithy/url-parser': 4.2.0
      '@smithy/util-base64': 4.3.0
      '@smithy/util-body-length-browser': 4.2.0
      '@smithy/util-body-length-node': 4.2.1
      '@smithy/util-defaults-mode-browser': 4.3.0
      '@smithy/util-defaults-mode-node': 4.2.1
      '@smithy/util-endpoints': 3.2.0
      '@smithy/util-middleware': 4.2.0
      '@smithy/util-retry': 4.2.0
      '@smithy/util-stream': 4.5.0
      '@smithy/util-utf8': 4.2.0
      '@smithy/util-waiter': 4.2.0
      tslib: 2.8.1
    transitivePeerDependencies:
      - aws-crt

  '@aws-sdk/client-s3@3.908.0':
    dependencies:
      '@aws-crypto/sha1-browser': 5.2.0
      '@aws-crypto/sha256-browser': 5.2.0
      '@aws-crypto/sha256-js': 5.2.0
      '@aws-sdk/core': 3.908.0
      '@aws-sdk/credential-provider-node': 3.908.0
      '@aws-sdk/middleware-bucket-endpoint': 3.901.0
      '@aws-sdk/middleware-expect-continue': 3.901.0
      '@aws-sdk/middleware-flexible-checksums': 3.908.0
      '@aws-sdk/middleware-host-header': 3.901.0
      '@aws-sdk/middleware-location-constraint': 3.901.0
      '@aws-sdk/middleware-logger': 3.901.0
      '@aws-sdk/middleware-recursion-detection': 3.901.0
      '@aws-sdk/middleware-sdk-s3': 3.908.0
      '@aws-sdk/middleware-ssec': 3.901.0
      '@aws-sdk/middleware-user-agent': 3.908.0
      '@aws-sdk/region-config-resolver': 3.901.0
      '@aws-sdk/signature-v4-multi-region': 3.908.0
      '@aws-sdk/types': 3.901.0
      '@aws-sdk/util-endpoints': 3.901.0
      '@aws-sdk/util-user-agent-browser': 3.907.0
      '@aws-sdk/util-user-agent-node': 3.908.0
      '@aws-sdk/xml-builder': 3.901.0
      '@smithy/config-resolver': 4.3.0
      '@smithy/core': 3.15.0
      '@smithy/eventstream-serde-browser': 4.2.0
      '@smithy/eventstream-serde-config-resolver': 4.3.0
      '@smithy/eventstream-serde-node': 4.2.0
      '@smithy/fetch-http-handler': 5.3.1
      '@smithy/hash-blob-browser': 4.2.1
      '@smithy/hash-node': 4.2.0
      '@smithy/hash-stream-node': 4.2.0
      '@smithy/invalid-dependency': 4.2.0
      '@smithy/md5-js': 4.2.0
      '@smithy/middleware-content-length': 4.2.0
      '@smithy/middleware-endpoint': 4.3.1
      '@smithy/middleware-retry': 4.4.1
      '@smithy/middleware-serde': 4.2.0
      '@smithy/middleware-stack': 4.2.0
      '@smithy/node-config-provider': 4.3.0
      '@smithy/node-http-handler': 4.3.0
      '@smithy/protocol-http': 5.3.0
      '@smithy/smithy-client': 4.7.1
      '@smithy/types': 4.6.0
      '@smithy/url-parser': 4.2.0
      '@smithy/util-base64': 4.3.0
      '@smithy/util-body-length-browser': 4.2.0
      '@smithy/util-body-length-node': 4.2.1
      '@smithy/util-defaults-mode-browser': 4.3.0
      '@smithy/util-defaults-mode-node': 4.2.1
      '@smithy/util-endpoints': 3.2.0
      '@smithy/util-middleware': 4.2.0
      '@smithy/util-retry': 4.2.0
      '@smithy/util-stream': 4.5.0
      '@smithy/util-utf8': 4.2.0
      '@smithy/util-waiter': 4.2.0
      '@smithy/uuid': 1.1.0
      tslib: 2.8.1
    transitivePeerDependencies:
      - aws-crt

  '@aws-sdk/client-sqs@3.908.0':
    dependencies:
      '@aws-crypto/sha256-browser': 5.2.0
      '@aws-crypto/sha256-js': 5.2.0
      '@aws-sdk/core': 3.908.0
      '@aws-sdk/credential-provider-node': 3.908.0
      '@aws-sdk/middleware-host-header': 3.901.0
      '@aws-sdk/middleware-logger': 3.901.0
      '@aws-sdk/middleware-recursion-detection': 3.901.0
      '@aws-sdk/middleware-sdk-sqs': 3.908.0
      '@aws-sdk/middleware-user-agent': 3.908.0
      '@aws-sdk/region-config-resolver': 3.901.0
      '@aws-sdk/types': 3.901.0
      '@aws-sdk/util-endpoints': 3.901.0
      '@aws-sdk/util-user-agent-browser': 3.907.0
      '@aws-sdk/util-user-agent-node': 3.908.0
      '@smithy/config-resolver': 4.3.0
      '@smithy/core': 3.15.0
      '@smithy/fetch-http-handler': 5.3.1
      '@smithy/hash-node': 4.2.0
      '@smithy/invalid-dependency': 4.2.0
      '@smithy/md5-js': 4.2.0
      '@smithy/middleware-content-length': 4.2.0
      '@smithy/middleware-endpoint': 4.3.1
      '@smithy/middleware-retry': 4.4.1
      '@smithy/middleware-serde': 4.2.0
      '@smithy/middleware-stack': 4.2.0
      '@smithy/node-config-provider': 4.3.0
      '@smithy/node-http-handler': 4.3.0
      '@smithy/protocol-http': 5.3.0
      '@smithy/smithy-client': 4.7.1
      '@smithy/types': 4.6.0
      '@smithy/url-parser': 4.2.0
      '@smithy/util-base64': 4.3.0
      '@smithy/util-body-length-browser': 4.2.0
      '@smithy/util-body-length-node': 4.2.1
      '@smithy/util-defaults-mode-browser': 4.3.0
      '@smithy/util-defaults-mode-node': 4.2.1
      '@smithy/util-endpoints': 3.2.0
      '@smithy/util-middleware': 4.2.0
      '@smithy/util-retry': 4.2.0
      '@smithy/util-utf8': 4.2.0
      tslib: 2.8.1
    transitivePeerDependencies:
      - aws-crt

  '@aws-sdk/client-sso@3.398.0':
    dependencies:
      '@aws-crypto/sha256-browser': 3.0.0
      '@aws-crypto/sha256-js': 3.0.0
      '@aws-sdk/middleware-host-header': 3.398.0
      '@aws-sdk/middleware-logger': 3.398.0
      '@aws-sdk/middleware-recursion-detection': 3.398.0
      '@aws-sdk/middleware-user-agent': 3.398.0
      '@aws-sdk/types': 3.398.0
      '@aws-sdk/util-endpoints': 3.398.0
      '@aws-sdk/util-user-agent-browser': 3.398.0
      '@aws-sdk/util-user-agent-node': 3.398.0
      '@smithy/config-resolver': 2.2.0
      '@smithy/fetch-http-handler': 2.5.0
      '@smithy/hash-node': 2.2.0
      '@smithy/invalid-dependency': 2.2.0
      '@smithy/middleware-content-length': 2.2.0
      '@smithy/middleware-endpoint': 2.5.1
      '@smithy/middleware-retry': 2.3.1
      '@smithy/middleware-serde': 2.3.0
      '@smithy/middleware-stack': 2.2.0
      '@smithy/node-config-provider': 2.3.0
      '@smithy/node-http-handler': 2.5.0
      '@smithy/protocol-http': 2.0.5
      '@smithy/smithy-client': 2.5.1
      '@smithy/types': 2.12.0
      '@smithy/url-parser': 2.2.0
      '@smithy/util-base64': 2.3.0
      '@smithy/util-body-length-browser': 2.2.0
      '@smithy/util-body-length-node': 2.3.0
      '@smithy/util-defaults-mode-browser': 2.2.1
      '@smithy/util-defaults-mode-node': 2.3.1
      '@smithy/util-retry': 2.2.0
      '@smithy/util-utf8': 2.3.0
      tslib: 2.8.1
    transitivePeerDependencies:
      - aws-crt

  '@aws-sdk/client-sso@3.908.0':
    dependencies:
      '@aws-crypto/sha256-browser': 5.2.0
      '@aws-crypto/sha256-js': 5.2.0
      '@aws-sdk/core': 3.908.0
      '@aws-sdk/middleware-host-header': 3.901.0
      '@aws-sdk/middleware-logger': 3.901.0
      '@aws-sdk/middleware-recursion-detection': 3.901.0
      '@aws-sdk/middleware-user-agent': 3.908.0
      '@aws-sdk/region-config-resolver': 3.901.0
      '@aws-sdk/types': 3.901.0
      '@aws-sdk/util-endpoints': 3.901.0
      '@aws-sdk/util-user-agent-browser': 3.907.0
      '@aws-sdk/util-user-agent-node': 3.908.0
      '@smithy/config-resolver': 4.3.0
      '@smithy/core': 3.15.0
      '@smithy/fetch-http-handler': 5.3.1
      '@smithy/hash-node': 4.2.0
      '@smithy/invalid-dependency': 4.2.0
      '@smithy/middleware-content-length': 4.2.0
      '@smithy/middleware-endpoint': 4.3.1
      '@smithy/middleware-retry': 4.4.1
      '@smithy/middleware-serde': 4.2.0
      '@smithy/middleware-stack': 4.2.0
      '@smithy/node-config-provider': 4.3.0
      '@smithy/node-http-handler': 4.3.0
      '@smithy/protocol-http': 5.3.0
      '@smithy/smithy-client': 4.7.1
      '@smithy/types': 4.6.0
      '@smithy/url-parser': 4.2.0
      '@smithy/util-base64': 4.3.0
      '@smithy/util-body-length-browser': 4.2.0
      '@smithy/util-body-length-node': 4.2.1
      '@smithy/util-defaults-mode-browser': 4.3.0
      '@smithy/util-defaults-mode-node': 4.2.1
      '@smithy/util-endpoints': 3.2.0
      '@smithy/util-middleware': 4.2.0
      '@smithy/util-retry': 4.2.0
      '@smithy/util-utf8': 4.2.0
      tslib: 2.8.1
    transitivePeerDependencies:
      - aws-crt

  '@aws-sdk/client-sts@3.398.0':
    dependencies:
      '@aws-crypto/sha256-browser': 3.0.0
      '@aws-crypto/sha256-js': 3.0.0
      '@aws-sdk/credential-provider-node': 3.398.0
      '@aws-sdk/middleware-host-header': 3.398.0
      '@aws-sdk/middleware-logger': 3.398.0
      '@aws-sdk/middleware-recursion-detection': 3.398.0
      '@aws-sdk/middleware-sdk-sts': 3.398.0
      '@aws-sdk/middleware-signing': 3.398.0
      '@aws-sdk/middleware-user-agent': 3.398.0
      '@aws-sdk/types': 3.398.0
      '@aws-sdk/util-endpoints': 3.398.0
      '@aws-sdk/util-user-agent-browser': 3.398.0
      '@aws-sdk/util-user-agent-node': 3.398.0
      '@smithy/config-resolver': 2.2.0
      '@smithy/fetch-http-handler': 2.5.0
      '@smithy/hash-node': 2.2.0
      '@smithy/invalid-dependency': 2.2.0
      '@smithy/middleware-content-length': 2.2.0
      '@smithy/middleware-endpoint': 2.5.1
      '@smithy/middleware-retry': 2.3.1
      '@smithy/middleware-serde': 2.3.0
      '@smithy/middleware-stack': 2.2.0
      '@smithy/node-config-provider': 2.3.0
      '@smithy/node-http-handler': 2.5.0
      '@smithy/protocol-http': 2.0.5
      '@smithy/smithy-client': 2.5.1
      '@smithy/types': 2.12.0
      '@smithy/url-parser': 2.2.0
      '@smithy/util-base64': 2.3.0
      '@smithy/util-body-length-browser': 2.2.0
      '@smithy/util-body-length-node': 2.3.0
      '@smithy/util-defaults-mode-browser': 2.2.1
      '@smithy/util-defaults-mode-node': 2.3.1
      '@smithy/util-retry': 2.2.0
      '@smithy/util-utf8': 2.3.0
      fast-xml-parser: 4.2.5
      tslib: 2.8.1
    transitivePeerDependencies:
      - aws-crt

  '@aws-sdk/core@3.908.0':
    dependencies:
      '@aws-sdk/types': 3.901.0
      '@aws-sdk/xml-builder': 3.901.0
      '@smithy/core': 3.15.0
      '@smithy/node-config-provider': 4.3.0
      '@smithy/property-provider': 4.2.0
      '@smithy/protocol-http': 5.3.0
      '@smithy/signature-v4': 5.3.0
      '@smithy/smithy-client': 4.7.1
      '@smithy/types': 4.6.0
      '@smithy/util-base64': 4.3.0
      '@smithy/util-middleware': 4.2.0
      '@smithy/util-utf8': 4.2.0
      tslib: 2.8.1

  '@aws-sdk/credential-provider-env@3.398.0':
    dependencies:
      '@aws-sdk/types': 3.398.0
      '@smithy/property-provider': 2.2.0
      '@smithy/types': 2.12.0
      tslib: 2.8.1

  '@aws-sdk/credential-provider-env@3.908.0':
    dependencies:
      '@aws-sdk/core': 3.908.0
      '@aws-sdk/types': 3.901.0
      '@smithy/property-provider': 4.2.0
      '@smithy/types': 4.6.0
      tslib: 2.8.1

  '@aws-sdk/credential-provider-http@3.908.0':
    dependencies:
      '@aws-sdk/core': 3.908.0
      '@aws-sdk/types': 3.901.0
      '@smithy/fetch-http-handler': 5.3.1
      '@smithy/node-http-handler': 4.3.0
      '@smithy/property-provider': 4.2.0
      '@smithy/protocol-http': 5.3.0
      '@smithy/smithy-client': 4.7.1
      '@smithy/types': 4.6.0
      '@smithy/util-stream': 4.5.0
      tslib: 2.8.1

  '@aws-sdk/credential-provider-ini@3.398.0':
    dependencies:
      '@aws-sdk/credential-provider-env': 3.398.0
      '@aws-sdk/credential-provider-process': 3.398.0
      '@aws-sdk/credential-provider-sso': 3.398.0
      '@aws-sdk/credential-provider-web-identity': 3.398.0
      '@aws-sdk/types': 3.398.0
      '@smithy/credential-provider-imds': 2.3.0
      '@smithy/property-provider': 2.2.0
      '@smithy/shared-ini-file-loader': 2.4.0
      '@smithy/types': 2.12.0
      tslib: 2.8.1
    transitivePeerDependencies:
      - aws-crt

  '@aws-sdk/credential-provider-ini@3.908.0':
    dependencies:
      '@aws-sdk/core': 3.908.0
      '@aws-sdk/credential-provider-env': 3.908.0
      '@aws-sdk/credential-provider-http': 3.908.0
      '@aws-sdk/credential-provider-process': 3.908.0
      '@aws-sdk/credential-provider-sso': 3.908.0
      '@aws-sdk/credential-provider-web-identity': 3.908.0
      '@aws-sdk/nested-clients': 3.908.0
      '@aws-sdk/types': 3.901.0
      '@smithy/credential-provider-imds': 4.2.0
      '@smithy/property-provider': 4.2.0
      '@smithy/shared-ini-file-loader': 4.3.0
      '@smithy/types': 4.6.0
      tslib: 2.8.1
    transitivePeerDependencies:
      - aws-crt

  '@aws-sdk/credential-provider-node@3.398.0':
    dependencies:
      '@aws-sdk/credential-provider-env': 3.398.0
      '@aws-sdk/credential-provider-ini': 3.398.0
      '@aws-sdk/credential-provider-process': 3.398.0
      '@aws-sdk/credential-provider-sso': 3.398.0
      '@aws-sdk/credential-provider-web-identity': 3.398.0
      '@aws-sdk/types': 3.398.0
      '@smithy/credential-provider-imds': 2.3.0
      '@smithy/property-provider': 2.2.0
      '@smithy/shared-ini-file-loader': 2.4.0
      '@smithy/types': 2.12.0
      tslib: 2.8.1
    transitivePeerDependencies:
      - aws-crt

  '@aws-sdk/credential-provider-node@3.908.0':
    dependencies:
      '@aws-sdk/credential-provider-env': 3.908.0
      '@aws-sdk/credential-provider-http': 3.908.0
      '@aws-sdk/credential-provider-ini': 3.908.0
      '@aws-sdk/credential-provider-process': 3.908.0
      '@aws-sdk/credential-provider-sso': 3.908.0
      '@aws-sdk/credential-provider-web-identity': 3.908.0
      '@aws-sdk/types': 3.901.0
      '@smithy/credential-provider-imds': 4.2.0
      '@smithy/property-provider': 4.2.0
      '@smithy/shared-ini-file-loader': 4.3.0
      '@smithy/types': 4.6.0
      tslib: 2.8.1
    transitivePeerDependencies:
      - aws-crt

  '@aws-sdk/credential-provider-process@3.398.0':
    dependencies:
      '@aws-sdk/types': 3.398.0
      '@smithy/property-provider': 2.2.0
      '@smithy/shared-ini-file-loader': 2.4.0
      '@smithy/types': 2.12.0
      tslib: 2.8.1

  '@aws-sdk/credential-provider-process@3.908.0':
    dependencies:
      '@aws-sdk/core': 3.908.0
      '@aws-sdk/types': 3.901.0
      '@smithy/property-provider': 4.2.0
      '@smithy/shared-ini-file-loader': 4.3.0
      '@smithy/types': 4.6.0
      tslib: 2.8.1

  '@aws-sdk/credential-provider-sso@3.398.0':
    dependencies:
      '@aws-sdk/client-sso': 3.398.0
      '@aws-sdk/token-providers': 3.398.0
      '@aws-sdk/types': 3.398.0
      '@smithy/property-provider': 2.2.0
      '@smithy/shared-ini-file-loader': 2.4.0
      '@smithy/types': 2.12.0
      tslib: 2.8.1
    transitivePeerDependencies:
      - aws-crt

  '@aws-sdk/credential-provider-sso@3.908.0':
    dependencies:
      '@aws-sdk/client-sso': 3.908.0
      '@aws-sdk/core': 3.908.0
      '@aws-sdk/token-providers': 3.908.0
      '@aws-sdk/types': 3.901.0
      '@smithy/property-provider': 4.2.0
      '@smithy/shared-ini-file-loader': 4.3.0
      '@smithy/types': 4.6.0
      tslib: 2.8.1
    transitivePeerDependencies:
      - aws-crt

  '@aws-sdk/credential-provider-web-identity@3.398.0':
    dependencies:
      '@aws-sdk/types': 3.398.0
      '@smithy/property-provider': 2.2.0
      '@smithy/types': 2.12.0
      tslib: 2.8.1

  '@aws-sdk/credential-provider-web-identity@3.908.0':
    dependencies:
      '@aws-sdk/core': 3.908.0
      '@aws-sdk/nested-clients': 3.908.0
      '@aws-sdk/types': 3.901.0
      '@smithy/property-provider': 4.2.0
      '@smithy/shared-ini-file-loader': 4.3.0
      '@smithy/types': 4.6.0
      tslib: 2.8.1
    transitivePeerDependencies:
      - aws-crt

  '@aws-sdk/endpoint-cache@3.893.0':
    dependencies:
      mnemonist: 0.38.3
      tslib: 2.8.1

  '@aws-sdk/middleware-bucket-endpoint@3.901.0':
    dependencies:
      '@aws-sdk/types': 3.901.0
      '@aws-sdk/util-arn-parser': 3.893.0
      '@smithy/node-config-provider': 4.3.0
      '@smithy/protocol-http': 5.3.0
      '@smithy/types': 4.6.0
      '@smithy/util-config-provider': 4.2.0
      tslib: 2.8.1

  '@aws-sdk/middleware-endpoint-discovery@3.901.0':
    dependencies:
      '@aws-sdk/endpoint-cache': 3.893.0
      '@aws-sdk/types': 3.901.0
      '@smithy/node-config-provider': 4.3.0
      '@smithy/protocol-http': 5.3.0
      '@smithy/types': 4.6.0
      tslib: 2.8.1

  '@aws-sdk/middleware-expect-continue@3.901.0':
    dependencies:
      '@aws-sdk/types': 3.901.0
      '@smithy/protocol-http': 5.3.0
      '@smithy/types': 4.6.0
      tslib: 2.8.1

  '@aws-sdk/middleware-flexible-checksums@3.908.0':
    dependencies:
      '@aws-crypto/crc32': 5.2.0
      '@aws-crypto/crc32c': 5.2.0
      '@aws-crypto/util': 5.2.0
      '@aws-sdk/core': 3.908.0
      '@aws-sdk/types': 3.901.0
      '@smithy/is-array-buffer': 4.2.0
      '@smithy/node-config-provider': 4.3.0
      '@smithy/protocol-http': 5.3.0
      '@smithy/types': 4.6.0
      '@smithy/util-middleware': 4.2.0
      '@smithy/util-stream': 4.5.0
      '@smithy/util-utf8': 4.2.0
      tslib: 2.8.1

  '@aws-sdk/middleware-host-header@3.398.0':
    dependencies:
      '@aws-sdk/types': 3.398.0
      '@smithy/protocol-http': 2.0.5
      '@smithy/types': 2.12.0
      tslib: 2.8.1

  '@aws-sdk/middleware-host-header@3.901.0':
    dependencies:
      '@aws-sdk/types': 3.901.0
      '@smithy/protocol-http': 5.3.0
      '@smithy/types': 4.6.0
      tslib: 2.8.1

  '@aws-sdk/middleware-location-constraint@3.901.0':
    dependencies:
      '@aws-sdk/types': 3.901.0
      '@smithy/types': 4.6.0
      tslib: 2.8.1

  '@aws-sdk/middleware-logger@3.398.0':
    dependencies:
      '@aws-sdk/types': 3.398.0
      '@smithy/types': 2.12.0
      tslib: 2.8.1

  '@aws-sdk/middleware-logger@3.901.0':
    dependencies:
      '@aws-sdk/types': 3.901.0
      '@smithy/types': 4.6.0
      tslib: 2.8.1

  '@aws-sdk/middleware-recursion-detection@3.398.0':
    dependencies:
      '@aws-sdk/types': 3.398.0
      '@smithy/protocol-http': 2.0.5
      '@smithy/types': 2.12.0
      tslib: 2.8.1

  '@aws-sdk/middleware-recursion-detection@3.901.0':
    dependencies:
      '@aws-sdk/types': 3.901.0
      '@aws/lambda-invoke-store': 0.0.1
      '@smithy/protocol-http': 5.3.0
      '@smithy/types': 4.6.0
      tslib: 2.8.1

  '@aws-sdk/middleware-sdk-s3@3.908.0':
    dependencies:
      '@aws-sdk/core': 3.908.0
      '@aws-sdk/types': 3.901.0
      '@aws-sdk/util-arn-parser': 3.893.0
      '@smithy/core': 3.15.0
      '@smithy/node-config-provider': 4.3.0
      '@smithy/protocol-http': 5.3.0
      '@smithy/signature-v4': 5.3.0
      '@smithy/smithy-client': 4.7.1
      '@smithy/types': 4.6.0
      '@smithy/util-config-provider': 4.2.0
      '@smithy/util-middleware': 4.2.0
      '@smithy/util-stream': 4.5.0
      '@smithy/util-utf8': 4.2.0
      tslib: 2.8.1

  '@aws-sdk/middleware-sdk-sqs@3.908.0':
    dependencies:
      '@aws-sdk/types': 3.901.0
      '@smithy/smithy-client': 4.7.1
      '@smithy/types': 4.6.0
      '@smithy/util-hex-encoding': 4.2.0
      '@smithy/util-utf8': 4.2.0
      tslib: 2.8.1

  '@aws-sdk/middleware-sdk-sts@3.398.0':
    dependencies:
      '@aws-sdk/middleware-signing': 3.398.0
      '@aws-sdk/types': 3.398.0
      '@smithy/types': 2.12.0
      tslib: 2.8.1

  '@aws-sdk/middleware-signing@3.398.0':
    dependencies:
      '@aws-sdk/types': 3.398.0
      '@smithy/property-provider': 2.2.0
      '@smithy/protocol-http': 2.0.5
      '@smithy/signature-v4': 2.3.0
      '@smithy/types': 2.12.0
      '@smithy/util-middleware': 2.2.0
      tslib: 2.8.1

  '@aws-sdk/middleware-ssec@3.901.0':
    dependencies:
      '@aws-sdk/types': 3.901.0
      '@smithy/types': 4.6.0
      tslib: 2.8.1

  '@aws-sdk/middleware-user-agent@3.398.0':
    dependencies:
      '@aws-sdk/types': 3.398.0
      '@aws-sdk/util-endpoints': 3.398.0
      '@smithy/protocol-http': 2.0.5
      '@smithy/types': 2.12.0
      tslib: 2.8.1

  '@aws-sdk/middleware-user-agent@3.908.0':
    dependencies:
      '@aws-sdk/core': 3.908.0
      '@aws-sdk/types': 3.901.0
      '@aws-sdk/util-endpoints': 3.901.0
      '@smithy/core': 3.15.0
      '@smithy/protocol-http': 5.3.0
      '@smithy/types': 4.6.0
      tslib: 2.8.1

  '@aws-sdk/nested-clients@3.908.0':
    dependencies:
      '@aws-crypto/sha256-browser': 5.2.0
      '@aws-crypto/sha256-js': 5.2.0
      '@aws-sdk/core': 3.908.0
      '@aws-sdk/middleware-host-header': 3.901.0
      '@aws-sdk/middleware-logger': 3.901.0
      '@aws-sdk/middleware-recursion-detection': 3.901.0
      '@aws-sdk/middleware-user-agent': 3.908.0
      '@aws-sdk/region-config-resolver': 3.901.0
      '@aws-sdk/types': 3.901.0
      '@aws-sdk/util-endpoints': 3.901.0
      '@aws-sdk/util-user-agent-browser': 3.907.0
      '@aws-sdk/util-user-agent-node': 3.908.0
      '@smithy/config-resolver': 4.3.0
      '@smithy/core': 3.15.0
      '@smithy/fetch-http-handler': 5.3.1
      '@smithy/hash-node': 4.2.0
      '@smithy/invalid-dependency': 4.2.0
      '@smithy/middleware-content-length': 4.2.0
      '@smithy/middleware-endpoint': 4.3.1
      '@smithy/middleware-retry': 4.4.1
      '@smithy/middleware-serde': 4.2.0
      '@smithy/middleware-stack': 4.2.0
      '@smithy/node-config-provider': 4.3.0
      '@smithy/node-http-handler': 4.3.0
      '@smithy/protocol-http': 5.3.0
      '@smithy/smithy-client': 4.7.1
      '@smithy/types': 4.6.0
      '@smithy/url-parser': 4.2.0
      '@smithy/util-base64': 4.3.0
      '@smithy/util-body-length-browser': 4.2.0
      '@smithy/util-body-length-node': 4.2.1
      '@smithy/util-defaults-mode-browser': 4.3.0
      '@smithy/util-defaults-mode-node': 4.2.1
      '@smithy/util-endpoints': 3.2.0
      '@smithy/util-middleware': 4.2.0
      '@smithy/util-retry': 4.2.0
      '@smithy/util-utf8': 4.2.0
      tslib: 2.8.1
    transitivePeerDependencies:
      - aws-crt

  '@aws-sdk/region-config-resolver@3.901.0':
    dependencies:
      '@aws-sdk/types': 3.901.0
      '@smithy/node-config-provider': 4.3.0
      '@smithy/types': 4.6.0
      '@smithy/util-config-provider': 4.2.0
      '@smithy/util-middleware': 4.2.0
      tslib: 2.8.1

  '@aws-sdk/signature-v4-multi-region@3.908.0':
    dependencies:
      '@aws-sdk/middleware-sdk-s3': 3.908.0
      '@aws-sdk/types': 3.901.0
      '@smithy/protocol-http': 5.3.0
      '@smithy/signature-v4': 5.3.0
      '@smithy/types': 4.6.0
      tslib: 2.8.1

  '@aws-sdk/token-providers@3.398.0':
    dependencies:
      '@aws-crypto/sha256-browser': 3.0.0
      '@aws-crypto/sha256-js': 3.0.0
      '@aws-sdk/middleware-host-header': 3.398.0
      '@aws-sdk/middleware-logger': 3.398.0
      '@aws-sdk/middleware-recursion-detection': 3.398.0
      '@aws-sdk/middleware-user-agent': 3.398.0
      '@aws-sdk/types': 3.398.0
      '@aws-sdk/util-endpoints': 3.398.0
      '@aws-sdk/util-user-agent-browser': 3.398.0
      '@aws-sdk/util-user-agent-node': 3.398.0
      '@smithy/config-resolver': 2.2.0
      '@smithy/fetch-http-handler': 2.5.0
      '@smithy/hash-node': 2.2.0
      '@smithy/invalid-dependency': 2.2.0
      '@smithy/middleware-content-length': 2.2.0
      '@smithy/middleware-endpoint': 2.5.1
      '@smithy/middleware-retry': 2.3.1
      '@smithy/middleware-serde': 2.3.0
      '@smithy/middleware-stack': 2.2.0
      '@smithy/node-config-provider': 2.3.0
      '@smithy/node-http-handler': 2.5.0
      '@smithy/property-provider': 2.2.0
      '@smithy/protocol-http': 2.0.5
      '@smithy/shared-ini-file-loader': 2.4.0
      '@smithy/smithy-client': 2.5.1
      '@smithy/types': 2.12.0
      '@smithy/url-parser': 2.2.0
      '@smithy/util-base64': 2.3.0
      '@smithy/util-body-length-browser': 2.2.0
      '@smithy/util-body-length-node': 2.3.0
      '@smithy/util-defaults-mode-browser': 2.2.1
      '@smithy/util-defaults-mode-node': 2.3.1
      '@smithy/util-retry': 2.2.0
      '@smithy/util-utf8': 2.3.0
      tslib: 2.8.1
    transitivePeerDependencies:
      - aws-crt

  '@aws-sdk/token-providers@3.908.0':
    dependencies:
      '@aws-sdk/core': 3.908.0
      '@aws-sdk/nested-clients': 3.908.0
      '@aws-sdk/types': 3.901.0
      '@smithy/property-provider': 4.2.0
      '@smithy/shared-ini-file-loader': 4.3.0
      '@smithy/types': 4.6.0
      tslib: 2.8.1
    transitivePeerDependencies:
      - aws-crt

  '@aws-sdk/types@3.398.0':
    dependencies:
      '@smithy/types': 2.12.0
      tslib: 2.8.1

  '@aws-sdk/types@3.901.0':
    dependencies:
      '@smithy/types': 4.6.0
      tslib: 2.8.1

  '@aws-sdk/util-arn-parser@3.893.0':
    dependencies:
      tslib: 2.8.1

  '@aws-sdk/util-endpoints@3.398.0':
    dependencies:
      '@aws-sdk/types': 3.398.0
      tslib: 2.8.1

  '@aws-sdk/util-endpoints@3.901.0':
    dependencies:
      '@aws-sdk/types': 3.901.0
      '@smithy/types': 4.6.0
      '@smithy/url-parser': 4.2.0
      '@smithy/util-endpoints': 3.2.0
      tslib: 2.8.1

  '@aws-sdk/util-locate-window@3.893.0':
    dependencies:
      tslib: 2.8.1

  '@aws-sdk/util-user-agent-browser@3.398.0':
    dependencies:
      '@aws-sdk/types': 3.398.0
      '@smithy/types': 2.12.0
      bowser: 2.12.1
      tslib: 2.8.1

  '@aws-sdk/util-user-agent-browser@3.907.0':
    dependencies:
      '@aws-sdk/types': 3.901.0
      '@smithy/types': 4.6.0
      bowser: 2.12.1
      tslib: 2.8.1

  '@aws-sdk/util-user-agent-node@3.398.0':
    dependencies:
      '@aws-sdk/types': 3.398.0
      '@smithy/node-config-provider': 2.3.0
      '@smithy/types': 2.12.0
      tslib: 2.8.1

  '@aws-sdk/util-user-agent-node@3.908.0':
    dependencies:
      '@aws-sdk/middleware-user-agent': 3.908.0
      '@aws-sdk/types': 3.901.0
      '@smithy/node-config-provider': 4.3.0
      '@smithy/types': 4.6.0
      tslib: 2.8.1

  '@aws-sdk/util-utf8-browser@3.259.0':
    dependencies:
      tslib: 2.8.1

  '@aws-sdk/xml-builder@3.310.0':
    dependencies:
      tslib: 2.8.1

  '@aws-sdk/xml-builder@3.901.0':
    dependencies:
      '@smithy/types': 4.6.0
      fast-xml-parser: 5.2.5
      tslib: 2.8.1

  '@aws/lambda-invoke-store@0.0.1': {}

  '@babel/code-frame@7.27.1':
    dependencies:
      '@babel/helper-validator-identifier': 7.27.1
      js-tokens: 4.0.0
      picocolors: 1.1.1

  '@babel/compat-data@7.28.4': {}

  '@babel/core@7.28.4':
    dependencies:
      '@babel/code-frame': 7.27.1
      '@babel/generator': 7.28.3
      '@babel/helper-compilation-targets': 7.27.2
      '@babel/helper-module-transforms': 7.28.3(@babel/core@7.28.4)
      '@babel/helpers': 7.28.4
      '@babel/parser': 7.28.4
      '@babel/template': 7.27.2
      '@babel/traverse': 7.28.4
      '@babel/types': 7.28.4
      '@jridgewell/remapping': 2.3.5
      convert-source-map: 2.0.0
      debug: 4.4.3
      gensync: 1.0.0-beta.2
      json5: 2.2.3
      semver: 6.3.1
    transitivePeerDependencies:
      - supports-color

  '@babel/generator@7.28.3':
    dependencies:
      '@babel/parser': 7.28.4
      '@babel/types': 7.28.4
      '@jridgewell/gen-mapping': 0.3.13
      '@jridgewell/trace-mapping': 0.3.31
      jsesc: 3.1.0

  '@babel/helper-compilation-targets@7.27.2':
    dependencies:
      '@babel/compat-data': 7.28.4
      '@babel/helper-validator-option': 7.27.1
      browserslist: 4.26.3
      lru-cache: 5.1.1
      semver: 6.3.1

  '@babel/helper-globals@7.28.0': {}

  '@babel/helper-module-imports@7.27.1':
    dependencies:
      '@babel/traverse': 7.28.4
      '@babel/types': 7.28.4
    transitivePeerDependencies:
      - supports-color

  '@babel/helper-module-transforms@7.28.3(@babel/core@7.28.4)':
    dependencies:
      '@babel/core': 7.28.4
      '@babel/helper-module-imports': 7.27.1
      '@babel/helper-validator-identifier': 7.27.1
      '@babel/traverse': 7.28.4
    transitivePeerDependencies:
      - supports-color

  '@babel/helper-string-parser@7.27.1': {}

  '@babel/helper-validator-identifier@7.27.1': {}

  '@babel/helper-validator-option@7.27.1': {}

  '@babel/helpers@7.28.4':
    dependencies:
      '@babel/template': 7.27.2
      '@babel/types': 7.28.4

  '@babel/parser@7.28.4':
    dependencies:
      '@babel/types': 7.28.4

  '@babel/runtime@7.28.4': {}

  '@babel/template@7.27.2':
    dependencies:
      '@babel/code-frame': 7.27.1
      '@babel/parser': 7.28.4
      '@babel/types': 7.28.4

  '@babel/traverse@7.28.4':
    dependencies:
      '@babel/code-frame': 7.27.1
      '@babel/generator': 7.28.3
      '@babel/helper-globals': 7.28.0
      '@babel/parser': 7.28.4
      '@babel/template': 7.27.2
      '@babel/types': 7.28.4
      debug: 4.4.3
    transitivePeerDependencies:
      - supports-color

  '@babel/types@7.28.4':
    dependencies:
      '@babel/helper-string-parser': 7.27.1
      '@babel/helper-validator-identifier': 7.27.1

  '@bcoe/v8-coverage@1.0.2': {}

  '@better-auth/core@1.3.27':
    dependencies:
      better-call: 1.0.19
      zod: 4.1.12

  '@better-auth/utils@0.3.0': {}

  '@better-fetch/fetch@1.1.18': {}

  '@biomejs/biome@2.2.5':
    optionalDependencies:
      '@biomejs/cli-darwin-arm64': 2.2.5
      '@biomejs/cli-darwin-x64': 2.2.5
      '@biomejs/cli-linux-arm64': 2.2.5
      '@biomejs/cli-linux-arm64-musl': 2.2.5
      '@biomejs/cli-linux-x64': 2.2.5
      '@biomejs/cli-linux-x64-musl': 2.2.5
      '@biomejs/cli-win32-arm64': 2.2.5
      '@biomejs/cli-win32-x64': 2.2.5

  '@biomejs/cli-darwin-arm64@2.2.5':
    optional: true

  '@biomejs/cli-darwin-x64@2.2.5':
    optional: true

  '@biomejs/cli-linux-arm64-musl@2.2.5':
    optional: true

  '@biomejs/cli-linux-arm64@2.2.5':
    optional: true

  '@biomejs/cli-linux-x64-musl@2.2.5':
    optional: true

  '@biomejs/cli-linux-x64@2.2.5':
    optional: true

  '@biomejs/cli-win32-arm64@2.2.5':
    optional: true

  '@biomejs/cli-win32-x64@2.2.5':
    optional: true

  '@cloudflare/kv-asset-handler@0.4.0':
    dependencies:
      mime: 3.0.0

  '@cloudflare/unenv-preset@2.7.7(unenv@2.0.0-rc.21)(workerd@1.20251008.0)':
    dependencies:
      unenv: 2.0.0-rc.21
    optionalDependencies:
      workerd: 1.20251008.0

  '@cloudflare/workerd-darwin-64@1.20251008.0':
    optional: true

  '@cloudflare/workerd-darwin-arm64@1.20251008.0':
    optional: true

  '@cloudflare/workerd-linux-64@1.20251008.0':
    optional: true

  '@cloudflare/workerd-linux-arm64@1.20251008.0':
    optional: true

  '@cloudflare/workerd-windows-64@1.20251008.0':
    optional: true

  '@cloudflare/workers-types@4.20251011.0':
    optional: true

  '@cspotcode/source-map-support@0.8.1':
    dependencies:
      '@jridgewell/trace-mapping': 0.3.9

  '@csstools/color-helpers@5.1.0': {}

  '@csstools/css-calc@2.1.4(@csstools/css-parser-algorithms@3.0.5(@csstools/css-tokenizer@3.0.4))(@csstools/css-tokenizer@3.0.4)':
    dependencies:
      '@csstools/css-parser-algorithms': 3.0.5(@csstools/css-tokenizer@3.0.4)
      '@csstools/css-tokenizer': 3.0.4

  '@csstools/css-color-parser@3.1.0(@csstools/css-parser-algorithms@3.0.5(@csstools/css-tokenizer@3.0.4))(@csstools/css-tokenizer@3.0.4)':
    dependencies:
      '@csstools/color-helpers': 5.1.0
      '@csstools/css-calc': 2.1.4(@csstools/css-parser-algorithms@3.0.5(@csstools/css-tokenizer@3.0.4))(@csstools/css-tokenizer@3.0.4)
      '@csstools/css-parser-algorithms': 3.0.5(@csstools/css-tokenizer@3.0.4)
      '@csstools/css-tokenizer': 3.0.4

  '@csstools/css-parser-algorithms@3.0.5(@csstools/css-tokenizer@3.0.4)':
    dependencies:
      '@csstools/css-tokenizer': 3.0.4

  '@csstools/css-syntax-patches-for-csstree@1.0.14(postcss@8.5.6)':
    dependencies:
      postcss: 8.5.6

  '@csstools/css-tokenizer@3.0.4': {}

  '@dotenvx/dotenvx@1.31.0':
    dependencies:
      commander: 11.1.0
      dotenv: 16.6.1
      eciesjs: 0.4.16
      execa: 5.1.1
      fdir: 6.5.0(picomatch@4.0.3)
      ignore: 5.3.2
      object-treeify: 1.1.33
      picomatch: 4.0.3
      which: 4.0.0

  '@drizzle-team/brocli@0.10.2': {}

  '@ecies/ciphers@0.2.4(@noble/ciphers@1.3.0)':
    dependencies:
      '@noble/ciphers': 1.3.0

  '@emnapi/runtime@1.5.0':
    dependencies:
      tslib: 2.8.1
    optional: true

  '@esbuild-kit/core-utils@3.3.2':
    dependencies:
      esbuild: 0.25.10
      source-map-support: 0.5.21

  '@esbuild-kit/esm-loader@2.6.5':
    dependencies:
      '@esbuild-kit/core-utils': 3.3.2
      get-tsconfig: 4.10.1

  '@esbuild/aix-ppc64@0.25.10':
    optional: true

  '@esbuild/android-arm64@0.25.10':
    optional: true

  '@esbuild/android-arm@0.25.10':
    optional: true

  '@esbuild/android-x64@0.25.10':
    optional: true

  '@esbuild/darwin-arm64@0.25.10':
    optional: true

  '@esbuild/darwin-x64@0.25.10':
    optional: true

  '@esbuild/freebsd-arm64@0.25.10':
    optional: true

  '@esbuild/freebsd-x64@0.25.10':
    optional: true

  '@esbuild/linux-arm64@0.25.10':
    optional: true

  '@esbuild/linux-arm@0.25.10':
    optional: true

  '@esbuild/linux-ia32@0.25.10':
    optional: true

  '@esbuild/linux-loong64@0.25.10':
    optional: true

  '@esbuild/linux-mips64el@0.25.10':
    optional: true

  '@esbuild/linux-ppc64@0.25.10':
    optional: true

  '@esbuild/linux-riscv64@0.25.10':
    optional: true

  '@esbuild/linux-s390x@0.25.10':
    optional: true

  '@esbuild/linux-x64@0.25.10':
    optional: true

  '@esbuild/netbsd-arm64@0.25.10':
    optional: true

  '@esbuild/netbsd-x64@0.25.10':
    optional: true

  '@esbuild/openbsd-arm64@0.25.10':
    optional: true

  '@esbuild/openbsd-x64@0.25.10':
    optional: true

  '@esbuild/openharmony-arm64@0.25.10':
    optional: true

  '@esbuild/sunos-x64@0.25.10':
    optional: true

  '@esbuild/win32-arm64@0.25.10':
    optional: true

  '@esbuild/win32-ia32@0.25.10':
    optional: true

  '@esbuild/win32-x64@0.25.10':
    optional: true

  '@floating-ui/core@1.7.3':
    dependencies:
      '@floating-ui/utils': 0.2.10

  '@floating-ui/dom@1.7.4':
    dependencies:
      '@floating-ui/core': 1.7.3
      '@floating-ui/utils': 0.2.10

  '@floating-ui/react-dom@2.1.6(react-dom@19.2.0(react@19.2.0))(react@19.2.0)':
    dependencies:
      '@floating-ui/dom': 1.7.4
      react: 19.2.0
      react-dom: 19.2.0(react@19.2.0)

  '@floating-ui/utils@0.2.10': {}

  '@formatjs/ecma402-abstract@2.3.6':
    dependencies:
      '@formatjs/fast-memoize': 2.2.7
      '@formatjs/intl-localematcher': 0.6.2
      decimal.js: 10.6.0
      tslib: 2.8.1

  '@formatjs/fast-memoize@2.2.7':
    dependencies:
      tslib: 2.8.1

  '@formatjs/icu-messageformat-parser@2.11.4':
    dependencies:
      '@formatjs/ecma402-abstract': 2.3.6
      '@formatjs/icu-skeleton-parser': 1.8.16
      tslib: 2.8.1

  '@formatjs/icu-skeleton-parser@1.8.16':
    dependencies:
      '@formatjs/ecma402-abstract': 2.3.6
      tslib: 2.8.1

  '@formatjs/intl-localematcher@0.5.10':
    dependencies:
      tslib: 2.8.1

  '@formatjs/intl-localematcher@0.6.2':
    dependencies:
      tslib: 2.8.1

  '@hexagon/base64@1.1.28': {}

<<<<<<< HEAD
  '@hookform/resolvers@5.2.1(react-hook-form@7.65.0(react@19.2.0))':
=======
  '@hookform/resolvers@5.2.2(react-hook-form@7.64.0(react@19.1.0))':
>>>>>>> 4cf8a2f2
    dependencies:
      '@standard-schema/utils': link:stubs/standard-schema-utils
      react-hook-form: 7.65.0(react@19.2.0)

  '@img/colour@1.0.0':
    optional: true

  '@img/sharp-darwin-arm64@0.33.5':
    optionalDependencies:
      '@img/sharp-libvips-darwin-arm64': 1.0.4
    optional: true

  '@img/sharp-darwin-arm64@0.34.4':
    optionalDependencies:
      '@img/sharp-libvips-darwin-arm64': 1.2.3
    optional: true

  '@img/sharp-darwin-x64@0.33.5':
    optionalDependencies:
      '@img/sharp-libvips-darwin-x64': 1.0.4
    optional: true

  '@img/sharp-darwin-x64@0.34.4':
    optionalDependencies:
      '@img/sharp-libvips-darwin-x64': 1.2.3
    optional: true

  '@img/sharp-libvips-darwin-arm64@1.0.4':
    optional: true

  '@img/sharp-libvips-darwin-arm64@1.2.3':
    optional: true

  '@img/sharp-libvips-darwin-x64@1.0.4':
    optional: true

  '@img/sharp-libvips-darwin-x64@1.2.3':
    optional: true

  '@img/sharp-libvips-linux-arm64@1.0.4':
    optional: true

  '@img/sharp-libvips-linux-arm64@1.2.3':
    optional: true

  '@img/sharp-libvips-linux-arm@1.0.5':
    optional: true

  '@img/sharp-libvips-linux-arm@1.2.3':
    optional: true

  '@img/sharp-libvips-linux-ppc64@1.2.3':
    optional: true

  '@img/sharp-libvips-linux-s390x@1.0.4':
    optional: true

  '@img/sharp-libvips-linux-s390x@1.2.3':
    optional: true

  '@img/sharp-libvips-linux-x64@1.0.4':
    optional: true

  '@img/sharp-libvips-linux-x64@1.2.3':
    optional: true

  '@img/sharp-libvips-linuxmusl-arm64@1.0.4':
    optional: true

  '@img/sharp-libvips-linuxmusl-arm64@1.2.3':
    optional: true

  '@img/sharp-libvips-linuxmusl-x64@1.0.4':
    optional: true

  '@img/sharp-libvips-linuxmusl-x64@1.2.3':
    optional: true

  '@img/sharp-linux-arm64@0.33.5':
    optionalDependencies:
      '@img/sharp-libvips-linux-arm64': 1.0.4
    optional: true

  '@img/sharp-linux-arm64@0.34.4':
    optionalDependencies:
      '@img/sharp-libvips-linux-arm64': 1.2.3
    optional: true

  '@img/sharp-linux-arm@0.33.5':
    optionalDependencies:
      '@img/sharp-libvips-linux-arm': 1.0.5
    optional: true

  '@img/sharp-linux-arm@0.34.4':
    optionalDependencies:
      '@img/sharp-libvips-linux-arm': 1.2.3
    optional: true

  '@img/sharp-linux-ppc64@0.34.4':
    optionalDependencies:
      '@img/sharp-libvips-linux-ppc64': 1.2.3
    optional: true

  '@img/sharp-linux-s390x@0.33.5':
    optionalDependencies:
      '@img/sharp-libvips-linux-s390x': 1.0.4
    optional: true

  '@img/sharp-linux-s390x@0.34.4':
    optionalDependencies:
      '@img/sharp-libvips-linux-s390x': 1.2.3
    optional: true

  '@img/sharp-linux-x64@0.33.5':
    optionalDependencies:
      '@img/sharp-libvips-linux-x64': 1.0.4
    optional: true

  '@img/sharp-linux-x64@0.34.4':
    optionalDependencies:
      '@img/sharp-libvips-linux-x64': 1.2.3
    optional: true

  '@img/sharp-linuxmusl-arm64@0.33.5':
    optionalDependencies:
      '@img/sharp-libvips-linuxmusl-arm64': 1.0.4
    optional: true

  '@img/sharp-linuxmusl-arm64@0.34.4':
    optionalDependencies:
      '@img/sharp-libvips-linuxmusl-arm64': 1.2.3
    optional: true

  '@img/sharp-linuxmusl-x64@0.33.5':
    optionalDependencies:
      '@img/sharp-libvips-linuxmusl-x64': 1.0.4
    optional: true

  '@img/sharp-linuxmusl-x64@0.34.4':
    optionalDependencies:
      '@img/sharp-libvips-linuxmusl-x64': 1.2.3
    optional: true

  '@img/sharp-wasm32@0.33.5':
    dependencies:
      '@emnapi/runtime': 1.5.0
    optional: true

  '@img/sharp-wasm32@0.34.4':
    dependencies:
      '@emnapi/runtime': 1.5.0
    optional: true

  '@img/sharp-win32-arm64@0.34.4':
    optional: true

  '@img/sharp-win32-ia32@0.33.5':
    optional: true

  '@img/sharp-win32-ia32@0.34.4':
    optional: true

  '@img/sharp-win32-x64@0.33.5':
    optional: true

  '@img/sharp-win32-x64@0.34.4':
    optional: true

  '@isaacs/balanced-match@4.0.1': {}

  '@isaacs/brace-expansion@5.0.0':
    dependencies:
      '@isaacs/balanced-match': 4.0.1

  '@isaacs/cliui@8.0.2':
    dependencies:
      string-width: 5.1.2
      string-width-cjs: string-width@4.2.3
      strip-ansi: 7.1.2
      strip-ansi-cjs: strip-ansi@6.0.1
      wrap-ansi: 8.1.0
      wrap-ansi-cjs: wrap-ansi@7.0.0

  '@isaacs/fs-minipass@4.0.1':
    dependencies:
      minipass: 7.1.2

  '@istanbuljs/schema@0.1.3': {}

  '@jridgewell/gen-mapping@0.3.13':
    dependencies:
      '@jridgewell/sourcemap-codec': 1.5.5
      '@jridgewell/trace-mapping': 0.3.31

  '@jridgewell/remapping@2.3.5':
    dependencies:
      '@jridgewell/gen-mapping': 0.3.13
      '@jridgewell/trace-mapping': 0.3.31

  '@jridgewell/resolve-uri@3.1.2': {}

  '@jridgewell/source-map@0.3.11':
    dependencies:
      '@jridgewell/gen-mapping': 0.3.13
      '@jridgewell/trace-mapping': 0.3.31

  '@jridgewell/sourcemap-codec@1.5.5': {}

  '@jridgewell/trace-mapping@0.3.31':
    dependencies:
      '@jridgewell/resolve-uri': 3.1.2
      '@jridgewell/sourcemap-codec': 1.5.5

  '@jridgewell/trace-mapping@0.3.9':
    dependencies:
      '@jridgewell/resolve-uri': 3.1.2
      '@jridgewell/sourcemap-codec': 1.5.5

  '@levischuck/tiny-cbor@0.2.11': {}

  '@libsql/client@0.15.15':
    dependencies:
      '@libsql/core': 0.15.15
      '@libsql/hrana-client': 0.7.0
      js-base64: 3.7.8
      libsql: 0.5.22
      promise-limit: 2.7.0
    transitivePeerDependencies:
      - bufferutil
      - utf-8-validate
    optional: true

  '@libsql/core@0.15.15':
    dependencies:
      js-base64: 3.7.8
    optional: true

  '@libsql/darwin-arm64@0.5.22':
    optional: true

  '@libsql/darwin-x64@0.5.22':
    optional: true

  '@libsql/hrana-client@0.7.0':
    dependencies:
      '@libsql/isomorphic-fetch': 0.3.1
      '@libsql/isomorphic-ws': 0.1.5
      js-base64: 3.7.8
      node-fetch: 3.3.2
    transitivePeerDependencies:
      - bufferutil
      - utf-8-validate
    optional: true

  '@libsql/isomorphic-fetch@0.3.1':
    optional: true

  '@libsql/isomorphic-ws@0.1.5':
    dependencies:
      '@types/ws': 8.18.1
      ws: 8.18.3
    transitivePeerDependencies:
      - bufferutil
      - utf-8-validate
    optional: true

  '@libsql/linux-arm-gnueabihf@0.5.22':
    optional: true

  '@libsql/linux-arm-musleabihf@0.5.22':
    optional: true

  '@libsql/linux-arm64-gnu@0.5.22':
    optional: true

  '@libsql/linux-arm64-musl@0.5.22':
    optional: true

  '@libsql/linux-x64-gnu@0.5.22':
    optional: true

  '@libsql/linux-x64-musl@0.5.22':
    optional: true

  '@libsql/win32-x64-msvc@0.5.22':
    optional: true

  '@neon-rs/load@0.0.4':
    optional: true

  '@next/env@15.5.4': {}

  '@next/swc-darwin-arm64@15.5.4':
    optional: true

  '@next/swc-darwin-x64@15.5.4':
    optional: true

  '@next/swc-linux-arm64-gnu@15.5.4':
    optional: true

  '@next/swc-linux-arm64-musl@15.5.4':
    optional: true

  '@next/swc-linux-x64-gnu@15.5.4':
    optional: true

  '@next/swc-linux-x64-musl@15.5.4':
    optional: true

  '@next/swc-win32-arm64-msvc@15.5.4':
    optional: true

  '@next/swc-win32-x64-msvc@15.5.4':
    optional: true

  '@noble/ciphers@1.3.0': {}

  '@noble/ciphers@2.0.1': {}

  '@noble/curves@1.9.7':
    dependencies:
      '@noble/hashes': 1.8.0

  '@noble/hashes@1.8.0': {}

  '@noble/hashes@2.0.1': {}

  '@node-minify/core@8.0.6':
    dependencies:
      '@node-minify/utils': 8.0.6
      glob: 9.3.5
      mkdirp: 1.0.4

  '@node-minify/terser@8.0.6':
    dependencies:
      '@node-minify/utils': 8.0.6
      terser: 5.16.9

  '@node-minify/utils@8.0.6':
    dependencies:
      gzip-size: 6.0.0

  '@opennextjs/aws@3.8.4':
    dependencies:
      '@ast-grep/napi': 0.35.0
      '@aws-sdk/client-cloudfront': 3.398.0
      '@aws-sdk/client-dynamodb': 3.908.0
      '@aws-sdk/client-lambda': 3.908.0
      '@aws-sdk/client-s3': 3.908.0
      '@aws-sdk/client-sqs': 3.908.0
      '@node-minify/core': 8.0.6
      '@node-minify/terser': 8.0.6
      '@tsconfig/node18': 1.0.3
      aws4fetch: 1.0.20
      chalk: 5.6.2
      cookie: 1.0.2
      esbuild: 0.25.10
      express: 5.0.1
      path-to-regexp: 6.3.0
      urlpattern-polyfill: 10.1.0
      yaml: 2.8.1
    transitivePeerDependencies:
      - aws-crt
      - supports-color

  '@opennextjs/cloudflare@1.10.1(wrangler@4.42.2(@cloudflare/workers-types@4.20251011.0))':
    dependencies:
      '@dotenvx/dotenvx': 1.31.0
      '@opennextjs/aws': 3.8.4
      cloudflare: 4.5.0
      enquirer: 2.4.1
      glob: 11.0.3
      ts-tqdm: 0.8.6
      wrangler: 4.42.2(@cloudflare/workers-types@4.20251011.0)
      yargs: 18.0.0
    transitivePeerDependencies:
      - aws-crt
      - encoding
      - supports-color

  '@opentelemetry/api-logs@0.204.0':
    dependencies:
      '@opentelemetry/api': 1.9.0

  '@opentelemetry/api-logs@0.57.2':
    dependencies:
      '@opentelemetry/api': 1.9.0

  '@opentelemetry/api@1.9.0': {}

  '@opentelemetry/context-async-hooks@2.1.0(@opentelemetry/api@1.9.0)':
    dependencies:
      '@opentelemetry/api': 1.9.0

  '@opentelemetry/core@2.1.0(@opentelemetry/api@1.9.0)':
    dependencies:
      '@opentelemetry/api': 1.9.0
      '@opentelemetry/semantic-conventions': 1.37.0

  '@opentelemetry/instrumentation-amqplib@0.51.0(@opentelemetry/api@1.9.0)':
    dependencies:
      '@opentelemetry/api': 1.9.0
      '@opentelemetry/core': 2.1.0(@opentelemetry/api@1.9.0)
      '@opentelemetry/instrumentation': 0.204.0(@opentelemetry/api@1.9.0)
      '@opentelemetry/semantic-conventions': 1.37.0
    transitivePeerDependencies:
      - supports-color

  '@opentelemetry/instrumentation-connect@0.48.0(@opentelemetry/api@1.9.0)':
    dependencies:
      '@opentelemetry/api': 1.9.0
      '@opentelemetry/core': 2.1.0(@opentelemetry/api@1.9.0)
      '@opentelemetry/instrumentation': 0.204.0(@opentelemetry/api@1.9.0)
      '@opentelemetry/semantic-conventions': 1.37.0
      '@types/connect': 3.4.38
    transitivePeerDependencies:
      - supports-color

  '@opentelemetry/instrumentation-dataloader@0.22.0(@opentelemetry/api@1.9.0)':
    dependencies:
      '@opentelemetry/api': 1.9.0
      '@opentelemetry/instrumentation': 0.204.0(@opentelemetry/api@1.9.0)
    transitivePeerDependencies:
      - supports-color

  '@opentelemetry/instrumentation-express@0.53.0(@opentelemetry/api@1.9.0)':
    dependencies:
      '@opentelemetry/api': 1.9.0
      '@opentelemetry/core': 2.1.0(@opentelemetry/api@1.9.0)
      '@opentelemetry/instrumentation': 0.204.0(@opentelemetry/api@1.9.0)
      '@opentelemetry/semantic-conventions': 1.37.0
    transitivePeerDependencies:
      - supports-color

  '@opentelemetry/instrumentation-fs@0.24.0(@opentelemetry/api@1.9.0)':
    dependencies:
      '@opentelemetry/api': 1.9.0
      '@opentelemetry/core': 2.1.0(@opentelemetry/api@1.9.0)
      '@opentelemetry/instrumentation': 0.204.0(@opentelemetry/api@1.9.0)
    transitivePeerDependencies:
      - supports-color

  '@opentelemetry/instrumentation-generic-pool@0.48.0(@opentelemetry/api@1.9.0)':
    dependencies:
      '@opentelemetry/api': 1.9.0
      '@opentelemetry/instrumentation': 0.204.0(@opentelemetry/api@1.9.0)
    transitivePeerDependencies:
      - supports-color

  '@opentelemetry/instrumentation-graphql@0.52.0(@opentelemetry/api@1.9.0)':
    dependencies:
      '@opentelemetry/api': 1.9.0
      '@opentelemetry/instrumentation': 0.204.0(@opentelemetry/api@1.9.0)
    transitivePeerDependencies:
      - supports-color

  '@opentelemetry/instrumentation-hapi@0.51.0(@opentelemetry/api@1.9.0)':
    dependencies:
      '@opentelemetry/api': 1.9.0
      '@opentelemetry/core': 2.1.0(@opentelemetry/api@1.9.0)
      '@opentelemetry/instrumentation': 0.204.0(@opentelemetry/api@1.9.0)
      '@opentelemetry/semantic-conventions': 1.37.0
    transitivePeerDependencies:
      - supports-color

  '@opentelemetry/instrumentation-http@0.204.0(@opentelemetry/api@1.9.0)':
    dependencies:
      '@opentelemetry/api': 1.9.0
      '@opentelemetry/core': 2.1.0(@opentelemetry/api@1.9.0)
      '@opentelemetry/instrumentation': 0.204.0(@opentelemetry/api@1.9.0)
      '@opentelemetry/semantic-conventions': 1.37.0
      forwarded-parse: 2.1.2
    transitivePeerDependencies:
      - supports-color

  '@opentelemetry/instrumentation-ioredis@0.52.0(@opentelemetry/api@1.9.0)':
    dependencies:
      '@opentelemetry/api': 1.9.0
      '@opentelemetry/instrumentation': 0.204.0(@opentelemetry/api@1.9.0)
      '@opentelemetry/redis-common': 0.38.2
      '@opentelemetry/semantic-conventions': 1.37.0
    transitivePeerDependencies:
      - supports-color

  '@opentelemetry/instrumentation-kafkajs@0.14.0(@opentelemetry/api@1.9.0)':
    dependencies:
      '@opentelemetry/api': 1.9.0
      '@opentelemetry/instrumentation': 0.204.0(@opentelemetry/api@1.9.0)
      '@opentelemetry/semantic-conventions': 1.37.0
    transitivePeerDependencies:
      - supports-color

  '@opentelemetry/instrumentation-knex@0.49.0(@opentelemetry/api@1.9.0)':
    dependencies:
      '@opentelemetry/api': 1.9.0
      '@opentelemetry/instrumentation': 0.204.0(@opentelemetry/api@1.9.0)
      '@opentelemetry/semantic-conventions': 1.37.0
    transitivePeerDependencies:
      - supports-color

  '@opentelemetry/instrumentation-koa@0.52.0(@opentelemetry/api@1.9.0)':
    dependencies:
      '@opentelemetry/api': 1.9.0
      '@opentelemetry/core': 2.1.0(@opentelemetry/api@1.9.0)
      '@opentelemetry/instrumentation': 0.204.0(@opentelemetry/api@1.9.0)
      '@opentelemetry/semantic-conventions': 1.37.0
    transitivePeerDependencies:
      - supports-color

  '@opentelemetry/instrumentation-lru-memoizer@0.49.0(@opentelemetry/api@1.9.0)':
    dependencies:
      '@opentelemetry/api': 1.9.0
      '@opentelemetry/instrumentation': 0.204.0(@opentelemetry/api@1.9.0)
    transitivePeerDependencies:
      - supports-color

  '@opentelemetry/instrumentation-mongodb@0.57.0(@opentelemetry/api@1.9.0)':
    dependencies:
      '@opentelemetry/api': 1.9.0
      '@opentelemetry/instrumentation': 0.204.0(@opentelemetry/api@1.9.0)
      '@opentelemetry/semantic-conventions': 1.37.0
    transitivePeerDependencies:
      - supports-color

  '@opentelemetry/instrumentation-mongoose@0.51.0(@opentelemetry/api@1.9.0)':
    dependencies:
      '@opentelemetry/api': 1.9.0
      '@opentelemetry/core': 2.1.0(@opentelemetry/api@1.9.0)
      '@opentelemetry/instrumentation': 0.204.0(@opentelemetry/api@1.9.0)
      '@opentelemetry/semantic-conventions': 1.37.0
    transitivePeerDependencies:
      - supports-color

  '@opentelemetry/instrumentation-mysql2@0.51.0(@opentelemetry/api@1.9.0)':
    dependencies:
      '@opentelemetry/api': 1.9.0
      '@opentelemetry/instrumentation': 0.204.0(@opentelemetry/api@1.9.0)
      '@opentelemetry/semantic-conventions': 1.37.0
      '@opentelemetry/sql-common': 0.41.2(@opentelemetry/api@1.9.0)
    transitivePeerDependencies:
      - supports-color

  '@opentelemetry/instrumentation-mysql@0.50.0(@opentelemetry/api@1.9.0)':
    dependencies:
      '@opentelemetry/api': 1.9.0
      '@opentelemetry/instrumentation': 0.204.0(@opentelemetry/api@1.9.0)
      '@opentelemetry/semantic-conventions': 1.37.0
      '@types/mysql': 2.15.27
    transitivePeerDependencies:
      - supports-color

  '@opentelemetry/instrumentation-pg@0.57.0(@opentelemetry/api@1.9.0)':
    dependencies:
      '@opentelemetry/api': 1.9.0
      '@opentelemetry/core': 2.1.0(@opentelemetry/api@1.9.0)
      '@opentelemetry/instrumentation': 0.204.0(@opentelemetry/api@1.9.0)
      '@opentelemetry/semantic-conventions': 1.37.0
      '@opentelemetry/sql-common': 0.41.2(@opentelemetry/api@1.9.0)
      '@types/pg': 8.15.5
      '@types/pg-pool': 2.0.6
    transitivePeerDependencies:
      - supports-color

  '@opentelemetry/instrumentation-redis@0.53.0(@opentelemetry/api@1.9.0)':
    dependencies:
      '@opentelemetry/api': 1.9.0
      '@opentelemetry/instrumentation': 0.204.0(@opentelemetry/api@1.9.0)
      '@opentelemetry/redis-common': 0.38.2
      '@opentelemetry/semantic-conventions': 1.37.0
    transitivePeerDependencies:
      - supports-color

  '@opentelemetry/instrumentation-tedious@0.23.0(@opentelemetry/api@1.9.0)':
    dependencies:
      '@opentelemetry/api': 1.9.0
      '@opentelemetry/instrumentation': 0.204.0(@opentelemetry/api@1.9.0)
      '@opentelemetry/semantic-conventions': 1.37.0
      '@types/tedious': 4.0.14
    transitivePeerDependencies:
      - supports-color

  '@opentelemetry/instrumentation-undici@0.15.0(@opentelemetry/api@1.9.0)':
    dependencies:
      '@opentelemetry/api': 1.9.0
      '@opentelemetry/core': 2.1.0(@opentelemetry/api@1.9.0)
      '@opentelemetry/instrumentation': 0.204.0(@opentelemetry/api@1.9.0)
    transitivePeerDependencies:
      - supports-color

  '@opentelemetry/instrumentation@0.204.0(@opentelemetry/api@1.9.0)':
    dependencies:
      '@opentelemetry/api': 1.9.0
      '@opentelemetry/api-logs': 0.204.0
      import-in-the-middle: 1.15.0
      require-in-the-middle: 7.5.2
    transitivePeerDependencies:
      - supports-color

  '@opentelemetry/instrumentation@0.57.2(@opentelemetry/api@1.9.0)':
    dependencies:
      '@opentelemetry/api': 1.9.0
      '@opentelemetry/api-logs': 0.57.2
      '@types/shimmer': 1.2.0
      import-in-the-middle: 1.15.0
      require-in-the-middle: 7.5.2
      semver: 7.7.3
      shimmer: 1.2.1
    transitivePeerDependencies:
      - supports-color

  '@opentelemetry/redis-common@0.38.2': {}

  '@opentelemetry/resources@2.1.0(@opentelemetry/api@1.9.0)':
    dependencies:
      '@opentelemetry/api': 1.9.0
      '@opentelemetry/core': 2.1.0(@opentelemetry/api@1.9.0)
      '@opentelemetry/semantic-conventions': 1.37.0

  '@opentelemetry/sdk-trace-base@2.1.0(@opentelemetry/api@1.9.0)':
    dependencies:
      '@opentelemetry/api': 1.9.0
      '@opentelemetry/core': 2.1.0(@opentelemetry/api@1.9.0)
      '@opentelemetry/resources': 2.1.0(@opentelemetry/api@1.9.0)
      '@opentelemetry/semantic-conventions': 1.37.0

  '@opentelemetry/semantic-conventions@1.37.0': {}

  '@opentelemetry/sql-common@0.41.2(@opentelemetry/api@1.9.0)':
    dependencies:
      '@opentelemetry/api': 1.9.0
      '@opentelemetry/core': 2.1.0(@opentelemetry/api@1.9.0)

  '@peculiar/asn1-android@2.5.0':
    dependencies:
      '@peculiar/asn1-schema': 2.5.0
      asn1js: 3.0.6
      tslib: 2.8.1

  '@peculiar/asn1-cms@2.5.0':
    dependencies:
      '@peculiar/asn1-schema': 2.5.0
      '@peculiar/asn1-x509': 2.5.0
      '@peculiar/asn1-x509-attr': 2.5.0
      asn1js: 3.0.6
      tslib: 2.8.1

  '@peculiar/asn1-csr@2.5.0':
    dependencies:
      '@peculiar/asn1-schema': 2.5.0
      '@peculiar/asn1-x509': 2.5.0
      asn1js: 3.0.6
      tslib: 2.8.1

  '@peculiar/asn1-ecc@2.5.0':
    dependencies:
      '@peculiar/asn1-schema': 2.5.0
      '@peculiar/asn1-x509': 2.5.0
      asn1js: 3.0.6
      tslib: 2.8.1

  '@peculiar/asn1-pfx@2.5.0':
    dependencies:
      '@peculiar/asn1-cms': 2.5.0
      '@peculiar/asn1-pkcs8': 2.5.0
      '@peculiar/asn1-rsa': 2.5.0
      '@peculiar/asn1-schema': 2.5.0
      asn1js: 3.0.6
      tslib: 2.8.1

  '@peculiar/asn1-pkcs8@2.5.0':
    dependencies:
      '@peculiar/asn1-schema': 2.5.0
      '@peculiar/asn1-x509': 2.5.0
      asn1js: 3.0.6
      tslib: 2.8.1

  '@peculiar/asn1-pkcs9@2.5.0':
    dependencies:
      '@peculiar/asn1-cms': 2.5.0
      '@peculiar/asn1-pfx': 2.5.0
      '@peculiar/asn1-pkcs8': 2.5.0
      '@peculiar/asn1-schema': 2.5.0
      '@peculiar/asn1-x509': 2.5.0
      '@peculiar/asn1-x509-attr': 2.5.0
      asn1js: 3.0.6
      tslib: 2.8.1

  '@peculiar/asn1-rsa@2.5.0':
    dependencies:
      '@peculiar/asn1-schema': 2.5.0
      '@peculiar/asn1-x509': 2.5.0
      asn1js: 3.0.6
      tslib: 2.8.1

  '@peculiar/asn1-schema@2.5.0':
    dependencies:
      asn1js: 3.0.6
      pvtsutils: 1.3.6
      tslib: 2.8.1

  '@peculiar/asn1-x509-attr@2.5.0':
    dependencies:
      '@peculiar/asn1-schema': 2.5.0
      '@peculiar/asn1-x509': 2.5.0
      asn1js: 3.0.6
      tslib: 2.8.1

  '@peculiar/asn1-x509@2.5.0':
    dependencies:
      '@peculiar/asn1-schema': 2.5.0
      asn1js: 3.0.6
      pvtsutils: 1.3.6
      tslib: 2.8.1

  '@peculiar/x509@1.14.0':
    dependencies:
      '@peculiar/asn1-cms': 2.5.0
      '@peculiar/asn1-csr': 2.5.0
      '@peculiar/asn1-ecc': 2.5.0
      '@peculiar/asn1-pkcs9': 2.5.0
      '@peculiar/asn1-rsa': 2.5.0
      '@peculiar/asn1-schema': 2.5.0
      '@peculiar/asn1-x509': 2.5.0
      pvtsutils: 1.3.6
      reflect-metadata: 0.2.2
      tslib: 2.8.1
      tsyringe: 4.10.0

  '@pkgjs/parseargs@0.11.0':
    optional: true

  '@poppinss/colors@4.1.5':
    dependencies:
      kleur: 4.1.5

  '@poppinss/dumper@0.6.4':
    dependencies:
      '@poppinss/colors': 4.1.5
      '@sindresorhus/is': 7.0.2
      supports-color: 10.2.2

  '@poppinss/exception@1.2.2': {}

  '@prisma/instrumentation@6.15.0(@opentelemetry/api@1.9.0)':
    dependencies:
      '@opentelemetry/api': 1.9.0
      '@opentelemetry/instrumentation': 0.57.2(@opentelemetry/api@1.9.0)
    transitivePeerDependencies:
      - supports-color

  '@radix-ui/number@1.1.1': {}

  '@radix-ui/primitive@1.1.3': {}

  '@radix-ui/react-alert-dialog@1.1.15(@types/react-dom@19.2.1(@types/react@19.2.2))(@types/react@19.2.2)(react-dom@19.2.0(react@19.2.0))(react@19.2.0)':
    dependencies:
      '@radix-ui/primitive': 1.1.3
      '@radix-ui/react-compose-refs': 1.1.2(@types/react@19.2.2)(react@19.2.0)
      '@radix-ui/react-context': 1.1.2(@types/react@19.2.2)(react@19.2.0)
      '@radix-ui/react-dialog': 1.1.15(@types/react-dom@19.2.1(@types/react@19.2.2))(@types/react@19.2.2)(react-dom@19.2.0(react@19.2.0))(react@19.2.0)
      '@radix-ui/react-primitive': 2.1.3(@types/react-dom@19.2.1(@types/react@19.2.2))(@types/react@19.2.2)(react-dom@19.2.0(react@19.2.0))(react@19.2.0)
      '@radix-ui/react-slot': 1.2.3(@types/react@19.2.2)(react@19.2.0)
      react: 19.2.0
      react-dom: 19.2.0(react@19.2.0)
    optionalDependencies:
      '@types/react': 19.2.2
      '@types/react-dom': 19.2.1(@types/react@19.2.2)

  '@radix-ui/react-arrow@1.1.7(@types/react-dom@19.2.1(@types/react@19.2.2))(@types/react@19.2.2)(react-dom@19.2.0(react@19.2.0))(react@19.2.0)':
    dependencies:
      '@radix-ui/react-primitive': 2.1.3(@types/react-dom@19.2.1(@types/react@19.2.2))(@types/react@19.2.2)(react-dom@19.2.0(react@19.2.0))(react@19.2.0)
      react: 19.2.0
      react-dom: 19.2.0(react@19.2.0)
    optionalDependencies:
      '@types/react': 19.2.2
      '@types/react-dom': 19.2.1(@types/react@19.2.2)

  '@radix-ui/react-checkbox@1.3.3(@types/react-dom@19.2.1(@types/react@19.2.2))(@types/react@19.2.2)(react-dom@19.2.0(react@19.2.0))(react@19.2.0)':
    dependencies:
      '@radix-ui/primitive': 1.1.3
      '@radix-ui/react-compose-refs': 1.1.2(@types/react@19.2.2)(react@19.2.0)
      '@radix-ui/react-context': 1.1.2(@types/react@19.2.2)(react@19.2.0)
      '@radix-ui/react-presence': 1.1.5(@types/react-dom@19.2.1(@types/react@19.2.2))(@types/react@19.2.2)(react-dom@19.2.0(react@19.2.0))(react@19.2.0)
      '@radix-ui/react-primitive': 2.1.3(@types/react-dom@19.2.1(@types/react@19.2.2))(@types/react@19.2.2)(react-dom@19.2.0(react@19.2.0))(react@19.2.0)
      '@radix-ui/react-use-controllable-state': 1.2.2(@types/react@19.2.2)(react@19.2.0)
      '@radix-ui/react-use-previous': 1.1.1(@types/react@19.2.2)(react@19.2.0)
      '@radix-ui/react-use-size': 1.1.1(@types/react@19.2.2)(react@19.2.0)
      react: 19.2.0
      react-dom: 19.2.0(react@19.2.0)
    optionalDependencies:
      '@types/react': 19.2.2
      '@types/react-dom': 19.2.1(@types/react@19.2.2)

  '@radix-ui/react-collection@1.1.7(@types/react-dom@19.2.1(@types/react@19.2.2))(@types/react@19.2.2)(react-dom@19.2.0(react@19.2.0))(react@19.2.0)':
    dependencies:
      '@radix-ui/react-compose-refs': 1.1.2(@types/react@19.2.2)(react@19.2.0)
      '@radix-ui/react-context': 1.1.2(@types/react@19.2.2)(react@19.2.0)
      '@radix-ui/react-primitive': 2.1.3(@types/react-dom@19.2.1(@types/react@19.2.2))(@types/react@19.2.2)(react-dom@19.2.0(react@19.2.0))(react@19.2.0)
      '@radix-ui/react-slot': 1.2.3(@types/react@19.2.2)(react@19.2.0)
      react: 19.2.0
      react-dom: 19.2.0(react@19.2.0)
    optionalDependencies:
      '@types/react': 19.2.2
      '@types/react-dom': 19.2.1(@types/react@19.2.2)

  '@radix-ui/react-compose-refs@1.1.2(@types/react@19.2.2)(react@19.2.0)':
    dependencies:
      react: 19.2.0
    optionalDependencies:
      '@types/react': 19.2.2

  '@radix-ui/react-context@1.1.2(@types/react@19.2.2)(react@19.2.0)':
    dependencies:
      react: 19.2.0
    optionalDependencies:
      '@types/react': 19.2.2

  '@radix-ui/react-dialog@1.1.15(@types/react-dom@19.2.1(@types/react@19.2.2))(@types/react@19.2.2)(react-dom@19.2.0(react@19.2.0))(react@19.2.0)':
    dependencies:
      '@radix-ui/primitive': 1.1.3
      '@radix-ui/react-compose-refs': 1.1.2(@types/react@19.2.2)(react@19.2.0)
      '@radix-ui/react-context': 1.1.2(@types/react@19.2.2)(react@19.2.0)
      '@radix-ui/react-dismissable-layer': 1.1.11(@types/react-dom@19.2.1(@types/react@19.2.2))(@types/react@19.2.2)(react-dom@19.2.0(react@19.2.0))(react@19.2.0)
      '@radix-ui/react-focus-guards': 1.1.3(@types/react@19.2.2)(react@19.2.0)
      '@radix-ui/react-focus-scope': 1.1.7(@types/react-dom@19.2.1(@types/react@19.2.2))(@types/react@19.2.2)(react-dom@19.2.0(react@19.2.0))(react@19.2.0)
      '@radix-ui/react-id': 1.1.1(@types/react@19.2.2)(react@19.2.0)
      '@radix-ui/react-portal': 1.1.9(@types/react-dom@19.2.1(@types/react@19.2.2))(@types/react@19.2.2)(react-dom@19.2.0(react@19.2.0))(react@19.2.0)
      '@radix-ui/react-presence': 1.1.5(@types/react-dom@19.2.1(@types/react@19.2.2))(@types/react@19.2.2)(react-dom@19.2.0(react@19.2.0))(react@19.2.0)
      '@radix-ui/react-primitive': 2.1.3(@types/react-dom@19.2.1(@types/react@19.2.2))(@types/react@19.2.2)(react-dom@19.2.0(react@19.2.0))(react@19.2.0)
      '@radix-ui/react-slot': 1.2.3(@types/react@19.2.2)(react@19.2.0)
      '@radix-ui/react-use-controllable-state': 1.2.2(@types/react@19.2.2)(react@19.2.0)
      aria-hidden: 1.2.6
      react: 19.2.0
      react-dom: 19.2.0(react@19.2.0)
      react-remove-scroll: 2.7.1(@types/react@19.2.2)(react@19.2.0)
    optionalDependencies:
      '@types/react': 19.2.2
      '@types/react-dom': 19.2.1(@types/react@19.2.2)

  '@radix-ui/react-direction@1.1.1(@types/react@19.2.2)(react@19.2.0)':
    dependencies:
      react: 19.2.0
    optionalDependencies:
      '@types/react': 19.2.2

  '@radix-ui/react-dismissable-layer@1.1.11(@types/react-dom@19.2.1(@types/react@19.2.2))(@types/react@19.2.2)(react-dom@19.2.0(react@19.2.0))(react@19.2.0)':
    dependencies:
      '@radix-ui/primitive': 1.1.3
      '@radix-ui/react-compose-refs': 1.1.2(@types/react@19.2.2)(react@19.2.0)
      '@radix-ui/react-primitive': 2.1.3(@types/react-dom@19.2.1(@types/react@19.2.2))(@types/react@19.2.2)(react-dom@19.2.0(react@19.2.0))(react@19.2.0)
      '@radix-ui/react-use-callback-ref': 1.1.1(@types/react@19.2.2)(react@19.2.0)
      '@radix-ui/react-use-escape-keydown': 1.1.1(@types/react@19.2.2)(react@19.2.0)
      react: 19.2.0
      react-dom: 19.2.0(react@19.2.0)
    optionalDependencies:
      '@types/react': 19.2.2
      '@types/react-dom': 19.2.1(@types/react@19.2.2)

  '@radix-ui/react-focus-guards@1.1.3(@types/react@19.2.2)(react@19.2.0)':
    dependencies:
      react: 19.2.0
    optionalDependencies:
      '@types/react': 19.2.2

  '@radix-ui/react-focus-scope@1.1.7(@types/react-dom@19.2.1(@types/react@19.2.2))(@types/react@19.2.2)(react-dom@19.2.0(react@19.2.0))(react@19.2.0)':
    dependencies:
      '@radix-ui/react-compose-refs': 1.1.2(@types/react@19.2.2)(react@19.2.0)
      '@radix-ui/react-primitive': 2.1.3(@types/react-dom@19.2.1(@types/react@19.2.2))(@types/react@19.2.2)(react-dom@19.2.0(react@19.2.0))(react@19.2.0)
      '@radix-ui/react-use-callback-ref': 1.1.1(@types/react@19.2.2)(react@19.2.0)
      react: 19.2.0
      react-dom: 19.2.0(react@19.2.0)
    optionalDependencies:
      '@types/react': 19.2.2
      '@types/react-dom': 19.2.1(@types/react@19.2.2)

  '@radix-ui/react-id@1.1.1(@types/react@19.2.2)(react@19.2.0)':
    dependencies:
      '@radix-ui/react-use-layout-effect': 1.1.1(@types/react@19.2.2)(react@19.2.0)
      react: 19.2.0
    optionalDependencies:
      '@types/react': 19.2.2

  '@radix-ui/react-label@2.1.7(@types/react-dom@19.2.1(@types/react@19.2.2))(@types/react@19.2.2)(react-dom@19.2.0(react@19.2.0))(react@19.2.0)':
    dependencies:
      '@radix-ui/react-primitive': 2.1.3(@types/react-dom@19.2.1(@types/react@19.2.2))(@types/react@19.2.2)(react-dom@19.2.0(react@19.2.0))(react@19.2.0)
      react: 19.2.0
      react-dom: 19.2.0(react@19.2.0)
    optionalDependencies:
      '@types/react': 19.2.2
      '@types/react-dom': 19.2.1(@types/react@19.2.2)

  '@radix-ui/react-popper@1.2.8(@types/react-dom@19.2.1(@types/react@19.2.2))(@types/react@19.2.2)(react-dom@19.2.0(react@19.2.0))(react@19.2.0)':
    dependencies:
      '@floating-ui/react-dom': 2.1.6(react-dom@19.2.0(react@19.2.0))(react@19.2.0)
      '@radix-ui/react-arrow': 1.1.7(@types/react-dom@19.2.1(@types/react@19.2.2))(@types/react@19.2.2)(react-dom@19.2.0(react@19.2.0))(react@19.2.0)
      '@radix-ui/react-compose-refs': 1.1.2(@types/react@19.2.2)(react@19.2.0)
      '@radix-ui/react-context': 1.1.2(@types/react@19.2.2)(react@19.2.0)
      '@radix-ui/react-primitive': 2.1.3(@types/react-dom@19.2.1(@types/react@19.2.2))(@types/react@19.2.2)(react-dom@19.2.0(react@19.2.0))(react@19.2.0)
      '@radix-ui/react-use-callback-ref': 1.1.1(@types/react@19.2.2)(react@19.2.0)
      '@radix-ui/react-use-layout-effect': 1.1.1(@types/react@19.2.2)(react@19.2.0)
      '@radix-ui/react-use-rect': 1.1.1(@types/react@19.2.2)(react@19.2.0)
      '@radix-ui/react-use-size': 1.1.1(@types/react@19.2.2)(react@19.2.0)
      '@radix-ui/rect': 1.1.1
      react: 19.2.0
      react-dom: 19.2.0(react@19.2.0)
    optionalDependencies:
      '@types/react': 19.2.2
      '@types/react-dom': 19.2.1(@types/react@19.2.2)

  '@radix-ui/react-portal@1.1.9(@types/react-dom@19.2.1(@types/react@19.2.2))(@types/react@19.2.2)(react-dom@19.2.0(react@19.2.0))(react@19.2.0)':
    dependencies:
      '@radix-ui/react-primitive': 2.1.3(@types/react-dom@19.2.1(@types/react@19.2.2))(@types/react@19.2.2)(react-dom@19.2.0(react@19.2.0))(react@19.2.0)
      '@radix-ui/react-use-layout-effect': 1.1.1(@types/react@19.2.2)(react@19.2.0)
      react: 19.2.0
      react-dom: 19.2.0(react@19.2.0)
    optionalDependencies:
      '@types/react': 19.2.2
      '@types/react-dom': 19.2.1(@types/react@19.2.2)

  '@radix-ui/react-presence@1.1.5(@types/react-dom@19.2.1(@types/react@19.2.2))(@types/react@19.2.2)(react-dom@19.2.0(react@19.2.0))(react@19.2.0)':
    dependencies:
      '@radix-ui/react-compose-refs': 1.1.2(@types/react@19.2.2)(react@19.2.0)
      '@radix-ui/react-use-layout-effect': 1.1.1(@types/react@19.2.2)(react@19.2.0)
      react: 19.2.0
      react-dom: 19.2.0(react@19.2.0)
    optionalDependencies:
      '@types/react': 19.2.2
      '@types/react-dom': 19.2.1(@types/react@19.2.2)

  '@radix-ui/react-primitive@2.1.3(@types/react-dom@19.2.1(@types/react@19.2.2))(@types/react@19.2.2)(react-dom@19.2.0(react@19.2.0))(react@19.2.0)':
    dependencies:
      '@radix-ui/react-slot': 1.2.3(@types/react@19.2.2)(react@19.2.0)
      react: 19.2.0
      react-dom: 19.2.0(react@19.2.0)
    optionalDependencies:
      '@types/react': 19.2.2
      '@types/react-dom': 19.2.1(@types/react@19.2.2)

  '@radix-ui/react-select@2.2.6(@types/react-dom@19.2.1(@types/react@19.2.2))(@types/react@19.2.2)(react-dom@19.2.0(react@19.2.0))(react@19.2.0)':
    dependencies:
      '@radix-ui/number': 1.1.1
      '@radix-ui/primitive': 1.1.3
      '@radix-ui/react-collection': 1.1.7(@types/react-dom@19.2.1(@types/react@19.2.2))(@types/react@19.2.2)(react-dom@19.2.0(react@19.2.0))(react@19.2.0)
      '@radix-ui/react-compose-refs': 1.1.2(@types/react@19.2.2)(react@19.2.0)
      '@radix-ui/react-context': 1.1.2(@types/react@19.2.2)(react@19.2.0)
      '@radix-ui/react-direction': 1.1.1(@types/react@19.2.2)(react@19.2.0)
      '@radix-ui/react-dismissable-layer': 1.1.11(@types/react-dom@19.2.1(@types/react@19.2.2))(@types/react@19.2.2)(react-dom@19.2.0(react@19.2.0))(react@19.2.0)
      '@radix-ui/react-focus-guards': 1.1.3(@types/react@19.2.2)(react@19.2.0)
      '@radix-ui/react-focus-scope': 1.1.7(@types/react-dom@19.2.1(@types/react@19.2.2))(@types/react@19.2.2)(react-dom@19.2.0(react@19.2.0))(react@19.2.0)
      '@radix-ui/react-id': 1.1.1(@types/react@19.2.2)(react@19.2.0)
      '@radix-ui/react-popper': 1.2.8(@types/react-dom@19.2.1(@types/react@19.2.2))(@types/react@19.2.2)(react-dom@19.2.0(react@19.2.0))(react@19.2.0)
      '@radix-ui/react-portal': 1.1.9(@types/react-dom@19.2.1(@types/react@19.2.2))(@types/react@19.2.2)(react-dom@19.2.0(react@19.2.0))(react@19.2.0)
      '@radix-ui/react-primitive': 2.1.3(@types/react-dom@19.2.1(@types/react@19.2.2))(@types/react@19.2.2)(react-dom@19.2.0(react@19.2.0))(react@19.2.0)
      '@radix-ui/react-slot': 1.2.3(@types/react@19.2.2)(react@19.2.0)
      '@radix-ui/react-use-callback-ref': 1.1.1(@types/react@19.2.2)(react@19.2.0)
      '@radix-ui/react-use-controllable-state': 1.2.2(@types/react@19.2.2)(react@19.2.0)
      '@radix-ui/react-use-layout-effect': 1.1.1(@types/react@19.2.2)(react@19.2.0)
      '@radix-ui/react-use-previous': 1.1.1(@types/react@19.2.2)(react@19.2.0)
      '@radix-ui/react-visually-hidden': 1.2.3(@types/react-dom@19.2.1(@types/react@19.2.2))(@types/react@19.2.2)(react-dom@19.2.0(react@19.2.0))(react@19.2.0)
      aria-hidden: 1.2.6
      react: 19.2.0
      react-dom: 19.2.0(react@19.2.0)
      react-remove-scroll: 2.7.1(@types/react@19.2.2)(react@19.2.0)
    optionalDependencies:
      '@types/react': 19.2.2
      '@types/react-dom': 19.2.1(@types/react@19.2.2)

  '@radix-ui/react-separator@1.1.7(@types/react-dom@19.2.1(@types/react@19.2.2))(@types/react@19.2.2)(react-dom@19.2.0(react@19.2.0))(react@19.2.0)':
    dependencies:
      '@radix-ui/react-primitive': 2.1.3(@types/react-dom@19.2.1(@types/react@19.2.2))(@types/react@19.2.2)(react-dom@19.2.0(react@19.2.0))(react@19.2.0)
      react: 19.2.0
      react-dom: 19.2.0(react@19.2.0)
    optionalDependencies:
      '@types/react': 19.2.2
      '@types/react-dom': 19.2.1(@types/react@19.2.2)

  '@radix-ui/react-slot@1.2.3(@types/react@19.2.2)(react@19.2.0)':
    dependencies:
      '@radix-ui/react-compose-refs': 1.1.2(@types/react@19.2.2)(react@19.2.0)
      react: 19.2.0
    optionalDependencies:
      '@types/react': 19.2.2

  '@radix-ui/react-use-callback-ref@1.1.1(@types/react@19.2.2)(react@19.2.0)':
    dependencies:
      react: 19.2.0
    optionalDependencies:
      '@types/react': 19.2.2

  '@radix-ui/react-use-controllable-state@1.2.2(@types/react@19.2.2)(react@19.2.0)':
    dependencies:
      '@radix-ui/react-use-effect-event': 0.0.2(@types/react@19.2.2)(react@19.2.0)
      '@radix-ui/react-use-layout-effect': 1.1.1(@types/react@19.2.2)(react@19.2.0)
      react: 19.2.0
    optionalDependencies:
      '@types/react': 19.2.2

  '@radix-ui/react-use-effect-event@0.0.2(@types/react@19.2.2)(react@19.2.0)':
    dependencies:
      '@radix-ui/react-use-layout-effect': 1.1.1(@types/react@19.2.2)(react@19.2.0)
      react: 19.2.0
    optionalDependencies:
      '@types/react': 19.2.2

  '@radix-ui/react-use-escape-keydown@1.1.1(@types/react@19.2.2)(react@19.2.0)':
    dependencies:
      '@radix-ui/react-use-callback-ref': 1.1.1(@types/react@19.2.2)(react@19.2.0)
      react: 19.2.0
    optionalDependencies:
      '@types/react': 19.2.2

  '@radix-ui/react-use-layout-effect@1.1.1(@types/react@19.2.2)(react@19.2.0)':
    dependencies:
      react: 19.2.0
    optionalDependencies:
      '@types/react': 19.2.2

  '@radix-ui/react-use-previous@1.1.1(@types/react@19.2.2)(react@19.2.0)':
    dependencies:
      react: 19.2.0
    optionalDependencies:
      '@types/react': 19.2.2

  '@radix-ui/react-use-rect@1.1.1(@types/react@19.2.2)(react@19.2.0)':
    dependencies:
      '@radix-ui/rect': 1.1.1
      react: 19.2.0
    optionalDependencies:
      '@types/react': 19.2.2

  '@radix-ui/react-use-size@1.1.1(@types/react@19.2.2)(react@19.2.0)':
    dependencies:
      '@radix-ui/react-use-layout-effect': 1.1.1(@types/react@19.2.2)(react@19.2.0)
      react: 19.2.0
    optionalDependencies:
      '@types/react': 19.2.2

  '@radix-ui/react-visually-hidden@1.2.3(@types/react-dom@19.2.1(@types/react@19.2.2))(@types/react@19.2.2)(react-dom@19.2.0(react@19.2.0))(react@19.2.0)':
    dependencies:
      '@radix-ui/react-primitive': 2.1.3(@types/react-dom@19.2.1(@types/react@19.2.2))(@types/react@19.2.2)(react-dom@19.2.0(react@19.2.0))(react@19.2.0)
      react: 19.2.0
      react-dom: 19.2.0(react@19.2.0)
    optionalDependencies:
      '@types/react': 19.2.2
      '@types/react-dom': 19.2.1(@types/react@19.2.2)

  '@radix-ui/rect@1.1.1': {}

  '@rollup/plugin-commonjs@28.0.1(rollup@4.52.4)':
    dependencies:
      '@rollup/pluginutils': 5.3.0(rollup@4.52.4)
      commondir: 1.0.1
      estree-walker: 2.0.2
      fdir: 6.5.0(picomatch@4.0.3)
      is-reference: 1.2.1
      magic-string: 0.30.19
      picomatch: 4.0.3
    optionalDependencies:
      rollup: 4.52.4

  '@rollup/pluginutils@5.3.0(rollup@4.52.4)':
    dependencies:
      '@types/estree': 1.0.8
      estree-walker: 2.0.2
      picomatch: 4.0.3
    optionalDependencies:
      rollup: 4.52.4

  '@rollup/rollup-android-arm-eabi@4.52.4':
    optional: true

  '@rollup/rollup-android-arm64@4.52.4':
    optional: true

  '@rollup/rollup-darwin-arm64@4.52.4':
    optional: true

  '@rollup/rollup-darwin-x64@4.52.4':
    optional: true

  '@rollup/rollup-freebsd-arm64@4.52.4':
    optional: true

  '@rollup/rollup-freebsd-x64@4.52.4':
    optional: true

  '@rollup/rollup-linux-arm-gnueabihf@4.52.4':
    optional: true

  '@rollup/rollup-linux-arm-musleabihf@4.52.4':
    optional: true

  '@rollup/rollup-linux-arm64-gnu@4.52.4':
    optional: true

  '@rollup/rollup-linux-arm64-musl@4.52.4':
    optional: true

  '@rollup/rollup-linux-loong64-gnu@4.52.4':
    optional: true

  '@rollup/rollup-linux-ppc64-gnu@4.52.4':
    optional: true

  '@rollup/rollup-linux-riscv64-gnu@4.52.4':
    optional: true

  '@rollup/rollup-linux-riscv64-musl@4.52.4':
    optional: true

  '@rollup/rollup-linux-s390x-gnu@4.52.4':
    optional: true

  '@rollup/rollup-linux-x64-gnu@4.52.4':
    optional: true

  '@rollup/rollup-linux-x64-musl@4.52.4':
    optional: true

  '@rollup/rollup-openharmony-arm64@4.52.4':
    optional: true

  '@rollup/rollup-win32-arm64-msvc@4.52.4':
    optional: true

  '@rollup/rollup-win32-ia32-msvc@4.52.4':
    optional: true

  '@rollup/rollup-win32-x64-gnu@4.52.4':
    optional: true

  '@rollup/rollup-win32-x64-msvc@4.52.4':
    optional: true

  '@schummar/icu-type-parser@1.21.5': {}

  '@sentry-internal/browser-utils@10.19.0':
    dependencies:
      '@sentry/core': 10.19.0

  '@sentry-internal/feedback@10.19.0':
    dependencies:
      '@sentry/core': 10.19.0

  '@sentry-internal/replay-canvas@10.19.0':
    dependencies:
      '@sentry-internal/replay': 10.19.0
      '@sentry/core': 10.19.0

  '@sentry-internal/replay@10.19.0':
    dependencies:
      '@sentry-internal/browser-utils': 10.19.0
      '@sentry/core': 10.19.0

  '@sentry/babel-plugin-component-annotate@4.4.0': {}

  '@sentry/browser@10.19.0':
    dependencies:
      '@sentry-internal/browser-utils': 10.19.0
      '@sentry-internal/feedback': 10.19.0
      '@sentry-internal/replay': 10.19.0
      '@sentry-internal/replay-canvas': 10.19.0
      '@sentry/core': 10.19.0

  '@sentry/bundler-plugin-core@4.4.0':
    dependencies:
      '@babel/core': 7.28.4
      '@sentry/babel-plugin-component-annotate': 4.4.0
      '@sentry/cli': 2.56.1
      dotenv: 16.6.1
      find-up: 5.0.0
      glob: 9.3.5
      magic-string: 0.30.8
      unplugin: 1.0.1
    transitivePeerDependencies:
      - encoding
      - supports-color

  '@sentry/cli-darwin@2.56.1':
    optional: true

  '@sentry/cli-linux-arm64@2.56.1':
    optional: true

  '@sentry/cli-linux-arm@2.56.1':
    optional: true

  '@sentry/cli-linux-i686@2.56.1':
    optional: true

  '@sentry/cli-linux-x64@2.56.1':
    optional: true

  '@sentry/cli-win32-arm64@2.56.1':
    optional: true

  '@sentry/cli-win32-i686@2.56.1':
    optional: true

  '@sentry/cli-win32-x64@2.56.1':
    optional: true

  '@sentry/cli@2.56.1':
    dependencies:
      https-proxy-agent: 5.0.1
      node-fetch: 2.7.0
      progress: 2.0.3
      proxy-from-env: 1.1.0
      which: 2.0.2
    optionalDependencies:
      '@sentry/cli-darwin': 2.56.1
      '@sentry/cli-linux-arm': 2.56.1
      '@sentry/cli-linux-arm64': 2.56.1
      '@sentry/cli-linux-i686': 2.56.1
      '@sentry/cli-linux-x64': 2.56.1
      '@sentry/cli-win32-arm64': 2.56.1
      '@sentry/cli-win32-i686': 2.56.1
      '@sentry/cli-win32-x64': 2.56.1
    transitivePeerDependencies:
      - encoding
      - supports-color

  '@sentry/cloudflare@10.19.0(@cloudflare/workers-types@4.20251011.0)':
    dependencies:
      '@opentelemetry/api': 1.9.0
      '@sentry/core': 10.19.0
    optionalDependencies:
      '@cloudflare/workers-types': 4.20251011.0

  '@sentry/core@10.19.0': {}

<<<<<<< HEAD
  '@sentry/core@8.55.0': {}

  '@sentry/nextjs@10.19.0(@opentelemetry/context-async-hooks@2.1.0(@opentelemetry/api@1.9.0))(@opentelemetry/core@2.1.0(@opentelemetry/api@1.9.0))(@opentelemetry/sdk-trace-base@2.1.0(@opentelemetry/api@1.9.0))(next@15.5.4(@babel/core@7.28.4)(@opentelemetry/api@1.9.0)(react-dom@19.2.0(react@19.2.0))(react@19.2.0))(react@19.2.0)(webpack@5.102.1(esbuild@0.25.10))':
=======
  '@sentry/nextjs@10.19.0(@opentelemetry/context-async-hooks@2.1.0(@opentelemetry/api@1.9.0))(@opentelemetry/core@2.1.0(@opentelemetry/api@1.9.0))(@opentelemetry/sdk-trace-base@2.1.0(@opentelemetry/api@1.9.0))(next@15.5.4(@babel/core@7.28.4)(@opentelemetry/api@1.9.0)(react-dom@19.1.0(react@19.1.0))(react@19.1.0))(react@19.1.0)(webpack@5.102.1(esbuild@0.25.10))':
>>>>>>> 4cf8a2f2
    dependencies:
      '@opentelemetry/api': 1.9.0
      '@opentelemetry/semantic-conventions': 1.37.0
      '@rollup/plugin-commonjs': 28.0.1(rollup@4.52.4)
      '@sentry-internal/browser-utils': 10.19.0
      '@sentry/bundler-plugin-core': 4.4.0
      '@sentry/core': 10.19.0
      '@sentry/node': 10.19.0
      '@sentry/opentelemetry': 10.19.0(@opentelemetry/api@1.9.0)(@opentelemetry/context-async-hooks@2.1.0(@opentelemetry/api@1.9.0))(@opentelemetry/core@2.1.0(@opentelemetry/api@1.9.0))(@opentelemetry/sdk-trace-base@2.1.0(@opentelemetry/api@1.9.0))(@opentelemetry/semantic-conventions@1.37.0)
      '@sentry/react': 10.19.0(react@19.2.0)
      '@sentry/vercel-edge': 10.19.0
      '@sentry/webpack-plugin': 4.4.0(webpack@5.102.1(esbuild@0.25.10))
      chalk: 3.0.0
      next: 15.5.4(@babel/core@7.28.4)(@opentelemetry/api@1.9.0)(react-dom@19.2.0(react@19.2.0))(react@19.2.0)
      resolve: 1.22.8
      rollup: 4.52.4
      stacktrace-parser: 0.1.11
    transitivePeerDependencies:
      - '@opentelemetry/context-async-hooks'
      - '@opentelemetry/core'
      - '@opentelemetry/sdk-trace-base'
      - encoding
      - react
      - supports-color
      - webpack

  '@sentry/node-core@10.19.0(@opentelemetry/api@1.9.0)(@opentelemetry/context-async-hooks@2.1.0(@opentelemetry/api@1.9.0))(@opentelemetry/core@2.1.0(@opentelemetry/api@1.9.0))(@opentelemetry/instrumentation@0.204.0(@opentelemetry/api@1.9.0))(@opentelemetry/resources@2.1.0(@opentelemetry/api@1.9.0))(@opentelemetry/sdk-trace-base@2.1.0(@opentelemetry/api@1.9.0))(@opentelemetry/semantic-conventions@1.37.0)':
    dependencies:
      '@apm-js-collab/tracing-hooks': 0.3.1
      '@opentelemetry/api': 1.9.0
      '@opentelemetry/context-async-hooks': 2.1.0(@opentelemetry/api@1.9.0)
      '@opentelemetry/core': 2.1.0(@opentelemetry/api@1.9.0)
      '@opentelemetry/instrumentation': 0.204.0(@opentelemetry/api@1.9.0)
      '@opentelemetry/resources': 2.1.0(@opentelemetry/api@1.9.0)
      '@opentelemetry/sdk-trace-base': 2.1.0(@opentelemetry/api@1.9.0)
      '@opentelemetry/semantic-conventions': 1.37.0
      '@sentry/core': 10.19.0
      '@sentry/opentelemetry': 10.19.0(@opentelemetry/api@1.9.0)(@opentelemetry/context-async-hooks@2.1.0(@opentelemetry/api@1.9.0))(@opentelemetry/core@2.1.0(@opentelemetry/api@1.9.0))(@opentelemetry/sdk-trace-base@2.1.0(@opentelemetry/api@1.9.0))(@opentelemetry/semantic-conventions@1.37.0)
      import-in-the-middle: 1.15.0
    transitivePeerDependencies:
      - supports-color

  '@sentry/node@10.19.0':
    dependencies:
      '@opentelemetry/api': 1.9.0
      '@opentelemetry/context-async-hooks': 2.1.0(@opentelemetry/api@1.9.0)
      '@opentelemetry/core': 2.1.0(@opentelemetry/api@1.9.0)
      '@opentelemetry/instrumentation': 0.204.0(@opentelemetry/api@1.9.0)
      '@opentelemetry/instrumentation-amqplib': 0.51.0(@opentelemetry/api@1.9.0)
      '@opentelemetry/instrumentation-connect': 0.48.0(@opentelemetry/api@1.9.0)
      '@opentelemetry/instrumentation-dataloader': 0.22.0(@opentelemetry/api@1.9.0)
      '@opentelemetry/instrumentation-express': 0.53.0(@opentelemetry/api@1.9.0)
      '@opentelemetry/instrumentation-fs': 0.24.0(@opentelemetry/api@1.9.0)
      '@opentelemetry/instrumentation-generic-pool': 0.48.0(@opentelemetry/api@1.9.0)
      '@opentelemetry/instrumentation-graphql': 0.52.0(@opentelemetry/api@1.9.0)
      '@opentelemetry/instrumentation-hapi': 0.51.0(@opentelemetry/api@1.9.0)
      '@opentelemetry/instrumentation-http': 0.204.0(@opentelemetry/api@1.9.0)
      '@opentelemetry/instrumentation-ioredis': 0.52.0(@opentelemetry/api@1.9.0)
      '@opentelemetry/instrumentation-kafkajs': 0.14.0(@opentelemetry/api@1.9.0)
      '@opentelemetry/instrumentation-knex': 0.49.0(@opentelemetry/api@1.9.0)
      '@opentelemetry/instrumentation-koa': 0.52.0(@opentelemetry/api@1.9.0)
      '@opentelemetry/instrumentation-lru-memoizer': 0.49.0(@opentelemetry/api@1.9.0)
      '@opentelemetry/instrumentation-mongodb': 0.57.0(@opentelemetry/api@1.9.0)
      '@opentelemetry/instrumentation-mongoose': 0.51.0(@opentelemetry/api@1.9.0)
      '@opentelemetry/instrumentation-mysql': 0.50.0(@opentelemetry/api@1.9.0)
      '@opentelemetry/instrumentation-mysql2': 0.51.0(@opentelemetry/api@1.9.0)
      '@opentelemetry/instrumentation-pg': 0.57.0(@opentelemetry/api@1.9.0)
      '@opentelemetry/instrumentation-redis': 0.53.0(@opentelemetry/api@1.9.0)
      '@opentelemetry/instrumentation-tedious': 0.23.0(@opentelemetry/api@1.9.0)
      '@opentelemetry/instrumentation-undici': 0.15.0(@opentelemetry/api@1.9.0)
      '@opentelemetry/resources': 2.1.0(@opentelemetry/api@1.9.0)
      '@opentelemetry/sdk-trace-base': 2.1.0(@opentelemetry/api@1.9.0)
      '@opentelemetry/semantic-conventions': 1.37.0
      '@prisma/instrumentation': 6.15.0(@opentelemetry/api@1.9.0)
      '@sentry/core': 10.19.0
      '@sentry/node-core': 10.19.0(@opentelemetry/api@1.9.0)(@opentelemetry/context-async-hooks@2.1.0(@opentelemetry/api@1.9.0))(@opentelemetry/core@2.1.0(@opentelemetry/api@1.9.0))(@opentelemetry/instrumentation@0.204.0(@opentelemetry/api@1.9.0))(@opentelemetry/resources@2.1.0(@opentelemetry/api@1.9.0))(@opentelemetry/sdk-trace-base@2.1.0(@opentelemetry/api@1.9.0))(@opentelemetry/semantic-conventions@1.37.0)
      '@sentry/opentelemetry': 10.19.0(@opentelemetry/api@1.9.0)(@opentelemetry/context-async-hooks@2.1.0(@opentelemetry/api@1.9.0))(@opentelemetry/core@2.1.0(@opentelemetry/api@1.9.0))(@opentelemetry/sdk-trace-base@2.1.0(@opentelemetry/api@1.9.0))(@opentelemetry/semantic-conventions@1.37.0)
      import-in-the-middle: 1.15.0
      minimatch: 9.0.5
    transitivePeerDependencies:
      - supports-color

  '@sentry/opentelemetry@10.19.0(@opentelemetry/api@1.9.0)(@opentelemetry/context-async-hooks@2.1.0(@opentelemetry/api@1.9.0))(@opentelemetry/core@2.1.0(@opentelemetry/api@1.9.0))(@opentelemetry/sdk-trace-base@2.1.0(@opentelemetry/api@1.9.0))(@opentelemetry/semantic-conventions@1.37.0)':
    dependencies:
      '@opentelemetry/api': 1.9.0
      '@opentelemetry/context-async-hooks': 2.1.0(@opentelemetry/api@1.9.0)
      '@opentelemetry/core': 2.1.0(@opentelemetry/api@1.9.0)
      '@opentelemetry/sdk-trace-base': 2.1.0(@opentelemetry/api@1.9.0)
      '@opentelemetry/semantic-conventions': 1.37.0
      '@sentry/core': 10.19.0

  '@sentry/react@10.19.0(react@19.2.0)':
    dependencies:
      '@sentry/browser': 10.19.0
      '@sentry/core': 10.19.0
      hoist-non-react-statics: 3.3.2
      react: 19.2.0

  '@sentry/vercel-edge@10.19.0':
    dependencies:
      '@opentelemetry/api': 1.9.0
      '@opentelemetry/resources': 2.1.0(@opentelemetry/api@1.9.0)
      '@sentry/core': 10.19.0

  '@sentry/webpack-plugin@4.4.0(webpack@5.102.1(esbuild@0.25.10))':
    dependencies:
      '@sentry/bundler-plugin-core': 4.4.0
      unplugin: 1.0.1
      uuid: 9.0.1
      webpack: 5.102.1(esbuild@0.25.10)
    transitivePeerDependencies:
      - encoding
      - supports-color

  '@simplewebauthn/browser@13.2.2': {}

  '@simplewebauthn/server@13.2.2':
    dependencies:
      '@hexagon/base64': 1.1.28
      '@levischuck/tiny-cbor': 0.2.11
      '@peculiar/asn1-android': 2.5.0
      '@peculiar/asn1-ecc': 2.5.0
      '@peculiar/asn1-rsa': 2.5.0
      '@peculiar/asn1-schema': 2.5.0
      '@peculiar/asn1-x509': 2.5.0
      '@peculiar/x509': 1.14.0

  '@sindresorhus/is@7.0.2': {}

  '@smithy/abort-controller@2.2.0':
    dependencies:
      '@smithy/types': 2.12.0
      tslib: 2.8.1

  '@smithy/abort-controller@4.2.0':
    dependencies:
      '@smithy/types': 4.6.0
      tslib: 2.8.1

  '@smithy/chunked-blob-reader-native@4.2.1':
    dependencies:
      '@smithy/util-base64': 4.3.0
      tslib: 2.8.1

  '@smithy/chunked-blob-reader@5.2.0':
    dependencies:
      tslib: 2.8.1

  '@smithy/config-resolver@2.2.0':
    dependencies:
      '@smithy/node-config-provider': 2.3.0
      '@smithy/types': 2.12.0
      '@smithy/util-config-provider': 2.3.0
      '@smithy/util-middleware': 2.2.0
      tslib: 2.8.1

  '@smithy/config-resolver@4.3.0':
    dependencies:
      '@smithy/node-config-provider': 4.3.0
      '@smithy/types': 4.6.0
      '@smithy/util-config-provider': 4.2.0
      '@smithy/util-middleware': 4.2.0
      tslib: 2.8.1

  '@smithy/core@3.15.0':
    dependencies:
      '@smithy/middleware-serde': 4.2.0
      '@smithy/protocol-http': 5.3.0
      '@smithy/types': 4.6.0
      '@smithy/util-base64': 4.3.0
      '@smithy/util-body-length-browser': 4.2.0
      '@smithy/util-middleware': 4.2.0
      '@smithy/util-stream': 4.5.0
      '@smithy/util-utf8': 4.2.0
      '@smithy/uuid': 1.1.0
      tslib: 2.8.1

  '@smithy/credential-provider-imds@2.3.0':
    dependencies:
      '@smithy/node-config-provider': 2.3.0
      '@smithy/property-provider': 2.2.0
      '@smithy/types': 2.12.0
      '@smithy/url-parser': 2.2.0
      tslib: 2.8.1

  '@smithy/credential-provider-imds@4.2.0':
    dependencies:
      '@smithy/node-config-provider': 4.3.0
      '@smithy/property-provider': 4.2.0
      '@smithy/types': 4.6.0
      '@smithy/url-parser': 4.2.0
      tslib: 2.8.1

  '@smithy/eventstream-codec@4.2.0':
    dependencies:
      '@aws-crypto/crc32': 5.2.0
      '@smithy/types': 4.6.0
      '@smithy/util-hex-encoding': 4.2.0
      tslib: 2.8.1

  '@smithy/eventstream-serde-browser@4.2.0':
    dependencies:
      '@smithy/eventstream-serde-universal': 4.2.0
      '@smithy/types': 4.6.0
      tslib: 2.8.1

  '@smithy/eventstream-serde-config-resolver@4.3.0':
    dependencies:
      '@smithy/types': 4.6.0
      tslib: 2.8.1

  '@smithy/eventstream-serde-node@4.2.0':
    dependencies:
      '@smithy/eventstream-serde-universal': 4.2.0
      '@smithy/types': 4.6.0
      tslib: 2.8.1

  '@smithy/eventstream-serde-universal@4.2.0':
    dependencies:
      '@smithy/eventstream-codec': 4.2.0
      '@smithy/types': 4.6.0
      tslib: 2.8.1

  '@smithy/fetch-http-handler@2.5.0':
    dependencies:
      '@smithy/protocol-http': 3.3.0
      '@smithy/querystring-builder': 2.2.0
      '@smithy/types': 2.12.0
      '@smithy/util-base64': 2.3.0
      tslib: 2.8.1

  '@smithy/fetch-http-handler@5.3.1':
    dependencies:
      '@smithy/protocol-http': 5.3.0
      '@smithy/querystring-builder': 4.2.0
      '@smithy/types': 4.6.0
      '@smithy/util-base64': 4.3.0
      tslib: 2.8.1

  '@smithy/hash-blob-browser@4.2.1':
    dependencies:
      '@smithy/chunked-blob-reader': 5.2.0
      '@smithy/chunked-blob-reader-native': 4.2.1
      '@smithy/types': 4.6.0
      tslib: 2.8.1

  '@smithy/hash-node@2.2.0':
    dependencies:
      '@smithy/types': 2.12.0
      '@smithy/util-buffer-from': 2.2.0
      '@smithy/util-utf8': 2.3.0
      tslib: 2.8.1

  '@smithy/hash-node@4.2.0':
    dependencies:
      '@smithy/types': 4.6.0
      '@smithy/util-buffer-from': 4.2.0
      '@smithy/util-utf8': 4.2.0
      tslib: 2.8.1

  '@smithy/hash-stream-node@4.2.0':
    dependencies:
      '@smithy/types': 4.6.0
      '@smithy/util-utf8': 4.2.0
      tslib: 2.8.1

  '@smithy/invalid-dependency@2.2.0':
    dependencies:
      '@smithy/types': 2.12.0
      tslib: 2.8.1

  '@smithy/invalid-dependency@4.2.0':
    dependencies:
      '@smithy/types': 4.6.0
      tslib: 2.8.1

  '@smithy/is-array-buffer@2.2.0':
    dependencies:
      tslib: 2.8.1

  '@smithy/is-array-buffer@4.2.0':
    dependencies:
      tslib: 2.8.1

  '@smithy/md5-js@4.2.0':
    dependencies:
      '@smithy/types': 4.6.0
      '@smithy/util-utf8': 4.2.0
      tslib: 2.8.1

  '@smithy/middleware-content-length@2.2.0':
    dependencies:
      '@smithy/protocol-http': 3.3.0
      '@smithy/types': 2.12.0
      tslib: 2.8.1

  '@smithy/middleware-content-length@4.2.0':
    dependencies:
      '@smithy/protocol-http': 5.3.0
      '@smithy/types': 4.6.0
      tslib: 2.8.1

  '@smithy/middleware-endpoint@2.5.1':
    dependencies:
      '@smithy/middleware-serde': 2.3.0
      '@smithy/node-config-provider': 2.3.0
      '@smithy/shared-ini-file-loader': 2.4.0
      '@smithy/types': 2.12.0
      '@smithy/url-parser': 2.2.0
      '@smithy/util-middleware': 2.2.0
      tslib: 2.8.1

  '@smithy/middleware-endpoint@4.3.1':
    dependencies:
      '@smithy/core': 3.15.0
      '@smithy/middleware-serde': 4.2.0
      '@smithy/node-config-provider': 4.3.0
      '@smithy/shared-ini-file-loader': 4.3.0
      '@smithy/types': 4.6.0
      '@smithy/url-parser': 4.2.0
      '@smithy/util-middleware': 4.2.0
      tslib: 2.8.1

  '@smithy/middleware-retry@2.3.1':
    dependencies:
      '@smithy/node-config-provider': 2.3.0
      '@smithy/protocol-http': 3.3.0
      '@smithy/service-error-classification': 2.1.5
      '@smithy/smithy-client': 2.5.1
      '@smithy/types': 2.12.0
      '@smithy/util-middleware': 2.2.0
      '@smithy/util-retry': 2.2.0
      tslib: 2.8.1
      uuid: 9.0.1

  '@smithy/middleware-retry@4.4.1':
    dependencies:
      '@smithy/node-config-provider': 4.3.0
      '@smithy/protocol-http': 5.3.0
      '@smithy/service-error-classification': 4.2.0
      '@smithy/smithy-client': 4.7.1
      '@smithy/types': 4.6.0
      '@smithy/util-middleware': 4.2.0
      '@smithy/util-retry': 4.2.0
      '@smithy/uuid': 1.1.0
      tslib: 2.8.1

  '@smithy/middleware-serde@2.3.0':
    dependencies:
      '@smithy/types': 2.12.0
      tslib: 2.8.1

  '@smithy/middleware-serde@4.2.0':
    dependencies:
      '@smithy/protocol-http': 5.3.0
      '@smithy/types': 4.6.0
      tslib: 2.8.1

  '@smithy/middleware-stack@2.2.0':
    dependencies:
      '@smithy/types': 2.12.0
      tslib: 2.8.1

  '@smithy/middleware-stack@4.2.0':
    dependencies:
      '@smithy/types': 4.6.0
      tslib: 2.8.1

  '@smithy/node-config-provider@2.3.0':
    dependencies:
      '@smithy/property-provider': 2.2.0
      '@smithy/shared-ini-file-loader': 2.4.0
      '@smithy/types': 2.12.0
      tslib: 2.8.1

  '@smithy/node-config-provider@4.3.0':
    dependencies:
      '@smithy/property-provider': 4.2.0
      '@smithy/shared-ini-file-loader': 4.3.0
      '@smithy/types': 4.6.0
      tslib: 2.8.1

  '@smithy/node-http-handler@2.5.0':
    dependencies:
      '@smithy/abort-controller': 2.2.0
      '@smithy/protocol-http': 3.3.0
      '@smithy/querystring-builder': 2.2.0
      '@smithy/types': 2.12.0
      tslib: 2.8.1

  '@smithy/node-http-handler@4.3.0':
    dependencies:
      '@smithy/abort-controller': 4.2.0
      '@smithy/protocol-http': 5.3.0
      '@smithy/querystring-builder': 4.2.0
      '@smithy/types': 4.6.0
      tslib: 2.8.1

  '@smithy/property-provider@2.2.0':
    dependencies:
      '@smithy/types': 2.12.0
      tslib: 2.8.1

  '@smithy/property-provider@4.2.0':
    dependencies:
      '@smithy/types': 4.6.0
      tslib: 2.8.1

  '@smithy/protocol-http@2.0.5':
    dependencies:
      '@smithy/types': 2.12.0
      tslib: 2.8.1

  '@smithy/protocol-http@3.3.0':
    dependencies:
      '@smithy/types': 2.12.0
      tslib: 2.8.1

  '@smithy/protocol-http@5.3.0':
    dependencies:
      '@smithy/types': 4.6.0
      tslib: 2.8.1

  '@smithy/querystring-builder@2.2.0':
    dependencies:
      '@smithy/types': 2.12.0
      '@smithy/util-uri-escape': 2.2.0
      tslib: 2.8.1

  '@smithy/querystring-builder@4.2.0':
    dependencies:
      '@smithy/types': 4.6.0
      '@smithy/util-uri-escape': 4.2.0
      tslib: 2.8.1

  '@smithy/querystring-parser@2.2.0':
    dependencies:
      '@smithy/types': 2.12.0
      tslib: 2.8.1

  '@smithy/querystring-parser@4.2.0':
    dependencies:
      '@smithy/types': 4.6.0
      tslib: 2.8.1

  '@smithy/service-error-classification@2.1.5':
    dependencies:
      '@smithy/types': 2.12.0

  '@smithy/service-error-classification@4.2.0':
    dependencies:
      '@smithy/types': 4.6.0

  '@smithy/shared-ini-file-loader@2.4.0':
    dependencies:
      '@smithy/types': 2.12.0
      tslib: 2.8.1

  '@smithy/shared-ini-file-loader@4.3.0':
    dependencies:
      '@smithy/types': 4.6.0
      tslib: 2.8.1

  '@smithy/signature-v4@2.3.0':
    dependencies:
      '@smithy/is-array-buffer': 2.2.0
      '@smithy/types': 2.12.0
      '@smithy/util-hex-encoding': 2.2.0
      '@smithy/util-middleware': 2.2.0
      '@smithy/util-uri-escape': 2.2.0
      '@smithy/util-utf8': 2.3.0
      tslib: 2.8.1

  '@smithy/signature-v4@5.3.0':
    dependencies:
      '@smithy/is-array-buffer': 4.2.0
      '@smithy/protocol-http': 5.3.0
      '@smithy/types': 4.6.0
      '@smithy/util-hex-encoding': 4.2.0
      '@smithy/util-middleware': 4.2.0
      '@smithy/util-uri-escape': 4.2.0
      '@smithy/util-utf8': 4.2.0
      tslib: 2.8.1

  '@smithy/smithy-client@2.5.1':
    dependencies:
      '@smithy/middleware-endpoint': 2.5.1
      '@smithy/middleware-stack': 2.2.0
      '@smithy/protocol-http': 3.3.0
      '@smithy/types': 2.12.0
      '@smithy/util-stream': 2.2.0
      tslib: 2.8.1

  '@smithy/smithy-client@4.7.1':
    dependencies:
      '@smithy/core': 3.15.0
      '@smithy/middleware-endpoint': 4.3.1
      '@smithy/middleware-stack': 4.2.0
      '@smithy/protocol-http': 5.3.0
      '@smithy/types': 4.6.0
      '@smithy/util-stream': 4.5.0
      tslib: 2.8.1

  '@smithy/types@2.12.0':
    dependencies:
      tslib: 2.8.1

  '@smithy/types@4.6.0':
    dependencies:
      tslib: 2.8.1

  '@smithy/url-parser@2.2.0':
    dependencies:
      '@smithy/querystring-parser': 2.2.0
      '@smithy/types': 2.12.0
      tslib: 2.8.1

  '@smithy/url-parser@4.2.0':
    dependencies:
      '@smithy/querystring-parser': 4.2.0
      '@smithy/types': 4.6.0
      tslib: 2.8.1

  '@smithy/util-base64@2.3.0':
    dependencies:
      '@smithy/util-buffer-from': 2.2.0
      '@smithy/util-utf8': 2.3.0
      tslib: 2.8.1

  '@smithy/util-base64@4.3.0':
    dependencies:
      '@smithy/util-buffer-from': 4.2.0
      '@smithy/util-utf8': 4.2.0
      tslib: 2.8.1

  '@smithy/util-body-length-browser@2.2.0':
    dependencies:
      tslib: 2.8.1

  '@smithy/util-body-length-browser@4.2.0':
    dependencies:
      tslib: 2.8.1

  '@smithy/util-body-length-node@2.3.0':
    dependencies:
      tslib: 2.8.1

  '@smithy/util-body-length-node@4.2.1':
    dependencies:
      tslib: 2.8.1

  '@smithy/util-buffer-from@2.2.0':
    dependencies:
      '@smithy/is-array-buffer': 2.2.0
      tslib: 2.8.1

  '@smithy/util-buffer-from@4.2.0':
    dependencies:
      '@smithy/is-array-buffer': 4.2.0
      tslib: 2.8.1

  '@smithy/util-config-provider@2.3.0':
    dependencies:
      tslib: 2.8.1

  '@smithy/util-config-provider@4.2.0':
    dependencies:
      tslib: 2.8.1

  '@smithy/util-defaults-mode-browser@2.2.1':
    dependencies:
      '@smithy/property-provider': 2.2.0
      '@smithy/smithy-client': 2.5.1
      '@smithy/types': 2.12.0
      bowser: 2.12.1
      tslib: 2.8.1

  '@smithy/util-defaults-mode-browser@4.3.0':
    dependencies:
      '@smithy/property-provider': 4.2.0
      '@smithy/smithy-client': 4.7.1
      '@smithy/types': 4.6.0
      tslib: 2.8.1

  '@smithy/util-defaults-mode-node@2.3.1':
    dependencies:
      '@smithy/config-resolver': 2.2.0
      '@smithy/credential-provider-imds': 2.3.0
      '@smithy/node-config-provider': 2.3.0
      '@smithy/property-provider': 2.2.0
      '@smithy/smithy-client': 2.5.1
      '@smithy/types': 2.12.0
      tslib: 2.8.1

  '@smithy/util-defaults-mode-node@4.2.1':
    dependencies:
      '@smithy/config-resolver': 4.3.0
      '@smithy/credential-provider-imds': 4.2.0
      '@smithy/node-config-provider': 4.3.0
      '@smithy/property-provider': 4.2.0
      '@smithy/smithy-client': 4.7.1
      '@smithy/types': 4.6.0
      tslib: 2.8.1

  '@smithy/util-endpoints@3.2.0':
    dependencies:
      '@smithy/node-config-provider': 4.3.0
      '@smithy/types': 4.6.0
      tslib: 2.8.1

  '@smithy/util-hex-encoding@2.2.0':
    dependencies:
      tslib: 2.8.1

  '@smithy/util-hex-encoding@4.2.0':
    dependencies:
      tslib: 2.8.1

  '@smithy/util-middleware@2.2.0':
    dependencies:
      '@smithy/types': 2.12.0
      tslib: 2.8.1

  '@smithy/util-middleware@4.2.0':
    dependencies:
      '@smithy/types': 4.6.0
      tslib: 2.8.1

  '@smithy/util-retry@2.2.0':
    dependencies:
      '@smithy/service-error-classification': 2.1.5
      '@smithy/types': 2.12.0
      tslib: 2.8.1

  '@smithy/util-retry@4.2.0':
    dependencies:
      '@smithy/service-error-classification': 4.2.0
      '@smithy/types': 4.6.0
      tslib: 2.8.1

  '@smithy/util-stream@2.2.0':
    dependencies:
      '@smithy/fetch-http-handler': 2.5.0
      '@smithy/node-http-handler': 2.5.0
      '@smithy/types': 2.12.0
      '@smithy/util-base64': 2.3.0
      '@smithy/util-buffer-from': 2.2.0
      '@smithy/util-hex-encoding': 2.2.0
      '@smithy/util-utf8': 2.3.0
      tslib: 2.8.1

  '@smithy/util-stream@4.5.0':
    dependencies:
      '@smithy/fetch-http-handler': 5.3.1
      '@smithy/node-http-handler': 4.3.0
      '@smithy/types': 4.6.0
      '@smithy/util-base64': 4.3.0
      '@smithy/util-buffer-from': 4.2.0
      '@smithy/util-hex-encoding': 4.2.0
      '@smithy/util-utf8': 4.2.0
      tslib: 2.8.1

  '@smithy/util-uri-escape@2.2.0':
    dependencies:
      tslib: 2.8.1

  '@smithy/util-uri-escape@4.2.0':
    dependencies:
      tslib: 2.8.1

  '@smithy/util-utf8@2.3.0':
    dependencies:
      '@smithy/util-buffer-from': 2.2.0
      tslib: 2.8.1

  '@smithy/util-utf8@4.2.0':
    dependencies:
      '@smithy/util-buffer-from': 4.2.0
      tslib: 2.8.1

  '@smithy/util-waiter@2.2.0':
    dependencies:
      '@smithy/abort-controller': 2.2.0
      '@smithy/types': 2.12.0
      tslib: 2.8.1

  '@smithy/util-waiter@4.2.0':
    dependencies:
      '@smithy/abort-controller': 4.2.0
      '@smithy/types': 4.6.0
      tslib: 2.8.1

  '@smithy/uuid@1.1.0':
    dependencies:
      tslib: 2.8.1

  '@speed-highlight/core@1.2.7': {}

  '@swc/helpers@0.5.15':
    dependencies:
      tslib: 2.8.1

  '@tailwindcss/node@4.1.14':
    dependencies:
      '@jridgewell/remapping': 2.3.5
      enhanced-resolve: 5.18.3
      jiti: 2.6.1
      lightningcss: 1.30.1
      magic-string: 0.30.19
      source-map-js: 1.2.1
      tailwindcss: 4.1.14

  '@tailwindcss/oxide-android-arm64@4.1.14':
    optional: true

  '@tailwindcss/oxide-darwin-arm64@4.1.14':
    optional: true

  '@tailwindcss/oxide-darwin-x64@4.1.14':
    optional: true

  '@tailwindcss/oxide-freebsd-x64@4.1.14':
    optional: true

  '@tailwindcss/oxide-linux-arm-gnueabihf@4.1.14':
    optional: true

  '@tailwindcss/oxide-linux-arm64-gnu@4.1.14':
    optional: true

  '@tailwindcss/oxide-linux-arm64-musl@4.1.14':
    optional: true

  '@tailwindcss/oxide-linux-x64-gnu@4.1.14':
    optional: true

  '@tailwindcss/oxide-linux-x64-musl@4.1.14':
    optional: true

  '@tailwindcss/oxide-wasm32-wasi@4.1.14':
    optional: true

  '@tailwindcss/oxide-win32-arm64-msvc@4.1.14':
    optional: true

  '@tailwindcss/oxide-win32-x64-msvc@4.1.14':
    optional: true

  '@tailwindcss/oxide@4.1.14':
    dependencies:
      detect-libc: 2.1.2
      tar: 7.5.1
    optionalDependencies:
      '@tailwindcss/oxide-android-arm64': 4.1.14
      '@tailwindcss/oxide-darwin-arm64': 4.1.14
      '@tailwindcss/oxide-darwin-x64': 4.1.14
      '@tailwindcss/oxide-freebsd-x64': 4.1.14
      '@tailwindcss/oxide-linux-arm-gnueabihf': 4.1.14
      '@tailwindcss/oxide-linux-arm64-gnu': 4.1.14
      '@tailwindcss/oxide-linux-arm64-musl': 4.1.14
      '@tailwindcss/oxide-linux-x64-gnu': 4.1.14
      '@tailwindcss/oxide-linux-x64-musl': 4.1.14
      '@tailwindcss/oxide-wasm32-wasi': 4.1.14
      '@tailwindcss/oxide-win32-arm64-msvc': 4.1.14
      '@tailwindcss/oxide-win32-x64-msvc': 4.1.14

  '@tailwindcss/postcss@4.1.14':
    dependencies:
      '@alloc/quick-lru': 5.2.0
      '@tailwindcss/node': 4.1.14
      '@tailwindcss/oxide': 4.1.14
      postcss: 8.5.6
      tailwindcss: 4.1.14

  '@tanstack/query-core@5.90.2': {}

  '@tanstack/react-query@5.90.2(react@19.2.0)':
    dependencies:
      '@tanstack/query-core': 5.90.2
      react: 19.2.0

  '@testing-library/dom@10.4.1':
    dependencies:
      '@babel/code-frame': 7.27.1
      '@babel/runtime': 7.28.4
      '@types/aria-query': 5.0.4
      aria-query: 5.3.0
      dom-accessibility-api: 0.5.16
      lz-string: 1.5.0
      picocolors: 1.1.1
      pretty-format: 27.5.1

  '@testing-library/jest-dom@6.9.1':
    dependencies:
      '@adobe/css-tools': 4.4.4
      aria-query: 5.3.2
      css.escape: 1.5.1
      dom-accessibility-api: 0.6.3
      picocolors: 1.1.1
      redent: 3.0.0

  '@testing-library/react@16.3.0(@testing-library/dom@10.4.1)(@types/react-dom@19.2.1(@types/react@19.2.2))(@types/react@19.2.2)(react-dom@19.2.0(react@19.2.0))(react@19.2.0)':
    dependencies:
      '@babel/runtime': 7.28.4
      '@testing-library/dom': 10.4.1
      react: 19.2.0
      react-dom: 19.2.0(react@19.2.0)
    optionalDependencies:
      '@types/react': 19.2.2
      '@types/react-dom': 19.2.1(@types/react@19.2.2)

  '@tsconfig/node18@1.0.3': {}

  '@types/aria-query@5.0.4': {}

  '@types/chai@5.2.2':
    dependencies:
      '@types/deep-eql': 4.0.2

  '@types/connect@3.4.38':
    dependencies:
      '@types/node': 24.7.2

  '@types/deep-eql@4.0.2': {}

  '@types/eslint-scope@3.7.7':
    dependencies:
      '@types/eslint': 9.6.1
      '@types/estree': 1.0.8

  '@types/eslint@9.6.1':
    dependencies:
      '@types/estree': 1.0.8
      '@types/json-schema': 7.0.15

  '@types/estree@1.0.8': {}

  '@types/json-schema@7.0.15': {}

  '@types/mysql@2.15.27':
    dependencies:
      '@types/node': 24.7.2

  '@types/node-fetch@2.6.13':
    dependencies:
      '@types/node': 24.7.2
      form-data: 4.0.4

  '@types/node@18.19.130':
    dependencies:
      undici-types: 5.26.5

  '@types/node@24.7.2':
    dependencies:
      undici-types: 7.14.0

  '@types/pg-pool@2.0.6':
    dependencies:
      '@types/pg': 8.15.5

  '@types/pg@8.15.5':
    dependencies:
      '@types/node': 24.7.2
      pg-protocol: 1.10.3
      pg-types: 2.2.0

  '@types/react-dom@19.2.1(@types/react@19.2.2)':
    dependencies:
      '@types/react': 19.2.2

  '@types/react@19.2.2':
    dependencies:
      csstype: 3.1.3

  '@types/shimmer@1.2.0': {}

  '@types/tedious@4.0.14':
    dependencies:
      '@types/node': 24.7.2

  '@types/ws@8.18.1':
    dependencies:
      '@types/node': 24.7.2
    optional: true

  '@upstash/core-analytics@0.0.10':
    dependencies:
      '@upstash/redis': 1.35.5

  '@upstash/ratelimit@2.0.6(@upstash/redis@1.35.5)':
    dependencies:
      '@upstash/core-analytics': 0.0.10
      '@upstash/redis': 1.35.5

  '@upstash/redis@1.35.5':
    dependencies:
      uncrypto: 0.1.3

  '@vitest/coverage-v8@3.2.4(vitest@3.2.4(@types/node@24.7.2)(jiti@2.6.1)(jsdom@27.0.0(postcss@8.5.6))(lightningcss@1.30.1)(terser@5.44.0)(yaml@2.8.1))':
    dependencies:
      '@ampproject/remapping': 2.3.0
      '@bcoe/v8-coverage': 1.0.2
      ast-v8-to-istanbul: 0.3.5
      debug: 4.4.3
      istanbul-lib-coverage: 3.2.2
      istanbul-lib-report: 3.0.1
      istanbul-lib-source-maps: 5.0.6
      istanbul-reports: 3.2.0
      magic-string: 0.30.19
      magicast: 0.3.5
      std-env: 3.9.0
      test-exclude: 7.0.1
      tinyrainbow: 2.0.0
      vitest: 3.2.4(@types/node@24.7.2)(jiti@2.6.1)(jsdom@27.0.0(postcss@8.5.6))(lightningcss@1.30.1)(terser@5.44.0)(yaml@2.8.1)
    transitivePeerDependencies:
      - supports-color

  '@vitest/expect@3.2.4':
    dependencies:
      '@types/chai': 5.2.2
      '@vitest/spy': 3.2.4
      '@vitest/utils': 3.2.4
      chai: 5.3.3
      tinyrainbow: 2.0.0

  '@vitest/mocker@3.2.4(vite@7.1.9(@types/node@24.7.2)(jiti@2.6.1)(lightningcss@1.30.1)(terser@5.44.0)(yaml@2.8.1))':
    dependencies:
      '@vitest/spy': 3.2.4
      estree-walker: 3.0.3
      magic-string: 0.30.19
    optionalDependencies:
      vite: 7.1.9(@types/node@24.7.2)(jiti@2.6.1)(lightningcss@1.30.1)(terser@5.44.0)(yaml@2.8.1)

  '@vitest/pretty-format@3.2.4':
    dependencies:
      tinyrainbow: 2.0.0

  '@vitest/runner@3.2.4':
    dependencies:
      '@vitest/utils': 3.2.4
      pathe: 2.0.3
      strip-literal: 3.1.0

  '@vitest/snapshot@3.2.4':
    dependencies:
      '@vitest/pretty-format': 3.2.4
      magic-string: 0.30.19
      pathe: 2.0.3

  '@vitest/spy@3.2.4':
    dependencies:
      tinyspy: 4.0.4

  '@vitest/utils@3.2.4':
    dependencies:
      '@vitest/pretty-format': 3.2.4
      loupe: 3.2.1
      tinyrainbow: 2.0.0

  '@webassemblyjs/ast@1.14.1':
    dependencies:
      '@webassemblyjs/helper-numbers': 1.13.2
      '@webassemblyjs/helper-wasm-bytecode': 1.13.2

  '@webassemblyjs/floating-point-hex-parser@1.13.2': {}

  '@webassemblyjs/helper-api-error@1.13.2': {}

  '@webassemblyjs/helper-buffer@1.14.1': {}

  '@webassemblyjs/helper-numbers@1.13.2':
    dependencies:
      '@webassemblyjs/floating-point-hex-parser': 1.13.2
      '@webassemblyjs/helper-api-error': 1.13.2
      '@xtuc/long': 4.2.2

  '@webassemblyjs/helper-wasm-bytecode@1.13.2': {}

  '@webassemblyjs/helper-wasm-section@1.14.1':
    dependencies:
      '@webassemblyjs/ast': 1.14.1
      '@webassemblyjs/helper-buffer': 1.14.1
      '@webassemblyjs/helper-wasm-bytecode': 1.13.2
      '@webassemblyjs/wasm-gen': 1.14.1

  '@webassemblyjs/ieee754@1.13.2':
    dependencies:
      '@xtuc/ieee754': 1.2.0

  '@webassemblyjs/leb128@1.13.2':
    dependencies:
      '@xtuc/long': 4.2.2

  '@webassemblyjs/utf8@1.13.2': {}

  '@webassemblyjs/wasm-edit@1.14.1':
    dependencies:
      '@webassemblyjs/ast': 1.14.1
      '@webassemblyjs/helper-buffer': 1.14.1
      '@webassemblyjs/helper-wasm-bytecode': 1.13.2
      '@webassemblyjs/helper-wasm-section': 1.14.1
      '@webassemblyjs/wasm-gen': 1.14.1
      '@webassemblyjs/wasm-opt': 1.14.1
      '@webassemblyjs/wasm-parser': 1.14.1
      '@webassemblyjs/wast-printer': 1.14.1

  '@webassemblyjs/wasm-gen@1.14.1':
    dependencies:
      '@webassemblyjs/ast': 1.14.1
      '@webassemblyjs/helper-wasm-bytecode': 1.13.2
      '@webassemblyjs/ieee754': 1.13.2
      '@webassemblyjs/leb128': 1.13.2
      '@webassemblyjs/utf8': 1.13.2

  '@webassemblyjs/wasm-opt@1.14.1':
    dependencies:
      '@webassemblyjs/ast': 1.14.1
      '@webassemblyjs/helper-buffer': 1.14.1
      '@webassemblyjs/wasm-gen': 1.14.1
      '@webassemblyjs/wasm-parser': 1.14.1

  '@webassemblyjs/wasm-parser@1.14.1':
    dependencies:
      '@webassemblyjs/ast': 1.14.1
      '@webassemblyjs/helper-api-error': 1.13.2
      '@webassemblyjs/helper-wasm-bytecode': 1.13.2
      '@webassemblyjs/ieee754': 1.13.2
      '@webassemblyjs/leb128': 1.13.2
      '@webassemblyjs/utf8': 1.13.2

  '@webassemblyjs/wast-printer@1.14.1':
    dependencies:
      '@webassemblyjs/ast': 1.14.1
      '@xtuc/long': 4.2.2

  '@xtuc/ieee754@1.2.0': {}

  '@xtuc/long@4.2.2': {}

  abort-controller@3.0.0:
    dependencies:
      event-target-shim: 5.0.1

  accepts@2.0.0:
    dependencies:
      mime-types: 3.0.1
      negotiator: 1.0.0

  acorn-import-attributes@1.9.5(acorn@8.15.0):
    dependencies:
      acorn: 8.15.0

  acorn-import-phases@1.0.4(acorn@8.15.0):
    dependencies:
      acorn: 8.15.0

  acorn-walk@8.3.2: {}

  acorn@8.14.0: {}

  acorn@8.15.0: {}

  agent-base@6.0.2:
    dependencies:
      debug: 4.4.3
    transitivePeerDependencies:
      - supports-color

  agent-base@7.1.4: {}

  agentkeepalive@4.6.0:
    dependencies:
      humanize-ms: 1.2.1

  ajv-formats@2.1.1(ajv@8.17.1):
    optionalDependencies:
      ajv: 8.17.1

  ajv-keywords@5.1.0(ajv@8.17.1):
    dependencies:
      ajv: 8.17.1
      fast-deep-equal: 3.1.3

  ajv@8.17.1:
    dependencies:
      fast-deep-equal: 3.1.3
      fast-uri: 3.1.0
      json-schema-traverse: 1.0.0
      require-from-string: 2.0.2

  ansi-colors@4.1.3: {}

  ansi-escapes@7.1.1:
    dependencies:
      environment: 1.1.0

  ansi-regex@5.0.1: {}

  ansi-regex@6.2.2: {}

  ansi-styles@4.3.0:
    dependencies:
      color-convert: 2.0.1

  ansi-styles@5.2.0: {}

  ansi-styles@6.2.3: {}

  anymatch@3.1.3:
    dependencies:
      normalize-path: 3.0.0
      picomatch: 2.3.1

  aria-hidden@1.2.6:
    dependencies:
      tslib: 2.8.1

  aria-query@5.3.0:
    dependencies:
      dequal: 2.0.3

  aria-query@5.3.2: {}

  asn1js@3.0.6:
    dependencies:
      pvtsutils: 1.3.6
      pvutils: 1.1.3
      tslib: 2.8.1

  assertion-error@2.0.1: {}

  ast-v8-to-istanbul@0.3.5:
    dependencies:
      '@jridgewell/trace-mapping': 0.3.31
      estree-walker: 3.0.3
      js-tokens: 9.0.1

  asynckit@0.4.0: {}

  aws4fetch@1.0.20: {}

  balanced-match@1.0.2: {}

  base64-js@1.5.1: {}

  baseline-browser-mapping@2.8.16: {}

  better-auth@1.3.27(next@15.5.4(@babel/core@7.28.4)(@opentelemetry/api@1.9.0)(react-dom@19.2.0(react@19.2.0))(react@19.2.0))(react-dom@19.2.0(react@19.2.0))(react@19.2.0):
    dependencies:
      '@better-auth/core': 1.3.27
      '@better-auth/utils': 0.3.0
      '@better-fetch/fetch': 1.1.18
      '@noble/ciphers': 2.0.1
      '@noble/hashes': 2.0.1
      '@simplewebauthn/browser': 13.2.2
      '@simplewebauthn/server': 13.2.2
      better-call: 1.0.19
      defu: 6.1.4
      jose: 6.1.0
      kysely: 0.28.8
      nanostores: 1.0.1
      zod: 4.1.12
    optionalDependencies:
      next: 15.5.4(@babel/core@7.28.4)(@opentelemetry/api@1.9.0)(react-dom@19.2.0(react@19.2.0))(react@19.2.0)
      react: 19.2.0
      react-dom: 19.2.0(react@19.2.0)

  better-call@1.0.19:
    dependencies:
      '@better-auth/utils': 0.3.0
      '@better-fetch/fetch': 1.1.18
      rou3: 0.5.1
      set-cookie-parser: 2.7.1
      uncrypto: 0.1.3

  better-sqlite3@12.2.0:
    dependencies:
      bindings: 1.5.0
      prebuild-install: 7.1.3

  bidi-js@1.0.3:
    dependencies:
      require-from-string: 2.0.2

  binary-extensions@2.3.0: {}

  bindings@1.5.0:
    dependencies:
      file-uri-to-path: 1.0.0

  bl@4.1.0:
    dependencies:
      buffer: 5.7.1
      inherits: 2.0.4
      readable-stream: 3.6.2

  blake3-wasm@2.1.5: {}

  body-parser@2.2.0:
    dependencies:
      bytes: 3.1.2
      content-type: 1.0.5
      debug: 4.4.3
      http-errors: 2.0.0
      iconv-lite: 0.6.3
      on-finished: 2.4.1
      qs: 6.14.0
      raw-body: 3.0.1
      type-is: 2.0.1
    transitivePeerDependencies:
      - supports-color

  bowser@2.12.1: {}

  brace-expansion@2.0.2:
    dependencies:
      balanced-match: 1.0.2

  braces@3.0.3:
    dependencies:
      fill-range: 7.1.1

  browserslist@4.26.3:
    dependencies:
      baseline-browser-mapping: 2.8.16
      caniuse-lite: 1.0.30001750
      electron-to-chromium: 1.5.234
      node-releases: 2.0.23
      update-browserslist-db: 1.1.3(browserslist@4.26.3)

  buffer-from@1.1.2: {}

  buffer@5.7.1:
    dependencies:
      base64-js: 1.5.1
      ieee754: 1.2.1

  bytes@3.1.2: {}

  cac@6.7.14: {}

  call-bind-apply-helpers@1.0.2:
    dependencies:
      es-errors: 1.3.0
      function-bind: 1.1.2

  call-bound@1.0.4:
    dependencies:
      call-bind-apply-helpers: 1.0.2
      get-intrinsic: 1.3.0

  caniuse-lite@1.0.30001749: {}

  caniuse-lite@1.0.30001750: {}

  chai@5.3.3:
    dependencies:
      assertion-error: 2.0.1
      check-error: 2.1.1
      deep-eql: 5.0.2
      loupe: 3.2.1
      pathval: 2.0.1

  chalk@3.0.0:
    dependencies:
      ansi-styles: 4.3.0
      supports-color: 7.2.0

  chalk@5.6.2: {}

  check-error@2.1.1: {}

  chokidar@3.6.0:
    dependencies:
      anymatch: 3.1.3
      braces: 3.0.3
      glob-parent: 5.1.2
      is-binary-path: 2.1.0
      is-glob: 4.0.3
      normalize-path: 3.0.0
      readdirp: 3.6.0
    optionalDependencies:
      fsevents: 2.3.3

  chownr@1.1.4: {}

  chownr@3.0.0: {}

  chrome-trace-event@1.0.4: {}

  cjs-module-lexer@1.4.3: {}

  class-variance-authority@0.7.1:
    dependencies:
      clsx: 2.1.1

  cli-cursor@5.0.0:
    dependencies:
      restore-cursor: 5.1.0

  cli-truncate@5.1.0:
    dependencies:
      slice-ansi: 7.1.2
      string-width: 8.1.0

  client-only@0.0.1: {}

  cliui@9.0.1:
    dependencies:
      string-width: 7.2.0
      strip-ansi: 7.1.2
      wrap-ansi: 9.0.2

  cloudflare@4.5.0:
    dependencies:
      '@types/node': 18.19.130
      '@types/node-fetch': 2.6.13
      abort-controller: 3.0.0
      agentkeepalive: 4.6.0
      form-data-encoder: 1.7.2
      formdata-node: 4.4.1
      node-fetch: 2.7.0
    transitivePeerDependencies:
      - encoding

  clsx@2.1.1: {}

  color-convert@2.0.1:
    dependencies:
      color-name: 1.1.4

  color-name@1.1.4: {}

  color-string@1.9.1:
    dependencies:
      color-name: 1.1.4
      simple-swizzle: 0.2.2

  color@4.2.3:
    dependencies:
      color-convert: 2.0.1
      color-string: 1.9.1

  colorette@2.0.20: {}

  combined-stream@1.0.8:
    dependencies:
      delayed-stream: 1.0.0

  commander@11.1.0: {}

  commander@14.0.1: {}

  commander@2.20.3: {}

  commondir@1.0.1: {}

  content-disposition@1.0.0:
    dependencies:
      safe-buffer: 5.2.1

  content-type@1.0.5: {}

  convert-source-map@2.0.0: {}

  cookie-signature@1.2.2: {}

  cookie@0.7.1: {}

  cookie@1.0.2: {}

  cross-spawn@7.0.6:
    dependencies:
      path-key: 3.1.1
      shebang-command: 2.0.0
      which: 2.0.2

  css-tree@3.1.0:
    dependencies:
      mdn-data: 2.12.2
      source-map-js: 1.2.1

  css.escape@1.5.1: {}

  cssstyle@5.3.1(postcss@8.5.6):
    dependencies:
      '@asamuzakjp/css-color': 4.0.5
      '@csstools/css-syntax-patches-for-csstree': 1.0.14(postcss@8.5.6)
      css-tree: 3.1.0
    transitivePeerDependencies:
      - postcss

  csstype@3.1.3: {}

  data-uri-to-buffer@4.0.1:
    optional: true

  data-urls@6.0.0:
    dependencies:
      whatwg-mimetype: 4.0.0
      whatwg-url: 15.1.0

  debug@4.3.6:
    dependencies:
      ms: 2.1.2

  debug@4.4.3:
    dependencies:
      ms: 2.1.3

  decimal.js@10.6.0: {}

  decompress-response@6.0.0:
    dependencies:
      mimic-response: 3.1.0

  deep-eql@5.0.2: {}

  deep-extend@0.6.0: {}

  defu@6.1.4: {}

  delayed-stream@1.0.0: {}

  depd@2.0.0: {}

  dequal@2.0.3: {}

  detect-libc@2.0.2:
    optional: true

  detect-libc@2.0.4: {}

  detect-libc@2.1.2: {}

  detect-node-es@1.1.0: {}

  dom-accessibility-api@0.5.16: {}

  dom-accessibility-api@0.6.3: {}

  dotenv@16.6.1: {}

  dotenv@17.2.3: {}

  drizzle-kit@0.31.4:
    dependencies:
      '@drizzle-team/brocli': 0.10.2
      '@esbuild-kit/esm-loader': 2.6.5
      esbuild: 0.25.10
      esbuild-register: 3.6.0(esbuild@0.25.10)
    transitivePeerDependencies:
      - supports-color

  drizzle-orm@0.44.5(@cloudflare/workers-types@4.20251011.0)(@libsql/client@0.15.15)(@opentelemetry/api@1.9.0)(@types/pg@8.15.5)(@upstash/redis@1.35.5)(better-sqlite3@12.2.0)(kysely@0.28.8):
    optionalDependencies:
      '@cloudflare/workers-types': 4.20251011.0
      '@libsql/client': 0.15.15
      '@opentelemetry/api': 1.9.0
      '@types/pg': 8.15.5
      '@upstash/redis': 1.35.5
      better-sqlite3: 12.2.0
      kysely: 0.28.8

  drizzle-zod@0.8.3(drizzle-orm@0.44.5(@cloudflare/workers-types@4.20251011.0)(@libsql/client@0.15.15)(@opentelemetry/api@1.9.0)(@types/pg@8.15.5)(@upstash/redis@1.35.5)(better-sqlite3@12.2.0)(kysely@0.28.8))(zod@4.1.12):
    dependencies:
      drizzle-orm: 0.44.5(@cloudflare/workers-types@4.20251011.0)(@libsql/client@0.15.15)(@opentelemetry/api@1.9.0)(@types/pg@8.15.5)(@upstash/redis@1.35.5)(better-sqlite3@12.2.0)(kysely@0.28.8)
      zod: 4.1.12

  dunder-proto@1.0.1:
    dependencies:
      call-bind-apply-helpers: 1.0.2
      es-errors: 1.3.0
      gopd: 1.2.0

  duplexer@0.1.2: {}

  eastasianwidth@0.2.0: {}

  eciesjs@0.4.16:
    dependencies:
      '@ecies/ciphers': 0.2.4(@noble/ciphers@1.3.0)
      '@noble/ciphers': 1.3.0
      '@noble/curves': 1.9.7
      '@noble/hashes': 1.8.0

  ee-first@1.1.1: {}

  electron-to-chromium@1.5.234: {}

  emoji-regex@10.5.0: {}

  emoji-regex@8.0.0: {}

  emoji-regex@9.2.2: {}

  encodeurl@2.0.0: {}

  end-of-stream@1.4.5:
    dependencies:
      once: 1.4.0

  enhanced-resolve@5.18.3:
    dependencies:
      graceful-fs: 4.2.11
      tapable: 2.3.0

  enquirer@2.4.1:
    dependencies:
      ansi-colors: 4.1.3
      strip-ansi: 6.0.1

  entities@6.0.1: {}

  environment@1.1.0: {}

  error-stack-parser-es@1.0.5: {}

  es-define-property@1.0.1: {}

  es-errors@1.3.0: {}

  es-module-lexer@1.7.0: {}

  es-object-atoms@1.1.1:
    dependencies:
      es-errors: 1.3.0

  es-set-tostringtag@2.1.0:
    dependencies:
      es-errors: 1.3.0
      get-intrinsic: 1.3.0
      has-tostringtag: 1.0.2
      hasown: 2.0.2

  esbuild-register@3.6.0(esbuild@0.25.10):
    dependencies:
      debug: 4.4.3
      esbuild: 0.25.10
    transitivePeerDependencies:
      - supports-color

  esbuild@0.25.10:
    optionalDependencies:
      '@esbuild/aix-ppc64': 0.25.10
      '@esbuild/android-arm': 0.25.10
      '@esbuild/android-arm64': 0.25.10
      '@esbuild/android-x64': 0.25.10
      '@esbuild/darwin-arm64': 0.25.10
      '@esbuild/darwin-x64': 0.25.10
      '@esbuild/freebsd-arm64': 0.25.10
      '@esbuild/freebsd-x64': 0.25.10
      '@esbuild/linux-arm': 0.25.10
      '@esbuild/linux-arm64': 0.25.10
      '@esbuild/linux-ia32': 0.25.10
      '@esbuild/linux-loong64': 0.25.10
      '@esbuild/linux-mips64el': 0.25.10
      '@esbuild/linux-ppc64': 0.25.10
      '@esbuild/linux-riscv64': 0.25.10
      '@esbuild/linux-s390x': 0.25.10
      '@esbuild/linux-x64': 0.25.10
      '@esbuild/netbsd-arm64': 0.25.10
      '@esbuild/netbsd-x64': 0.25.10
      '@esbuild/openbsd-arm64': 0.25.10
      '@esbuild/openbsd-x64': 0.25.10
      '@esbuild/openharmony-arm64': 0.25.10
      '@esbuild/sunos-x64': 0.25.10
      '@esbuild/win32-arm64': 0.25.10
      '@esbuild/win32-ia32': 0.25.10
      '@esbuild/win32-x64': 0.25.10

  escalade@3.2.0: {}

  escape-html@1.0.3: {}

  eslint-scope@5.1.1:
    dependencies:
      esrecurse: 4.3.0
      estraverse: 4.3.0

  esrecurse@4.3.0:
    dependencies:
      estraverse: 5.3.0

  estraverse@4.3.0: {}

  estraverse@5.3.0: {}

  estree-walker@2.0.2: {}

  estree-walker@3.0.3:
    dependencies:
      '@types/estree': 1.0.8

  etag@1.8.1: {}

  event-target-shim@5.0.1: {}

  eventemitter3@5.0.1: {}

  events@3.3.0: {}

  execa@5.1.1:
    dependencies:
      cross-spawn: 7.0.6
      get-stream: 6.0.1
      human-signals: 2.1.0
      is-stream: 2.0.1
      merge-stream: 2.0.0
      npm-run-path: 4.0.1
      onetime: 5.1.2
      signal-exit: 3.0.7
      strip-final-newline: 2.0.0

  exit-hook@2.2.1: {}

  expand-template@2.0.3: {}

  expect-type@1.2.2: {}

  express@5.0.1:
    dependencies:
      accepts: 2.0.0
      body-parser: 2.2.0
      content-disposition: 1.0.0
      content-type: 1.0.5
      cookie: 0.7.1
      cookie-signature: 1.2.2
      debug: 4.3.6
      depd: 2.0.0
      encodeurl: 2.0.0
      escape-html: 1.0.3
      etag: 1.8.1
      finalhandler: 2.1.0
      fresh: 2.0.0
      http-errors: 2.0.0
      merge-descriptors: 2.0.0
      methods: 1.1.2
      mime-types: 3.0.1
      on-finished: 2.4.1
      once: 1.4.0
      parseurl: 1.3.3
      proxy-addr: 2.0.7
      qs: 6.13.0
      range-parser: 1.2.1
      router: 2.2.0
      safe-buffer: 5.2.1
      send: 1.2.0
      serve-static: 2.2.0
      setprototypeof: 1.2.0
      statuses: 2.0.1
      type-is: 2.0.1
      utils-merge: 1.0.1
      vary: 1.1.2
    transitivePeerDependencies:
      - supports-color

  exsolve@1.0.7: {}

  fast-deep-equal@3.1.3: {}

  fast-uri@3.1.0: {}

  fast-xml-parser@4.2.5:
    dependencies:
      strnum: 1.1.2

  fast-xml-parser@5.2.5:
    dependencies:
      strnum: 2.1.1

  fdir@6.5.0(picomatch@4.0.3):
    optionalDependencies:
      picomatch: 4.0.3

  fetch-blob@3.2.0:
    dependencies:
      node-domexception: 1.0.0
      web-streams-polyfill: 3.3.3
    optional: true

  file-uri-to-path@1.0.0: {}

  fill-range@7.1.1:
    dependencies:
      to-regex-range: 5.0.1

  finalhandler@2.1.0:
    dependencies:
      debug: 4.4.3
      encodeurl: 2.0.0
      escape-html: 1.0.3
      on-finished: 2.4.1
      parseurl: 1.3.3
      statuses: 2.0.1
    transitivePeerDependencies:
      - supports-color

  find-up@5.0.0:
    dependencies:
      locate-path: 6.0.0
      path-exists: 4.0.0

  foreground-child@3.3.1:
    dependencies:
      cross-spawn: 7.0.6
      signal-exit: 4.1.0

  form-data-encoder@1.7.2: {}

  form-data@4.0.4:
    dependencies:
      asynckit: 0.4.0
      combined-stream: 1.0.8
      es-set-tostringtag: 2.1.0
      hasown: 2.0.2
      mime-types: 2.1.35

  formdata-node@4.4.1:
    dependencies:
      node-domexception: 1.0.0
      web-streams-polyfill: 4.0.0-beta.3

  formdata-polyfill@4.0.10:
    dependencies:
      fetch-blob: 3.2.0
    optional: true

  forwarded-parse@2.1.2: {}

  forwarded@0.2.0: {}

  fresh@2.0.0: {}

  fs-constants@1.0.0: {}

  fs.realpath@1.0.0: {}

  fsevents@2.3.3:
    optional: true

  function-bind@1.1.2: {}

  gensync@1.0.0-beta.2: {}

  get-caller-file@2.0.5: {}

  get-east-asian-width@1.4.0: {}

  get-intrinsic@1.3.0:
    dependencies:
      call-bind-apply-helpers: 1.0.2
      es-define-property: 1.0.1
      es-errors: 1.3.0
      es-object-atoms: 1.1.1
      function-bind: 1.1.2
      get-proto: 1.0.1
      gopd: 1.2.0
      has-symbols: 1.1.0
      hasown: 2.0.2
      math-intrinsics: 1.1.0

  get-nonce@1.0.1: {}

  get-proto@1.0.1:
    dependencies:
      dunder-proto: 1.0.1
      es-object-atoms: 1.1.1

  get-stream@6.0.1: {}

  get-tsconfig@4.10.1:
    dependencies:
      resolve-pkg-maps: 1.0.0

  github-from-package@0.0.0: {}

  glob-parent@5.1.2:
    dependencies:
      is-glob: 4.0.3

  glob-to-regexp@0.4.1: {}

  glob@10.4.5:
    dependencies:
      foreground-child: 3.3.1
      jackspeak: 3.4.3
      minimatch: 9.0.5
      minipass: 7.1.2
      package-json-from-dist: 1.0.1
      path-scurry: 1.11.1

  glob@11.0.3:
    dependencies:
      foreground-child: 3.3.1
      jackspeak: 4.1.1
      minimatch: 10.0.3
      minipass: 7.1.2
      package-json-from-dist: 1.0.1
      path-scurry: 2.0.0

  glob@9.3.5:
    dependencies:
      fs.realpath: 1.0.0
      minimatch: 8.0.4
      minipass: 4.2.8
      path-scurry: 1.11.1

  goober@2.1.16(csstype@3.1.3):
    dependencies:
      csstype: 3.1.3

  gopd@1.2.0: {}

  graceful-fs@4.2.11: {}

  gzip-size@6.0.0:
    dependencies:
      duplexer: 0.1.2

  has-flag@4.0.0: {}

  has-symbols@1.1.0: {}

  has-tostringtag@1.0.2:
    dependencies:
      has-symbols: 1.1.0

  hasown@2.0.2:
    dependencies:
      function-bind: 1.1.2

  hoist-non-react-statics@3.3.2:
    dependencies:
      react-is: 16.13.1

  html-encoding-sniffer@4.0.0:
    dependencies:
      whatwg-encoding: 3.1.1

  html-escaper@2.0.2: {}

  http-errors@2.0.0:
    dependencies:
      depd: 2.0.0
      inherits: 2.0.4
      setprototypeof: 1.2.0
      statuses: 2.0.1
      toidentifier: 1.0.1

  http-proxy-agent@7.0.2:
    dependencies:
      agent-base: 7.1.4
      debug: 4.4.3
    transitivePeerDependencies:
      - supports-color

  https-proxy-agent@5.0.1:
    dependencies:
      agent-base: 6.0.2
      debug: 4.4.3
    transitivePeerDependencies:
      - supports-color

  https-proxy-agent@7.0.6:
    dependencies:
      agent-base: 7.1.4
      debug: 4.4.3
    transitivePeerDependencies:
      - supports-color

  human-signals@2.1.0: {}

  humanize-ms@1.2.1:
    dependencies:
      ms: 2.1.3

  husky@9.1.7: {}

  iconv-lite@0.6.3:
    dependencies:
      safer-buffer: 2.1.2

  iconv-lite@0.7.0:
    dependencies:
      safer-buffer: 2.1.2

  ieee754@1.2.1: {}

  ignore@5.3.2: {}

  import-in-the-middle@1.15.0:
    dependencies:
      acorn: 8.15.0
      acorn-import-attributes: 1.9.5(acorn@8.15.0)
      cjs-module-lexer: 1.4.3
      module-details-from-path: 1.0.4

  indent-string@4.0.0: {}

  inherits@2.0.4: {}

  ini@1.3.8: {}

  intl-messageformat@10.7.18:
    dependencies:
      '@formatjs/ecma402-abstract': 2.3.6
      '@formatjs/fast-memoize': 2.2.7
      '@formatjs/icu-messageformat-parser': 2.11.4
      tslib: 2.8.1

  ipaddr.js@1.9.1: {}

  is-arrayish@0.3.2: {}

  is-binary-path@2.1.0:
    dependencies:
      binary-extensions: 2.3.0

  is-core-module@2.16.1:
    dependencies:
      hasown: 2.0.2

  is-extglob@2.1.1: {}

  is-fullwidth-code-point@3.0.0: {}

  is-fullwidth-code-point@5.1.0:
    dependencies:
      get-east-asian-width: 1.4.0

  is-glob@4.0.3:
    dependencies:
      is-extglob: 2.1.1

  is-number@7.0.0: {}

  is-potential-custom-element-name@1.0.1: {}

  is-promise@4.0.0: {}

  is-reference@1.2.1:
    dependencies:
      '@types/estree': 1.0.8

  is-stream@2.0.1: {}

  isexe@2.0.0: {}

  isexe@3.1.1: {}

  istanbul-lib-coverage@3.2.2: {}

  istanbul-lib-report@3.0.1:
    dependencies:
      istanbul-lib-coverage: 3.2.2
      make-dir: 4.0.0
      supports-color: 7.2.0

  istanbul-lib-source-maps@5.0.6:
    dependencies:
      '@jridgewell/trace-mapping': 0.3.31
      debug: 4.4.3
      istanbul-lib-coverage: 3.2.2
    transitivePeerDependencies:
      - supports-color

  istanbul-reports@3.2.0:
    dependencies:
      html-escaper: 2.0.2
      istanbul-lib-report: 3.0.1

  jackspeak@3.4.3:
    dependencies:
      '@isaacs/cliui': 8.0.2
    optionalDependencies:
      '@pkgjs/parseargs': 0.11.0

  jackspeak@4.1.1:
    dependencies:
      '@isaacs/cliui': 8.0.2

  jest-worker@27.5.1:
    dependencies:
      '@types/node': 24.7.2
      merge-stream: 2.0.0
      supports-color: 8.1.1

  jiti@2.6.1: {}

  jose@6.1.0: {}

  js-base64@3.7.8:
    optional: true

  js-tokens@4.0.0: {}

  js-tokens@9.0.1: {}

  jsdom@27.0.0(postcss@8.5.6):
    dependencies:
      '@asamuzakjp/dom-selector': 6.6.1
      cssstyle: 5.3.1(postcss@8.5.6)
      data-urls: 6.0.0
      decimal.js: 10.6.0
      html-encoding-sniffer: 4.0.0
      http-proxy-agent: 7.0.2
      https-proxy-agent: 7.0.6
      is-potential-custom-element-name: 1.0.1
      parse5: 7.3.0
      rrweb-cssom: 0.8.0
      saxes: 6.0.0
      symbol-tree: 3.2.4
      tough-cookie: 6.0.0
      w3c-xmlserializer: 5.0.0
      webidl-conversions: 8.0.0
      whatwg-encoding: 3.1.1
      whatwg-mimetype: 4.0.0
      whatwg-url: 15.1.0
      ws: 8.18.3
      xml-name-validator: 5.0.0
    transitivePeerDependencies:
      - bufferutil
      - postcss
      - supports-color
      - utf-8-validate

  jsesc@3.1.0: {}

  json-parse-even-better-errors@2.3.1: {}

  json-schema-traverse@1.0.0: {}

  json5@2.2.3: {}

  kleur@4.1.5: {}

  kysely@0.28.8: {}

  libsql@0.5.22:
    dependencies:
      '@neon-rs/load': 0.0.4
      detect-libc: 2.0.2
    optionalDependencies:
      '@libsql/darwin-arm64': 0.5.22
      '@libsql/darwin-x64': 0.5.22
      '@libsql/linux-arm-gnueabihf': 0.5.22
      '@libsql/linux-arm-musleabihf': 0.5.22
      '@libsql/linux-arm64-gnu': 0.5.22
      '@libsql/linux-arm64-musl': 0.5.22
      '@libsql/linux-x64-gnu': 0.5.22
      '@libsql/linux-x64-musl': 0.5.22
      '@libsql/win32-x64-msvc': 0.5.22
    optional: true

  lightningcss-darwin-arm64@1.30.1:
    optional: true

  lightningcss-darwin-x64@1.30.1:
    optional: true

  lightningcss-freebsd-x64@1.30.1:
    optional: true

  lightningcss-linux-arm-gnueabihf@1.30.1:
    optional: true

  lightningcss-linux-arm64-gnu@1.30.1:
    optional: true

  lightningcss-linux-arm64-musl@1.30.1:
    optional: true

  lightningcss-linux-x64-gnu@1.30.1:
    optional: true

  lightningcss-linux-x64-musl@1.30.1:
    optional: true

  lightningcss-win32-arm64-msvc@1.30.1:
    optional: true

  lightningcss-win32-x64-msvc@1.30.1:
    optional: true

  lightningcss@1.30.1:
    dependencies:
      detect-libc: 2.1.2
    optionalDependencies:
      lightningcss-darwin-arm64: 1.30.1
      lightningcss-darwin-x64: 1.30.1
      lightningcss-freebsd-x64: 1.30.1
      lightningcss-linux-arm-gnueabihf: 1.30.1
      lightningcss-linux-arm64-gnu: 1.30.1
      lightningcss-linux-arm64-musl: 1.30.1
      lightningcss-linux-x64-gnu: 1.30.1
      lightningcss-linux-x64-musl: 1.30.1
      lightningcss-win32-arm64-msvc: 1.30.1
      lightningcss-win32-x64-msvc: 1.30.1

  lint-staged@16.2.4:
    dependencies:
      commander: 14.0.1
      listr2: 9.0.4
      micromatch: 4.0.8
      nano-spawn: 2.0.0
      pidtree: 0.6.0
      string-argv: 0.3.2
      yaml: 2.8.1

  listr2@9.0.4:
    dependencies:
      cli-truncate: 5.1.0
      colorette: 2.0.20
      eventemitter3: 5.0.1
      log-update: 6.1.0
      rfdc: 1.4.1
      wrap-ansi: 9.0.2

  loader-runner@4.3.1: {}

  locate-path@6.0.0:
    dependencies:
      p-locate: 5.0.0

  log-update@6.1.0:
    dependencies:
      ansi-escapes: 7.1.1
      cli-cursor: 5.0.0
      slice-ansi: 7.1.2
      strip-ansi: 7.1.2
      wrap-ansi: 9.0.2

  loupe@3.2.1: {}

  lru-cache@10.4.3: {}

  lru-cache@11.2.2: {}

  lru-cache@5.1.1:
    dependencies:
      yallist: 3.1.1

  lucide-react@0.545.0(react@19.2.0):
    dependencies:
      react: 19.2.0

  lz-string@1.5.0: {}

  magic-string@0.30.19:
    dependencies:
      '@jridgewell/sourcemap-codec': 1.5.5

  magic-string@0.30.8:
    dependencies:
      '@jridgewell/sourcemap-codec': 1.5.5

  magicast@0.3.5:
    dependencies:
      '@babel/parser': 7.28.4
      '@babel/types': 7.28.4
      source-map-js: 1.2.1

  make-dir@4.0.0:
    dependencies:
      semver: 7.7.2

  math-intrinsics@1.1.0: {}

  mdn-data@2.12.2: {}

  media-typer@1.1.0: {}

  merge-descriptors@2.0.0: {}

  merge-stream@2.0.0: {}

  methods@1.1.2: {}

  micromatch@4.0.8:
    dependencies:
      braces: 3.0.3
      picomatch: 2.3.1

  mime-db@1.52.0: {}

  mime-db@1.54.0: {}

  mime-types@2.1.35:
    dependencies:
      mime-db: 1.52.0

  mime-types@3.0.1:
    dependencies:
      mime-db: 1.54.0

  mime@3.0.0: {}

  mimic-fn@2.1.0: {}

  mimic-function@5.0.1: {}

  mimic-response@3.1.0: {}

  min-indent@1.0.1: {}

  miniflare@4.20251008.0:
    dependencies:
      '@cspotcode/source-map-support': 0.8.1
      acorn: 8.14.0
      acorn-walk: 8.3.2
      exit-hook: 2.2.1
      glob-to-regexp: 0.4.1
      sharp: 0.33.5
      stoppable: 1.1.0
      undici: 7.14.0
      workerd: 1.20251008.0
      ws: 8.18.0
      youch: 4.1.0-beta.10
      zod: 3.22.3
    transitivePeerDependencies:
      - bufferutil
      - utf-8-validate

  minimatch@10.0.3:
    dependencies:
      '@isaacs/brace-expansion': 5.0.0

  minimatch@8.0.4:
    dependencies:
      brace-expansion: 2.0.2

  minimatch@9.0.5:
    dependencies:
      brace-expansion: 2.0.2

  minimist@1.2.8: {}

  minipass@4.2.8: {}

  minipass@7.1.2: {}

  minizlib@3.1.0:
    dependencies:
      minipass: 7.1.2

  mkdirp-classic@0.5.3: {}

  mkdirp@1.0.4: {}

  mnemonist@0.38.3:
    dependencies:
      obliterator: 1.6.1

  module-details-from-path@1.0.4: {}

  ms@2.1.2: {}

  ms@2.1.3: {}

  nano-spawn@2.0.0: {}

  nanoid@3.3.11: {}

  nanostores@1.0.1: {}

  napi-build-utils@2.0.0: {}

  negotiator@1.0.0: {}

  neo-async@2.6.2: {}

<<<<<<< HEAD
  next-intl@4.3.9(next@15.5.4(@babel/core@7.28.4)(@opentelemetry/api@1.9.0)(react-dom@19.2.0(react@19.2.0))(react@19.2.0))(react@19.2.0)(typescript@5.9.3):
    dependencies:
      '@formatjs/intl-localematcher': 0.5.10
      negotiator: 1.0.0
      next: 15.5.4(@babel/core@7.28.4)(@opentelemetry/api@1.9.0)(react-dom@19.2.0(react@19.2.0))(react@19.2.0)
      react: 19.2.0
      use-intl: 4.3.9(react@19.2.0)
=======
  next-intl@4.3.12(next@15.5.4(@babel/core@7.28.4)(@opentelemetry/api@1.9.0)(react-dom@19.1.0(react@19.1.0))(react@19.1.0))(react@19.1.0)(typescript@5.9.3):
    dependencies:
      '@formatjs/intl-localematcher': 0.5.10
      negotiator: 1.0.0
      next: 15.5.4(@babel/core@7.28.4)(@opentelemetry/api@1.9.0)(react-dom@19.1.0(react@19.1.0))(react@19.1.0)
      react: 19.1.0
      use-intl: 4.3.12(react@19.1.0)
>>>>>>> 4cf8a2f2
    optionalDependencies:
      typescript: 5.9.3

  next@15.5.4(@babel/core@7.28.4)(@opentelemetry/api@1.9.0)(react-dom@19.2.0(react@19.2.0))(react@19.2.0):
    dependencies:
      '@next/env': 15.5.4
      '@swc/helpers': 0.5.15
      caniuse-lite: 1.0.30001749
      postcss: 8.4.31
      react: 19.2.0
      react-dom: 19.2.0(react@19.2.0)
      styled-jsx: 5.1.6(@babel/core@7.28.4)(react@19.2.0)
    optionalDependencies:
      '@next/swc-darwin-arm64': 15.5.4
      '@next/swc-darwin-x64': 15.5.4
      '@next/swc-linux-arm64-gnu': 15.5.4
      '@next/swc-linux-arm64-musl': 15.5.4
      '@next/swc-linux-x64-gnu': 15.5.4
      '@next/swc-linux-x64-musl': 15.5.4
      '@next/swc-win32-arm64-msvc': 15.5.4
      '@next/swc-win32-x64-msvc': 15.5.4
      '@opentelemetry/api': 1.9.0
      sharp: 0.34.4
    transitivePeerDependencies:
      - '@babel/core'
      - babel-plugin-macros

  node-abi@3.77.0:
    dependencies:
      semver: 7.7.2

  node-domexception@1.0.0: {}

  node-fetch@2.7.0:
    dependencies:
      whatwg-url: 5.0.0

  node-fetch@3.3.2:
    dependencies:
      data-uri-to-buffer: 4.0.1
      fetch-blob: 3.2.0
      formdata-polyfill: 4.0.10
    optional: true

  node-releases@2.0.23: {}

  normalize-path@3.0.0: {}

  npm-run-path@4.0.1:
    dependencies:
      path-key: 3.1.1

  object-inspect@1.13.4: {}

  object-treeify@1.1.33: {}

  obliterator@1.6.1: {}

  ohash@2.0.11: {}

  on-finished@2.4.1:
    dependencies:
      ee-first: 1.1.1

  once@1.4.0:
    dependencies:
      wrappy: 1.0.2

  onetime@5.1.2:
    dependencies:
      mimic-fn: 2.1.0

  onetime@7.0.0:
    dependencies:
      mimic-function: 5.0.1

  p-limit@3.1.0:
    dependencies:
      yocto-queue: 0.1.0

  p-locate@5.0.0:
    dependencies:
      p-limit: 3.1.0

  package-json-from-dist@1.0.1: {}

  parse5@7.3.0:
    dependencies:
      entities: 6.0.1

  parseurl@1.3.3: {}

  path-exists@4.0.0: {}

  path-key@3.1.1: {}

  path-parse@1.0.7: {}

  path-scurry@1.11.1:
    dependencies:
      lru-cache: 10.4.3
      minipass: 7.1.2

  path-scurry@2.0.0:
    dependencies:
      lru-cache: 11.2.2
      minipass: 7.1.2

  path-to-regexp@6.3.0: {}

  path-to-regexp@8.3.0: {}

  pathe@2.0.3: {}

  pathval@2.0.1: {}

  pg-int8@1.0.1: {}

  pg-protocol@1.10.3: {}

  pg-types@2.2.0:
    dependencies:
      pg-int8: 1.0.1
      postgres-array: 2.0.0
      postgres-bytea: 1.0.0
      postgres-date: 1.0.7
      postgres-interval: 1.2.0

  picocolors@1.1.1: {}

  picomatch@2.3.1: {}

  picomatch@4.0.3: {}

  pidtree@0.6.0: {}

  postcss@8.4.31:
    dependencies:
      nanoid: 3.3.11
      picocolors: 1.1.1
      source-map-js: 1.2.1

  postcss@8.5.6:
    dependencies:
      nanoid: 3.3.11
      picocolors: 1.1.1
      source-map-js: 1.2.1

  postgres-array@2.0.0: {}

  postgres-bytea@1.0.0: {}

  postgres-date@1.0.7: {}

  postgres-interval@1.2.0:
    dependencies:
      xtend: 4.0.2

  prebuild-install@7.1.3:
    dependencies:
      detect-libc: 2.0.4
      expand-template: 2.0.3
      github-from-package: 0.0.0
      minimist: 1.2.8
      mkdirp-classic: 0.5.3
      napi-build-utils: 2.0.0
      node-abi: 3.77.0
      pump: 3.0.3
      rc: 1.2.8
      simple-get: 4.0.1
      tar-fs: 2.1.4
      tunnel-agent: 0.6.0

  pretty-format@27.5.1:
    dependencies:
      ansi-regex: 5.0.1
      ansi-styles: 5.2.0
      react-is: 17.0.2

  progress@2.0.3: {}

  promise-limit@2.7.0:
    optional: true

  proxy-addr@2.0.7:
    dependencies:
      forwarded: 0.2.0
      ipaddr.js: 1.9.1

  proxy-from-env@1.1.0: {}

  pump@3.0.3:
    dependencies:
      end-of-stream: 1.4.5
      once: 1.4.0

  punycode@2.3.1: {}

  pvtsutils@1.3.6:
    dependencies:
      tslib: 2.8.1

  pvutils@1.1.3: {}

  qs@6.13.0:
    dependencies:
      side-channel: 1.1.0

  qs@6.14.0:
    dependencies:
      side-channel: 1.1.0

  randombytes@2.1.0:
    dependencies:
      safe-buffer: 5.2.1

  range-parser@1.2.1: {}

  raw-body@3.0.1:
    dependencies:
      bytes: 3.1.2
      http-errors: 2.0.0
      iconv-lite: 0.7.0
      unpipe: 1.0.0

  rc@1.2.8:
    dependencies:
      deep-extend: 0.6.0
      ini: 1.3.8
      minimist: 1.2.8
      strip-json-comments: 2.0.1

  react-dom@19.2.0(react@19.2.0):
    dependencies:
      react: 19.2.0
      scheduler: 0.27.0

  react-hook-form@7.65.0(react@19.2.0):
    dependencies:
      react: 19.2.0

  react-hot-toast@2.6.0(react-dom@19.2.0(react@19.2.0))(react@19.2.0):
    dependencies:
      csstype: 3.1.3
      goober: 2.1.16(csstype@3.1.3)
      react: 19.2.0
      react-dom: 19.2.0(react@19.2.0)

  react-is@16.13.1: {}

  react-is@17.0.2: {}

  react-remove-scroll-bar@2.3.8(@types/react@19.2.2)(react@19.2.0):
    dependencies:
      react: 19.2.0
      react-style-singleton: 2.2.3(@types/react@19.2.2)(react@19.2.0)
      tslib: 2.8.1
    optionalDependencies:
      '@types/react': 19.2.2

  react-remove-scroll@2.7.1(@types/react@19.2.2)(react@19.2.0):
    dependencies:
      react: 19.2.0
      react-remove-scroll-bar: 2.3.8(@types/react@19.2.2)(react@19.2.0)
      react-style-singleton: 2.2.3(@types/react@19.2.2)(react@19.2.0)
      tslib: 2.8.1
      use-callback-ref: 1.3.3(@types/react@19.2.2)(react@19.2.0)
      use-sidecar: 1.1.3(@types/react@19.2.2)(react@19.2.0)
    optionalDependencies:
      '@types/react': 19.2.2

  react-style-singleton@2.2.3(@types/react@19.2.2)(react@19.2.0):
    dependencies:
      get-nonce: 1.0.1
      react: 19.2.0
      tslib: 2.8.1
    optionalDependencies:
      '@types/react': 19.2.2

  react@19.2.0: {}

  readable-stream@3.6.2:
    dependencies:
      inherits: 2.0.4
      string_decoder: 1.3.0
      util-deprecate: 1.0.2

  readdirp@3.6.0:
    dependencies:
      picomatch: 2.3.1

  redent@3.0.0:
    dependencies:
      indent-string: 4.0.0
      strip-indent: 3.0.0

  reflect-metadata@0.2.2: {}

  require-from-string@2.0.2: {}

  require-in-the-middle@7.5.2:
    dependencies:
      debug: 4.4.3
      module-details-from-path: 1.0.4
      resolve: 1.22.8
    transitivePeerDependencies:
      - supports-color

  resolve-pkg-maps@1.0.0: {}

  resolve@1.22.8:
    dependencies:
      is-core-module: 2.16.1
      path-parse: 1.0.7
      supports-preserve-symlinks-flag: 1.0.0

  restore-cursor@5.1.0:
    dependencies:
      onetime: 7.0.0
      signal-exit: 4.1.0

  rfdc@1.4.1: {}

  rollup@4.52.4:
    dependencies:
      '@types/estree': 1.0.8
    optionalDependencies:
      '@rollup/rollup-android-arm-eabi': 4.52.4
      '@rollup/rollup-android-arm64': 4.52.4
      '@rollup/rollup-darwin-arm64': 4.52.4
      '@rollup/rollup-darwin-x64': 4.52.4
      '@rollup/rollup-freebsd-arm64': 4.52.4
      '@rollup/rollup-freebsd-x64': 4.52.4
      '@rollup/rollup-linux-arm-gnueabihf': 4.52.4
      '@rollup/rollup-linux-arm-musleabihf': 4.52.4
      '@rollup/rollup-linux-arm64-gnu': 4.52.4
      '@rollup/rollup-linux-arm64-musl': 4.52.4
      '@rollup/rollup-linux-loong64-gnu': 4.52.4
      '@rollup/rollup-linux-ppc64-gnu': 4.52.4
      '@rollup/rollup-linux-riscv64-gnu': 4.52.4
      '@rollup/rollup-linux-riscv64-musl': 4.52.4
      '@rollup/rollup-linux-s390x-gnu': 4.52.4
      '@rollup/rollup-linux-x64-gnu': 4.52.4
      '@rollup/rollup-linux-x64-musl': 4.52.4
      '@rollup/rollup-openharmony-arm64': 4.52.4
      '@rollup/rollup-win32-arm64-msvc': 4.52.4
      '@rollup/rollup-win32-ia32-msvc': 4.52.4
      '@rollup/rollup-win32-x64-gnu': 4.52.4
      '@rollup/rollup-win32-x64-msvc': 4.52.4
      fsevents: 2.3.3

  rou3@0.5.1: {}

  router@2.2.0:
    dependencies:
      debug: 4.4.3
      depd: 2.0.0
      is-promise: 4.0.0
      parseurl: 1.3.3
      path-to-regexp: 8.3.0
    transitivePeerDependencies:
      - supports-color

  rrweb-cssom@0.8.0: {}

  safe-buffer@5.2.1: {}

  safer-buffer@2.1.2: {}

  saxes@6.0.0:
    dependencies:
      xmlchars: 2.2.0

  scheduler@0.27.0: {}

  schema-utils@4.3.3:
    dependencies:
      '@types/json-schema': 7.0.15
      ajv: 8.17.1
      ajv-formats: 2.1.1(ajv@8.17.1)
      ajv-keywords: 5.1.0(ajv@8.17.1)

  semver@6.3.1: {}

  semver@7.7.2: {}

  semver@7.7.3: {}

  send@1.2.0:
    dependencies:
      debug: 4.3.6
      encodeurl: 2.0.0
      escape-html: 1.0.3
      etag: 1.8.1
      fresh: 2.0.0
      http-errors: 2.0.0
      mime-types: 3.0.1
      ms: 2.1.3
      on-finished: 2.4.1
      range-parser: 1.2.1
      statuses: 2.0.1
    transitivePeerDependencies:
      - supports-color

  serialize-javascript@6.0.2:
    dependencies:
      randombytes: 2.1.0

  serve-static@2.2.0:
    dependencies:
      encodeurl: 2.0.0
      escape-html: 1.0.3
      parseurl: 1.3.3
      send: 1.2.0
    transitivePeerDependencies:
      - supports-color

  set-cookie-parser@2.7.1: {}

  setprototypeof@1.2.0: {}

  sharp@0.33.5:
    dependencies:
      color: 4.2.3
      detect-libc: 2.1.2
      semver: 7.7.3
    optionalDependencies:
      '@img/sharp-darwin-arm64': 0.33.5
      '@img/sharp-darwin-x64': 0.33.5
      '@img/sharp-libvips-darwin-arm64': 1.0.4
      '@img/sharp-libvips-darwin-x64': 1.0.4
      '@img/sharp-libvips-linux-arm': 1.0.5
      '@img/sharp-libvips-linux-arm64': 1.0.4
      '@img/sharp-libvips-linux-s390x': 1.0.4
      '@img/sharp-libvips-linux-x64': 1.0.4
      '@img/sharp-libvips-linuxmusl-arm64': 1.0.4
      '@img/sharp-libvips-linuxmusl-x64': 1.0.4
      '@img/sharp-linux-arm': 0.33.5
      '@img/sharp-linux-arm64': 0.33.5
      '@img/sharp-linux-s390x': 0.33.5
      '@img/sharp-linux-x64': 0.33.5
      '@img/sharp-linuxmusl-arm64': 0.33.5
      '@img/sharp-linuxmusl-x64': 0.33.5
      '@img/sharp-wasm32': 0.33.5
      '@img/sharp-win32-ia32': 0.33.5
      '@img/sharp-win32-x64': 0.33.5

  sharp@0.34.4:
    dependencies:
      '@img/colour': 1.0.0
      detect-libc: 2.1.2
      semver: 7.7.3
    optionalDependencies:
      '@img/sharp-darwin-arm64': 0.34.4
      '@img/sharp-darwin-x64': 0.34.4
      '@img/sharp-libvips-darwin-arm64': 1.2.3
      '@img/sharp-libvips-darwin-x64': 1.2.3
      '@img/sharp-libvips-linux-arm': 1.2.3
      '@img/sharp-libvips-linux-arm64': 1.2.3
      '@img/sharp-libvips-linux-ppc64': 1.2.3
      '@img/sharp-libvips-linux-s390x': 1.2.3
      '@img/sharp-libvips-linux-x64': 1.2.3
      '@img/sharp-libvips-linuxmusl-arm64': 1.2.3
      '@img/sharp-libvips-linuxmusl-x64': 1.2.3
      '@img/sharp-linux-arm': 0.34.4
      '@img/sharp-linux-arm64': 0.34.4
      '@img/sharp-linux-ppc64': 0.34.4
      '@img/sharp-linux-s390x': 0.34.4
      '@img/sharp-linux-x64': 0.34.4
      '@img/sharp-linuxmusl-arm64': 0.34.4
      '@img/sharp-linuxmusl-x64': 0.34.4
      '@img/sharp-wasm32': 0.34.4
      '@img/sharp-win32-arm64': 0.34.4
      '@img/sharp-win32-ia32': 0.34.4
      '@img/sharp-win32-x64': 0.34.4
    optional: true

  shebang-command@2.0.0:
    dependencies:
      shebang-regex: 3.0.0

  shebang-regex@3.0.0: {}

  shimmer@1.2.1: {}

  side-channel-list@1.0.0:
    dependencies:
      es-errors: 1.3.0
      object-inspect: 1.13.4

  side-channel-map@1.0.1:
    dependencies:
      call-bound: 1.0.4
      es-errors: 1.3.0
      get-intrinsic: 1.3.0
      object-inspect: 1.13.4

  side-channel-weakmap@1.0.2:
    dependencies:
      call-bound: 1.0.4
      es-errors: 1.3.0
      get-intrinsic: 1.3.0
      object-inspect: 1.13.4
      side-channel-map: 1.0.1

  side-channel@1.1.0:
    dependencies:
      es-errors: 1.3.0
      object-inspect: 1.13.4
      side-channel-list: 1.0.0
      side-channel-map: 1.0.1
      side-channel-weakmap: 1.0.2

  siginfo@2.0.0: {}

  signal-exit@3.0.7: {}

  signal-exit@4.1.0: {}

  simple-concat@1.0.1: {}

  simple-get@4.0.1:
    dependencies:
      decompress-response: 6.0.0
      once: 1.4.0
      simple-concat: 1.0.1

  simple-swizzle@0.2.2:
    dependencies:
      is-arrayish: 0.3.2

  slice-ansi@7.1.2:
    dependencies:
      ansi-styles: 6.2.3
      is-fullwidth-code-point: 5.1.0

  source-map-js@1.2.1: {}

  source-map-support@0.5.21:
    dependencies:
      buffer-from: 1.1.2
      source-map: 0.6.1

  source-map@0.6.1: {}

  stackback@0.0.2: {}

  stacktrace-parser@0.1.11:
    dependencies:
      type-fest: 0.7.1

  statuses@2.0.1: {}

  std-env@3.9.0: {}

  stoppable@1.1.0: {}

  string-argv@0.3.2: {}

  string-width@4.2.3:
    dependencies:
      emoji-regex: 8.0.0
      is-fullwidth-code-point: 3.0.0
      strip-ansi: 6.0.1

  string-width@5.1.2:
    dependencies:
      eastasianwidth: 0.2.0
      emoji-regex: 9.2.2
      strip-ansi: 7.1.2

  string-width@7.2.0:
    dependencies:
      emoji-regex: 10.5.0
      get-east-asian-width: 1.4.0
      strip-ansi: 7.1.2

  string-width@8.1.0:
    dependencies:
      get-east-asian-width: 1.4.0
      strip-ansi: 7.1.2

  string_decoder@1.3.0:
    dependencies:
      safe-buffer: 5.2.1

  strip-ansi@6.0.1:
    dependencies:
      ansi-regex: 5.0.1

  strip-ansi@7.1.2:
    dependencies:
      ansi-regex: 6.2.2

  strip-final-newline@2.0.0: {}

  strip-indent@3.0.0:
    dependencies:
      min-indent: 1.0.1

  strip-json-comments@2.0.1: {}

  strip-literal@3.1.0:
    dependencies:
      js-tokens: 9.0.1

  strnum@1.1.2: {}

  strnum@2.1.1: {}

  styled-jsx@5.1.6(@babel/core@7.28.4)(react@19.2.0):
    dependencies:
      client-only: 0.0.1
      react: 19.2.0
    optionalDependencies:
      '@babel/core': 7.28.4

  supports-color@10.2.2: {}

  supports-color@7.2.0:
    dependencies:
      has-flag: 4.0.0

  supports-color@8.1.1:
    dependencies:
      has-flag: 4.0.0

  supports-preserve-symlinks-flag@1.0.0: {}

  symbol-tree@3.2.4: {}

  tailwind-merge@3.3.1: {}

  tailwindcss@4.1.14: {}

  tapable@2.3.0: {}

  tar-fs@2.1.4:
    dependencies:
      chownr: 1.1.4
      mkdirp-classic: 0.5.3
      pump: 3.0.3
      tar-stream: 2.2.0

  tar-stream@2.2.0:
    dependencies:
      bl: 4.1.0
      end-of-stream: 1.4.5
      fs-constants: 1.0.0
      inherits: 2.0.4
      readable-stream: 3.6.2

  tar@7.5.1:
    dependencies:
      '@isaacs/fs-minipass': 4.0.1
      chownr: 3.0.0
      minipass: 7.1.2
      minizlib: 3.1.0
      yallist: 5.0.0

  terser-webpack-plugin@5.3.14(esbuild@0.25.10)(webpack@5.102.1(esbuild@0.25.10)):
    dependencies:
      '@jridgewell/trace-mapping': 0.3.31
      jest-worker: 27.5.1
      schema-utils: 4.3.3
      serialize-javascript: 6.0.2
      terser: 5.44.0
      webpack: 5.102.1(esbuild@0.25.10)
    optionalDependencies:
      esbuild: 0.25.10

  terser@5.16.9:
    dependencies:
      '@jridgewell/source-map': 0.3.11
      acorn: 8.15.0
      commander: 2.20.3
      source-map-support: 0.5.21

  terser@5.44.0:
    dependencies:
      '@jridgewell/source-map': 0.3.11
      acorn: 8.15.0
      commander: 2.20.3
      source-map-support: 0.5.21

  test-exclude@7.0.1:
    dependencies:
      '@istanbuljs/schema': 0.1.3
      glob: 10.4.5
      minimatch: 9.0.5

  tinybench@2.9.0: {}

  tinyexec@0.3.2: {}

  tinyglobby@0.2.15:
    dependencies:
      fdir: 6.5.0(picomatch@4.0.3)
      picomatch: 4.0.3

  tinypool@1.1.1: {}

  tinyrainbow@2.0.0: {}

  tinyspy@4.0.4: {}

  tldts-core@7.0.16: {}

  tldts@7.0.16:
    dependencies:
      tldts-core: 7.0.16

  to-regex-range@5.0.1:
    dependencies:
      is-number: 7.0.0

  toidentifier@1.0.1: {}

  tough-cookie@6.0.0:
    dependencies:
      tldts: 7.0.16

  tr46@0.0.3: {}

  tr46@6.0.0:
    dependencies:
      punycode: 2.3.1

  ts-tqdm@0.8.6: {}

  tslib@1.14.1: {}

  tslib@2.8.1: {}

  tsyringe@4.10.0:
    dependencies:
      tslib: 1.14.1

  tunnel-agent@0.6.0:
    dependencies:
      safe-buffer: 5.2.1

  tw-animate-css@1.4.0: {}

  type-fest@0.7.1: {}

  type-is@2.0.1:
    dependencies:
      content-type: 1.0.5
      media-typer: 1.1.0
      mime-types: 3.0.1

  typescript@5.9.3: {}

  ufo@1.6.1: {}

  uncrypto@0.1.3: {}

  undici-types@5.26.5: {}

  undici-types@7.14.0: {}

  undici@7.14.0: {}

  unenv@2.0.0-rc.21:
    dependencies:
      defu: 6.1.4
      exsolve: 1.0.7
      ohash: 2.0.11
      pathe: 2.0.3
      ufo: 1.6.1

  unpipe@1.0.0: {}

  unplugin@1.0.1:
    dependencies:
      acorn: 8.15.0
      chokidar: 3.6.0
      webpack-sources: 3.3.3
      webpack-virtual-modules: 0.5.0

  update-browserslist-db@1.1.3(browserslist@4.26.3):
    dependencies:
      browserslist: 4.26.3
      escalade: 3.2.0
      picocolors: 1.1.1

  urlpattern-polyfill@10.1.0: {}

  use-callback-ref@1.3.3(@types/react@19.2.2)(react@19.2.0):
    dependencies:
      react: 19.2.0
      tslib: 2.8.1
    optionalDependencies:
      '@types/react': 19.2.2

<<<<<<< HEAD
  use-intl@4.3.9(react@19.2.0):
    dependencies:
      '@formatjs/fast-memoize': 2.2.7
      '@schummar/icu-type-parser': 1.21.5
      intl-messageformat: 10.7.16
      react: 19.2.0
=======
  use-intl@4.3.12(react@19.1.0):
    dependencies:
      '@formatjs/fast-memoize': 2.2.7
      '@schummar/icu-type-parser': 1.21.5
      intl-messageformat: 10.7.18
      react: 19.1.0
>>>>>>> 4cf8a2f2

  use-sidecar@1.1.3(@types/react@19.2.2)(react@19.2.0):
    dependencies:
      detect-node-es: 1.1.0
      react: 19.2.0
      tslib: 2.8.1
    optionalDependencies:
      '@types/react': 19.2.2

  util-deprecate@1.0.2: {}

  utils-merge@1.0.1: {}

  uuid@9.0.1: {}

  vary@1.1.2: {}

  vite-node@3.2.4(@types/node@24.7.2)(jiti@2.6.1)(lightningcss@1.30.1)(terser@5.44.0)(yaml@2.8.1):
    dependencies:
      cac: 6.7.14
      debug: 4.4.3
      es-module-lexer: 1.7.0
      pathe: 2.0.3
      vite: 7.1.9(@types/node@24.7.2)(jiti@2.6.1)(lightningcss@1.30.1)(terser@5.44.0)(yaml@2.8.1)
    transitivePeerDependencies:
      - '@types/node'
      - jiti
      - less
      - lightningcss
      - sass
      - sass-embedded
      - stylus
      - sugarss
      - supports-color
      - terser
      - tsx
      - yaml

  vite@7.1.9(@types/node@24.7.2)(jiti@2.6.1)(lightningcss@1.30.1)(terser@5.44.0)(yaml@2.8.1):
    dependencies:
      esbuild: 0.25.10
      fdir: 6.5.0(picomatch@4.0.3)
      picomatch: 4.0.3
      postcss: 8.5.6
      rollup: 4.52.4
      tinyglobby: 0.2.15
    optionalDependencies:
      '@types/node': 24.7.2
      fsevents: 2.3.3
      jiti: 2.6.1
      lightningcss: 1.30.1
      terser: 5.44.0
      yaml: 2.8.1

  vitest@3.2.4(@types/node@24.7.2)(jiti@2.6.1)(jsdom@27.0.0(postcss@8.5.6))(lightningcss@1.30.1)(terser@5.44.0)(yaml@2.8.1):
    dependencies:
      '@types/chai': 5.2.2
      '@vitest/expect': 3.2.4
      '@vitest/mocker': 3.2.4(vite@7.1.9(@types/node@24.7.2)(jiti@2.6.1)(lightningcss@1.30.1)(terser@5.44.0)(yaml@2.8.1))
      '@vitest/pretty-format': 3.2.4
      '@vitest/runner': 3.2.4
      '@vitest/snapshot': 3.2.4
      '@vitest/spy': 3.2.4
      '@vitest/utils': 3.2.4
      chai: 5.3.3
      debug: 4.4.3
      expect-type: 1.2.2
      magic-string: 0.30.19
      pathe: 2.0.3
      picomatch: 4.0.3
      std-env: 3.9.0
      tinybench: 2.9.0
      tinyexec: 0.3.2
      tinyglobby: 0.2.15
      tinypool: 1.1.1
      tinyrainbow: 2.0.0
      vite: 7.1.9(@types/node@24.7.2)(jiti@2.6.1)(lightningcss@1.30.1)(terser@5.44.0)(yaml@2.8.1)
      vite-node: 3.2.4(@types/node@24.7.2)(jiti@2.6.1)(lightningcss@1.30.1)(terser@5.44.0)(yaml@2.8.1)
      why-is-node-running: 2.3.0
    optionalDependencies:
      '@types/node': 24.7.2
      jsdom: 27.0.0(postcss@8.5.6)
    transitivePeerDependencies:
      - jiti
      - less
      - lightningcss
      - msw
      - sass
      - sass-embedded
      - stylus
      - sugarss
      - supports-color
      - terser
      - tsx
      - yaml

  w3c-xmlserializer@5.0.0:
    dependencies:
      xml-name-validator: 5.0.0

  watchpack@2.4.4:
    dependencies:
      glob-to-regexp: 0.4.1
      graceful-fs: 4.2.11

  web-streams-polyfill@3.3.3:
    optional: true

  web-streams-polyfill@4.0.0-beta.3: {}

  webidl-conversions@3.0.1: {}

  webidl-conversions@8.0.0: {}

  webpack-sources@3.3.3: {}

  webpack-virtual-modules@0.5.0: {}

  webpack@5.102.1(esbuild@0.25.10):
    dependencies:
      '@types/eslint-scope': 3.7.7
      '@types/estree': 1.0.8
      '@types/json-schema': 7.0.15
      '@webassemblyjs/ast': 1.14.1
      '@webassemblyjs/wasm-edit': 1.14.1
      '@webassemblyjs/wasm-parser': 1.14.1
      acorn: 8.15.0
      acorn-import-phases: 1.0.4(acorn@8.15.0)
      browserslist: 4.26.3
      chrome-trace-event: 1.0.4
      enhanced-resolve: 5.18.3
      es-module-lexer: 1.7.0
      eslint-scope: 5.1.1
      events: 3.3.0
      glob-to-regexp: 0.4.1
      graceful-fs: 4.2.11
      json-parse-even-better-errors: 2.3.1
      loader-runner: 4.3.1
      mime-types: 2.1.35
      neo-async: 2.6.2
      schema-utils: 4.3.3
      tapable: 2.3.0
      terser-webpack-plugin: 5.3.14(esbuild@0.25.10)(webpack@5.102.1(esbuild@0.25.10))
      watchpack: 2.4.4
      webpack-sources: 3.3.3
    transitivePeerDependencies:
      - '@swc/core'
      - esbuild
      - uglify-js

  whatwg-encoding@3.1.1:
    dependencies:
      iconv-lite: 0.6.3

  whatwg-mimetype@4.0.0: {}

  whatwg-url@15.1.0:
    dependencies:
      tr46: 6.0.0
      webidl-conversions: 8.0.0

  whatwg-url@5.0.0:
    dependencies:
      tr46: 0.0.3
      webidl-conversions: 3.0.1

  which@2.0.2:
    dependencies:
      isexe: 2.0.0

  which@4.0.0:
    dependencies:
      isexe: 3.1.1

  why-is-node-running@2.3.0:
    dependencies:
      siginfo: 2.0.0
      stackback: 0.0.2

  workerd@1.20251008.0:
    optionalDependencies:
      '@cloudflare/workerd-darwin-64': 1.20251008.0
      '@cloudflare/workerd-darwin-arm64': 1.20251008.0
      '@cloudflare/workerd-linux-64': 1.20251008.0
      '@cloudflare/workerd-linux-arm64': 1.20251008.0
      '@cloudflare/workerd-windows-64': 1.20251008.0

  wrangler@4.42.2(@cloudflare/workers-types@4.20251011.0):
    dependencies:
      '@cloudflare/kv-asset-handler': 0.4.0
      '@cloudflare/unenv-preset': 2.7.7(unenv@2.0.0-rc.21)(workerd@1.20251008.0)
      blake3-wasm: 2.1.5
      esbuild: 0.25.10
      miniflare: 4.20251008.0
      path-to-regexp: 6.3.0
      unenv: 2.0.0-rc.21
      workerd: 1.20251008.0
    optionalDependencies:
      '@cloudflare/workers-types': 4.20251011.0
      fsevents: 2.3.3
    transitivePeerDependencies:
      - bufferutil
      - utf-8-validate

  wrap-ansi@7.0.0:
    dependencies:
      ansi-styles: 4.3.0
      string-width: 4.2.3
      strip-ansi: 6.0.1

  wrap-ansi@8.1.0:
    dependencies:
      ansi-styles: 6.2.3
      string-width: 5.1.2
      strip-ansi: 7.1.2

  wrap-ansi@9.0.2:
    dependencies:
      ansi-styles: 6.2.3
      string-width: 7.2.0
      strip-ansi: 7.1.2

  wrappy@1.0.2: {}

  ws@8.18.0: {}

  ws@8.18.3: {}

  xml-name-validator@5.0.0: {}

  xmlchars@2.2.0: {}

  xtend@4.0.2: {}

  y18n@5.0.8: {}

  yallist@3.1.1: {}

  yallist@5.0.0: {}

  yaml@2.8.1: {}

  yargs-parser@22.0.0: {}

  yargs@18.0.0:
    dependencies:
      cliui: 9.0.1
      escalade: 3.2.0
      get-caller-file: 2.0.5
      string-width: 7.2.0
      y18n: 5.0.8
      yargs-parser: 22.0.0

  yocto-queue@0.1.0: {}

  youch-core@0.3.3:
    dependencies:
      '@poppinss/exception': 1.2.2
      error-stack-parser-es: 1.0.5

  youch@4.1.0-beta.10:
    dependencies:
      '@poppinss/colors': 4.1.5
      '@poppinss/dumper': 0.6.4
      '@speed-highlight/core': 1.2.7
      cookie: 1.0.2
      youch-core: 0.3.3

  zod@3.22.3: {}

  zod@4.1.12: {}<|MERGE_RESOLUTION|>--- conflicted
+++ resolved
@@ -13,13 +13,8 @@
   .:
     dependencies:
       '@hookform/resolvers':
-<<<<<<< HEAD
-        specifier: ^5.2.1
-        version: 5.2.1(react-hook-form@7.65.0(react@19.2.0))
-=======
         specifier: ^5.2.2
-        version: 5.2.2(react-hook-form@7.64.0(react@19.1.0))
->>>>>>> 4cf8a2f2
+        version: 5.2.2(react-hook-form@7.65.0(react@19.2.0))
       '@opennextjs/cloudflare':
         specifier: ^1.10.1
         version: 1.10.1(wrangler@4.42.2(@cloudflare/workers-types@4.20251011.0))
@@ -87,13 +82,8 @@
         specifier: 15.5.4
         version: 15.5.4(@babel/core@7.28.4)(@opentelemetry/api@1.9.0)(react-dom@19.2.0(react@19.2.0))(react@19.2.0)
       next-intl:
-<<<<<<< HEAD
-        specifier: ^4.3.9
-        version: 4.3.9(next@15.5.4(@babel/core@7.28.4)(@opentelemetry/api@1.9.0)(react-dom@19.2.0(react@19.2.0))(react@19.2.0))(react@19.2.0)(typescript@5.9.3)
-=======
         specifier: ^4.3.12
-        version: 4.3.12(next@15.5.4(@babel/core@7.28.4)(@opentelemetry/api@1.9.0)(react-dom@19.1.0(react@19.1.0))(react@19.1.0))(react@19.1.0)(typescript@5.9.3)
->>>>>>> 4cf8a2f2
+        version: 4.3.12(next@15.5.4(@babel/core@7.28.4)(@opentelemetry/api@1.9.0)(react-dom@19.2.0(react@19.2.0))(react@19.2.0))(react@19.2.0)(typescript@5.9.3)
       react:
         specifier: 19.2.0
         version: 19.2.0
@@ -6708,11 +6698,7 @@
 
   '@hexagon/base64@1.1.28': {}
 
-<<<<<<< HEAD
-  '@hookform/resolvers@5.2.1(react-hook-form@7.65.0(react@19.2.0))':
-=======
-  '@hookform/resolvers@5.2.2(react-hook-form@7.64.0(react@19.1.0))':
->>>>>>> 4cf8a2f2
+  '@hookform/resolvers@5.2.2(react-hook-form@7.65.0(react@19.2.0))':
     dependencies:
       '@standard-schema/utils': link:stubs/standard-schema-utils
       react-hook-form: 7.65.0(react@19.2.0)
@@ -7945,13 +7931,7 @@
 
   '@sentry/core@10.19.0': {}
 
-<<<<<<< HEAD
-  '@sentry/core@8.55.0': {}
-
   '@sentry/nextjs@10.19.0(@opentelemetry/context-async-hooks@2.1.0(@opentelemetry/api@1.9.0))(@opentelemetry/core@2.1.0(@opentelemetry/api@1.9.0))(@opentelemetry/sdk-trace-base@2.1.0(@opentelemetry/api@1.9.0))(next@15.5.4(@babel/core@7.28.4)(@opentelemetry/api@1.9.0)(react-dom@19.2.0(react@19.2.0))(react@19.2.0))(react@19.2.0)(webpack@5.102.1(esbuild@0.25.10))':
-=======
-  '@sentry/nextjs@10.19.0(@opentelemetry/context-async-hooks@2.1.0(@opentelemetry/api@1.9.0))(@opentelemetry/core@2.1.0(@opentelemetry/api@1.9.0))(@opentelemetry/sdk-trace-base@2.1.0(@opentelemetry/api@1.9.0))(next@15.5.4(@babel/core@7.28.4)(@opentelemetry/api@1.9.0)(react-dom@19.1.0(react@19.1.0))(react@19.1.0))(react@19.1.0)(webpack@5.102.1(esbuild@0.25.10))':
->>>>>>> 4cf8a2f2
     dependencies:
       '@opentelemetry/api': 1.9.0
       '@opentelemetry/semantic-conventions': 1.37.0
@@ -10224,23 +10204,13 @@
 
   neo-async@2.6.2: {}
 
-<<<<<<< HEAD
-  next-intl@4.3.9(next@15.5.4(@babel/core@7.28.4)(@opentelemetry/api@1.9.0)(react-dom@19.2.0(react@19.2.0))(react@19.2.0))(react@19.2.0)(typescript@5.9.3):
+  next-intl@4.3.12(next@15.5.4(@babel/core@7.28.4)(@opentelemetry/api@1.9.0)(react-dom@19.2.0(react@19.2.0))(react@19.2.0))(react@19.2.0)(typescript@5.9.3):
     dependencies:
       '@formatjs/intl-localematcher': 0.5.10
       negotiator: 1.0.0
       next: 15.5.4(@babel/core@7.28.4)(@opentelemetry/api@1.9.0)(react-dom@19.2.0(react@19.2.0))(react@19.2.0)
       react: 19.2.0
-      use-intl: 4.3.9(react@19.2.0)
-=======
-  next-intl@4.3.12(next@15.5.4(@babel/core@7.28.4)(@opentelemetry/api@1.9.0)(react-dom@19.1.0(react@19.1.0))(react@19.1.0))(react@19.1.0)(typescript@5.9.3):
-    dependencies:
-      '@formatjs/intl-localematcher': 0.5.10
-      negotiator: 1.0.0
-      next: 15.5.4(@babel/core@7.28.4)(@opentelemetry/api@1.9.0)(react-dom@19.1.0(react@19.1.0))(react@19.1.0)
-      react: 19.1.0
-      use-intl: 4.3.12(react@19.1.0)
->>>>>>> 4cf8a2f2
+      use-intl: 4.3.12(react@19.2.0)
     optionalDependencies:
       typescript: 5.9.3
 
@@ -11037,21 +11007,12 @@
     optionalDependencies:
       '@types/react': 19.2.2
 
-<<<<<<< HEAD
-  use-intl@4.3.9(react@19.2.0):
-    dependencies:
-      '@formatjs/fast-memoize': 2.2.7
-      '@schummar/icu-type-parser': 1.21.5
-      intl-messageformat: 10.7.16
-      react: 19.2.0
-=======
-  use-intl@4.3.12(react@19.1.0):
+  use-intl@4.3.12(react@19.2.0):
     dependencies:
       '@formatjs/fast-memoize': 2.2.7
       '@schummar/icu-type-parser': 1.21.5
       intl-messageformat: 10.7.18
-      react: 19.1.0
->>>>>>> 4cf8a2f2
+      react: 19.2.0
 
   use-sidecar@1.1.3(@types/react@19.2.2)(react@19.2.0):
     dependencies:

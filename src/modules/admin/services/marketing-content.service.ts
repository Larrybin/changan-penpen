<<<<<<< HEAD
import { and, eq, isNotNull, lt, sql } from "drizzle-orm";
=======
import { and, eq, lt, sql } from "drizzle-orm";
>>>>>>> 27c86489
import { revalidateTag } from "next/cache";
import {
    getDb,
    marketingContentAudit,
    marketingContentDrafts,
    marketingContentVersions,
} from "@/db";
import {
    type AppLocale,
    getDefaultLocale,
    getSupportedAppLocales,
} from "@/i18n/config";
import { CACHE_TAGS } from "@/lib/cache/cache-tags";
import {
    clearStaticConfigCache,
    computeMarketingMetadataVersion,
    createFallbackMarketingSection,
    loadMarketingSection,
    MARKETING_SECTIONS,
    type MarketingSection,
} from "@/lib/static-config";
import {
    type MarketingSectionFileInput,
    marketingSectionFileSchema,
} from "@/modules/admin/schemas/marketing-content.schema";
import { recordAdminAuditLog } from "@/modules/admin/services/system-audit.service";

const PREVIEW_TOKEN_TTL_MS = 1000 * 60 * 60; // 60 minutes

const SUPPORTED_LOCALE_SET = new Set(getSupportedAppLocales());
const SUPPORTED_SECTIONS = new Set<string>(MARKETING_SECTIONS);

type NodeRequireFunction = (id: string) => unknown;
type NodeCryptoModule = typeof import("node:crypto");

let cachedNodeRandomUuid: (() => string) | null | undefined;

export class PreviewTokenGenerationError extends Error {
    constructor(message: string, options?: ErrorOptions) {
        super(message, options);
        this.name = "PreviewTokenGenerationError";
    }
}

function assertLocale(value: string): AppLocale {
    const trimmed = value.trim();
    if (!SUPPORTED_LOCALE_SET.has(trimmed as AppLocale)) {
        throw new Error(`Unsupported locale: ${value}`);
    }
    return trimmed as AppLocale;
}

function assertSection(value: string): MarketingSection {
    const trimmed = value.trim();
    if (!SUPPORTED_SECTIONS.has(trimmed)) {
        throw new Error(`Unsupported marketing section: ${value}`);
    }
    return trimmed as MarketingSection;
}

function parsePayload(raw: string): MarketingSectionFileInput {
    try {
        const parsed = JSON.parse(raw) as unknown;
        return marketingSectionFileSchema.parse(parsed);
    } catch (error) {
        if (error instanceof SyntaxError) {
            throw new Error("Stored marketing payload is not valid JSON");
        }
        throw error;
    }
}

async function loadFallbackPayload(
    locale: AppLocale,
    section: MarketingSection,
): Promise<MarketingSectionFileInput> {
    const file = await loadMarketingSection(locale, section).catch(() =>
        createFallbackMarketingSection(locale, section),
    );
    return marketingSectionFileSchema.parse(file);
}

function serializePayload(payload: MarketingSectionFileInput) {
    return JSON.stringify(payload);
}

function uuidFromBytes(bytes: Uint8Array): string {
    bytes[6] = (bytes[6] & 0x0f) | 0x40;
    bytes[8] = (bytes[8] & 0x3f) | 0x80;
    const hex = Array.from(bytes, (byte) => byte.toString(16).padStart(2, "0"));
    return `${hex.slice(0, 4).join("")}-${hex.slice(4, 6).join("")}-${hex
        .slice(6, 8)
        .join("")}-${hex.slice(8, 10).join("")}-${hex.slice(10).join("")}`;
}

function getNodeRandomUuid(): (() => string) | undefined {
    if (cachedNodeRandomUuid !== undefined) {
        return cachedNodeRandomUuid ?? undefined;
    }

    const isNodeEnvironment =
        typeof process !== "undefined" &&
        typeof process.versions?.node === "string";

    if (!isNodeEnvironment) {
        cachedNodeRandomUuid = null;
        return undefined;
    }

    const globalWithRequire = globalThis as { require?: NodeRequireFunction };
    const loadModule = (): NodeCryptoModule | undefined => {
        const possibleIds = ["node:crypto", "crypto"] as const;
        for (const id of possibleIds) {
            try {
                const req =
                    typeof globalWithRequire.require === "function"
                        ? globalWithRequire.require
                        : (Function("return require")() as NodeRequireFunction);
                return req(id) as NodeCryptoModule;
            } catch {
                // Continue trying other module identifiers to locate Node's crypto API.
            }
        }
        return undefined;
    };

    const nodeCrypto = loadModule();
    if (!nodeCrypto || typeof nodeCrypto.randomUUID !== "function") {
        cachedNodeRandomUuid = null;
        return undefined;
    }

    cachedNodeRandomUuid = nodeCrypto.randomUUID.bind(nodeCrypto);
    return cachedNodeRandomUuid ?? undefined;
}

function generateUuid(): string {
    const cryptoApi =
        typeof globalThis !== "undefined"
            ? (globalThis as { crypto?: Crypto }).crypto
            : undefined;

    if (cryptoApi && typeof cryptoApi.randomUUID === "function") {
        return cryptoApi.randomUUID();
    }

    if (cryptoApi && typeof cryptoApi.getRandomValues === "function") {
        const bytes = new Uint8Array(16);
        cryptoApi.getRandomValues(bytes);
        return uuidFromBytes(bytes);
    }

    const nodeRandomUuid = getNodeRandomUuid();
    if (nodeRandomUuid) {
        return nodeRandomUuid();
    }

    throw new PreviewTokenGenerationError(
        "Unable to generate preview token because secure randomness is not available.",
    );
}

export type MarketingContentMetadata = {
    locales: readonly AppLocale[];
    sections: readonly MarketingSection[];
    defaultLocale: AppLocale;
};

export type MarketingContentDraft = {
    locale: AppLocale;
    section: MarketingSection;
    payload: MarketingSectionFileInput;
    status: string;
    version: number;
    lastPublishedVersion: number | null;
    updatedAt: string | null;
    updatedBy: string | null;
    previewToken: string | null;
    previewTokenExpiresAt: string | null;
};

type MapDraftRowInput = {
    locale: AppLocale;
    section: MarketingSection;
    payload: MarketingSectionFileInput;
    row: (typeof marketingContentDrafts)["$inferSelect"] | undefined;
    lastPublishedVersion: number | null;
};

function mapDraftRow({
    locale,
    section,
    payload,
    row,
    lastPublishedVersion,
}: MapDraftRowInput): MarketingContentDraft {
    if (!row) {
        return {
            locale,
            section,
            payload,
            status: "published",
            version: 1,
            lastPublishedVersion,
            updatedAt: null,
            updatedBy: null,
            previewToken: null,
            previewTokenExpiresAt: null,
        };
    }

    return {
        locale,
        section,
        payload,
        status: row.status,
        version: row.version,
        lastPublishedVersion: row.lastPublishedVersion ?? lastPublishedVersion,
        updatedAt: row.updatedAt,
        updatedBy: row.updatedBy,
        previewToken: row.previewToken ?? null,
        previewTokenExpiresAt: row.previewTokenExpiresAt ?? null,
    } satisfies MarketingContentDraft;
}

export async function getMarketingContentMetadata(): Promise<MarketingContentMetadata> {
    return {
        locales: getSupportedAppLocales(),
        sections: MARKETING_SECTIONS,
        defaultLocale: getDefaultLocale(),
    };
}

async function getLatestPublishedVersion(
    locale: AppLocale,
    section: MarketingSection,
) {
    const db = await getDb();
    const [result] = await db
        .select({
            maxVersion: sql<number>`coalesce(max(${marketingContentVersions.version}), 0)`,
        })
        .from(marketingContentVersions)
        .where(
            and(
                eq(marketingContentVersions.locale, locale),
                eq(marketingContentVersions.section, section),
            ),
        );
    return result?.maxVersion ?? 0;
}

export async function getMarketingContentDraft(
    localeInput: string,
    sectionInput: string,
): Promise<MarketingContentDraft> {
    const locale = assertLocale(localeInput);
    const section = assertSection(sectionInput);
    const db = await getDb();
    const [row] = await db
        .select()
        .from(marketingContentDrafts)
        .where(
            and(
                eq(marketingContentDrafts.locale, locale),
                eq(marketingContentDrafts.section, section),
            ),
        )
        .limit(1);

    const payload = row
        ? parsePayload(row.payload)
        : await loadFallbackPayload(locale, section);
    const lastPublishedVersion = await getLatestPublishedVersion(
        locale,
        section,
    );
    return mapDraftRow({
        locale,
        section,
        payload,
        row,
        lastPublishedVersion,
    });
}

export interface UpsertMarketingContentDraftInput {
    locale: string;
    section: string;
    payload: unknown;
    adminEmail: string;
}

export async function upsertMarketingContentDraft(
    input: UpsertMarketingContentDraftInput,
): Promise<MarketingContentDraft> {
    const locale = assertLocale(input.locale);
    const section = assertSection(input.section);
    const parsedPayload = marketingSectionFileSchema.parse(input.payload);
    const payload = serializePayload(parsedPayload);
    const now = new Date().toISOString();

    const db = await getDb();
    await db
        .insert(marketingContentDrafts)
        .values({
            locale,
            section,
            payload,
            status: "draft",
            version: 1,
            lastPublishedVersion: null,
            updatedBy: input.adminEmail,
            createdAt: now,
            updatedAt: now,
            previewToken: null,
            previewTokenExpiresAt: null,
        })
        .onConflictDoUpdate({
            target: [
                marketingContentDrafts.locale,
                marketingContentDrafts.section,
            ],
            set: {
                payload,
                status: "draft",
                version: sql`${marketingContentDrafts.version} + 1`,
                updatedBy: input.adminEmail,
                updatedAt: now,
                previewToken: null,
                previewTokenExpiresAt: null,
            },
        });

    await db.insert(marketingContentAudit).values({
        locale,
        section,
        action: "draft.saved",
        message: "草稿已保存",
        actor: input.adminEmail,
        createdAt: now,
    });

    await recordAdminAuditLog({
        adminEmail: input.adminEmail,
        action: "marketing-content:save",
        targetType: "marketing-content",
        targetId: `${locale}:${section}`,
    });

    const latestPublishedVersion = await getLatestPublishedVersion(
        locale,
        section,
    );
    const [row] = await db
        .select()
        .from(marketingContentDrafts)
        .where(
            and(
                eq(marketingContentDrafts.locale, locale),
                eq(marketingContentDrafts.section, section),
            ),
        )
        .limit(1);

    return mapDraftRow({
        locale,
        section,
        payload: parsedPayload,
        row,
        lastPublishedVersion: latestPublishedVersion,
    });
}

export interface GeneratePreviewTokenInput {
    locale: string;
    section: string;
    adminEmail: string;
}

export async function generatePreviewToken(input: GeneratePreviewTokenInput) {
    const locale = assertLocale(input.locale);
    const section = assertSection(input.section);
    const now = new Date();
    const expiresAt = new Date(now.getTime() + PREVIEW_TOKEN_TTL_MS);
    let token: string;
    try {
        token = generateUuid();
    } catch (error) {
        if (error instanceof PreviewTokenGenerationError) {
            throw error;
        }
        throw new PreviewTokenGenerationError(
            "Failed to generate preview token.",
            error instanceof Error ? { cause: error } : undefined,
        );
    }

    const db = await getDb();
    const [existing] = await db
        .select({ id: marketingContentDrafts.id })
        .from(marketingContentDrafts)
        .where(
            and(
                eq(marketingContentDrafts.locale, locale),
                eq(marketingContentDrafts.section, section),
            ),
        )
        .limit(1);

    if (!existing) {
        throw new Error("Cannot generate preview for empty draft");
    }

    await db
        .update(marketingContentDrafts)
        .set({
            previewToken: token,
            previewTokenExpiresAt: expiresAt.toISOString(),
            updatedAt: now.toISOString(),
        })
        .where(eq(marketingContentDrafts.id, existing.id));

    await db.insert(marketingContentAudit).values({
        locale,
        section,
        action: "draft.preview",
        message: "生成预览链接",
        metadata: JSON.stringify({ expiresAt: expiresAt.toISOString() }),
        actor: input.adminEmail,
        createdAt: now.toISOString(),
    });

    await recordAdminAuditLog({
        adminEmail: input.adminEmail,
        action: "marketing-content:preview",
        targetType: "marketing-content",
        targetId: `${locale}:${section}`,
    });

    return {
        token,
        expiresAt: expiresAt.toISOString(),
    };
}

export interface PublishMarketingContentInput {
    locale: string;
    section: string;
    adminEmail: string;
}

export async function publishMarketingContent(
    input: PublishMarketingContentInput,
) {
    const locale = assertLocale(input.locale);
    const section = assertSection(input.section);
    const db = await getDb();

    const [draft] = await db
        .select()
        .from(marketingContentDrafts)
        .where(
            and(
                eq(marketingContentDrafts.locale, locale),
                eq(marketingContentDrafts.section, section),
            ),
        )
        .limit(1);

    const payload = draft
        ? parsePayload(draft.payload)
        : await loadFallbackPayload(locale, section);

    if (!draft) {
        throw new Error("No draft available to publish. Please save first.");
    }

    const lastVersion = await getLatestPublishedVersion(locale, section);
    const nextVersion = lastVersion + 1;
    const publishedAt = new Date().toISOString();
    const serialized = serializePayload(payload);
    const metadataVersion = computeMarketingMetadataVersion(
        locale,
        section,
        nextVersion,
    );

    await db.insert(marketingContentVersions).values({
        locale,
        section,
        version: nextVersion,
        payload: serialized,
        metadataVersion,
        createdBy: input.adminEmail,
        createdAt: publishedAt,
    });

    await db
        .update(marketingContentDrafts)
        .set({
            status: "published",
            lastPublishedVersion: nextVersion,
            previewToken: null,
            previewTokenExpiresAt: null,
            updatedAt: publishedAt,
            updatedBy: input.adminEmail,
        })
        .where(
            and(
                eq(marketingContentDrafts.locale, locale),
                eq(marketingContentDrafts.section, section),
            ),
        );

    await db.insert(marketingContentAudit).values({
        locale,
        section,
        action: "draft.published",
        message: `发布版本 ${nextVersion}`,
        metadata: JSON.stringify({ metadataVersion }),
        actor: input.adminEmail,
        version: nextVersion,
        createdAt: publishedAt,
    });

    await recordAdminAuditLog({
        adminEmail: input.adminEmail,
        action: "marketing-content:publish",
        targetType: "marketing-content",
        targetId: `${locale}:${section}:v${nextVersion}`,
        metadata: JSON.stringify({ metadataVersion }),
    });

    revalidateTag(CACHE_TAGS.staticConfig(locale));
    revalidateTag(CACHE_TAGS.marketingSection(locale, section));
    clearStaticConfigCache();

    return {
        locale,
        section,
        version: nextVersion,
        metadataVersion,
        publishedAt,
    };
}

export async function cleanupExpiredPreviewTokens() {
    const db = await getDb();
    const now = new Date().toISOString();
    await db
        .update(marketingContentDrafts)
        .set({ previewToken: null, previewTokenExpiresAt: null })
        .where(
            and(
                sql`${marketingContentDrafts.previewToken} IS NOT NULL`,
                lt(marketingContentDrafts.previewTokenExpiresAt, now),
            ),
        );
}<|MERGE_RESOLUTION|>--- conflicted
+++ resolved
@@ -1,8 +1,4 @@
-<<<<<<< HEAD
-import { and, eq, isNotNull, lt, sql } from "drizzle-orm";
-=======
 import { and, eq, lt, sql } from "drizzle-orm";
->>>>>>> 27c86489
 import { revalidateTag } from "next/cache";
 import {
     getDb,

<<<<<<< HEAD
import { and, eq, isNotNull, lt, sql } from "drizzle-orm";
import { revalidateTag } from "next/cache";
=======
import { and, eq, sql } from "drizzle-orm";
>>>>>>> 6e5d71aa
import {
    getDb,
    marketingContentAudit,
    marketingContentDrafts,
    marketingContentVersions,
} from "@/db";
import {
    type AppLocale,
    getDefaultLocale,
    getSupportedAppLocales,
} from "@/i18n/config";
import { CACHE_TAGS } from "@/lib/cache/cache-tags";
import {
    clearStaticConfigCache,
    computeMarketingMetadataVersion,
    createFallbackMarketingSection,
    loadMarketingSection,
    MARKETING_SECTIONS,
    type MarketingSection,
} from "@/lib/static-config";
import {
    type MarketingSectionFileInput,
    marketingSectionFileSchema,
} from "@/modules/admin/schemas/marketing-content.schema";
import { recordAdminAuditLog } from "@/modules/admin/services/system-audit.service";

const PREVIEW_TOKEN_TTL_MS = 1000 * 60 * 60; // 60 minutes

const SUPPORTED_LOCALE_SET = new Set(getSupportedAppLocales());
const SUPPORTED_SECTIONS = new Set<string>(MARKETING_SECTIONS);

type NodeRequireFunction = (id: string) => unknown;
type NodeCryptoModule = typeof import("node:crypto");

let cachedNodeRandomUuid: (() => string) | null | undefined;

export class PreviewTokenGenerationError extends Error {
    constructor(message: string, options?: ErrorOptions) {
        super(message, options);
        this.name = "PreviewTokenGenerationError";
    }
}

function assertLocale(value: string): AppLocale {
    const trimmed = value.trim();
    if (!SUPPORTED_LOCALE_SET.has(trimmed as AppLocale)) {
        throw new Error(`Unsupported locale: ${value}`);
    }
    return trimmed as AppLocale;
}

function assertSection(value: string): MarketingSection {
    const trimmed = value.trim();
    if (!SUPPORTED_SECTIONS.has(trimmed)) {
        throw new Error(`Unsupported marketing section: ${value}`);
    }
    return trimmed as MarketingSection;
}

function parsePayload(raw: string): MarketingSectionFileInput {
    try {
        const parsed = JSON.parse(raw) as unknown;
        return marketingSectionFileSchema.parse(parsed);
    } catch (error) {
        if (error instanceof SyntaxError) {
            throw new Error("Stored marketing payload is not valid JSON");
        }
        throw error;
    }
}

async function loadFallbackPayload(
    locale: AppLocale,
    section: MarketingSection,
): Promise<MarketingSectionFileInput> {
    const file = await loadMarketingSection(locale, section).catch(() =>
        createFallbackMarketingSection(locale, section),
    );
    return marketingSectionFileSchema.parse(file);
}

function serializePayload(payload: MarketingSectionFileInput) {
    return JSON.stringify(payload);
}

function uuidFromBytes(bytes: Uint8Array): string {
    bytes[6] = (bytes[6] & 0x0f) | 0x40;
    bytes[8] = (bytes[8] & 0x3f) | 0x80;
    const hex = Array.from(bytes, (byte) => byte.toString(16).padStart(2, "0"));
    return `${hex.slice(0, 4).join("")}-${hex.slice(4, 6).join("")}-${hex
        .slice(6, 8)
        .join("")}-${hex.slice(8, 10).join("")}-${hex.slice(10).join("")}`;
}

function getNodeRandomUuid(): (() => string) | undefined {
    if (cachedNodeRandomUuid !== undefined) {
        return cachedNodeRandomUuid ?? undefined;
    }

    const isNodeEnvironment =
        typeof process !== "undefined" &&
        typeof process.versions?.node === "string";

    if (!isNodeEnvironment) {
        cachedNodeRandomUuid = null;
        return undefined;
    }

    const globalWithRequire = globalThis as { require?: NodeRequireFunction };
    const loadModule = (): NodeCryptoModule | undefined => {
        const possibleIds = ["node:crypto", "crypto"] as const;
        for (const id of possibleIds) {
            try {
                const req =
                    typeof globalWithRequire.require === "function"
                        ? globalWithRequire.require
                        : (Function("return require")() as NodeRequireFunction);
                return req(id) as NodeCryptoModule;
            } catch {
                // Continue trying other module identifiers to locate Node's crypto API.
            }
        }
        return undefined;
    };

    const nodeCrypto = loadModule();
    if (!nodeCrypto || typeof nodeCrypto.randomUUID !== "function") {
        cachedNodeRandomUuid = null;
        return undefined;
    }

    cachedNodeRandomUuid = nodeCrypto.randomUUID.bind(nodeCrypto);
    return cachedNodeRandomUuid ?? undefined;
}

function generateUuid(): string {
    const cryptoApi =
        typeof globalThis !== "undefined"
            ? (globalThis as { crypto?: Crypto }).crypto
            : undefined;

    if (cryptoApi && typeof cryptoApi.randomUUID === "function") {
        return cryptoApi.randomUUID();
    }

    if (cryptoApi && typeof cryptoApi.getRandomValues === "function") {
        const bytes = new Uint8Array(16);
        cryptoApi.getRandomValues(bytes);
        return uuidFromBytes(bytes);
    }

    const nodeRandomUuid = getNodeRandomUuid();
    if (nodeRandomUuid) {
        return nodeRandomUuid();
    }

    throw new PreviewTokenGenerationError(
        "Unable to generate preview token because secure randomness is not available.",
    );
}

export type MarketingContentMetadata = {
    locales: readonly AppLocale[];
    sections: readonly MarketingSection[];
    defaultLocale: AppLocale;
};

export type MarketingContentDraft = {
    locale: AppLocale;
    section: MarketingSection;
    payload: MarketingSectionFileInput;
    status: string;
    version: number;
    lastPublishedVersion: number | null;
    updatedAt: string | null;
    updatedBy: string | null;
    previewToken: string | null;
    previewTokenExpiresAt: string | null;
};

type MapDraftRowInput = {
    locale: AppLocale;
    section: MarketingSection;
    payload: MarketingSectionFileInput;
    row: (typeof marketingContentDrafts)["$inferSelect"] | undefined;
    lastPublishedVersion: number | null;
};

function mapDraftRow({
    locale,
    section,
    payload,
    row,
    lastPublishedVersion,
}: MapDraftRowInput): MarketingContentDraft {
    if (!row) {
        return {
            locale,
            section,
            payload,
            status: "published",
            version: 1,
            lastPublishedVersion,
            updatedAt: null,
            updatedBy: null,
            previewToken: null,
            previewTokenExpiresAt: null,
        };
    }

    return {
        locale,
        section,
        payload,
        status: row.status,
        version: row.version,
        lastPublishedVersion: row.lastPublishedVersion ?? lastPublishedVersion,
        updatedAt: row.updatedAt,
        updatedBy: row.updatedBy,
        previewToken: row.previewToken ?? null,
        previewTokenExpiresAt: row.previewTokenExpiresAt ?? null,
    } satisfies MarketingContentDraft;
}

export async function getMarketingContentMetadata(): Promise<MarketingContentMetadata> {
    return {
        locales: getSupportedAppLocales(),
        sections: MARKETING_SECTIONS,
        defaultLocale: getDefaultLocale(),
    };
}

async function getLatestPublishedVersion(
    locale: AppLocale,
    section: MarketingSection,
) {
    const db = await getDb();
    const [result] = await db
        .select({
            maxVersion: sql<number>`coalesce(max(${marketingContentVersions.version}), 0)`,
        })
        .from(marketingContentVersions)
        .where(
            and(
                eq(marketingContentVersions.locale, locale),
                eq(marketingContentVersions.section, section),
            ),
        );
    return result?.maxVersion ?? 0;
}

export async function getMarketingContentDraft(
    localeInput: string,
    sectionInput: string,
): Promise<MarketingContentDraft> {
    const locale = assertLocale(localeInput);
    const section = assertSection(sectionInput);
    const db = await getDb();
    const [row] = await db
        .select()
        .from(marketingContentDrafts)
        .where(
            and(
                eq(marketingContentDrafts.locale, locale),
                eq(marketingContentDrafts.section, section),
            ),
        )
        .limit(1);

    const payload = row
        ? parsePayload(row.payload)
        : await loadFallbackPayload(locale, section);
    const lastPublishedVersion = await getLatestPublishedVersion(
        locale,
        section,
    );
    return mapDraftRow({
        locale,
        section,
        payload,
        row,
        lastPublishedVersion,
    });
}

export interface UpsertMarketingContentDraftInput {
    locale: string;
    section: string;
    payload: unknown;
    adminEmail: string;
}

export async function upsertMarketingContentDraft(
    input: UpsertMarketingContentDraftInput,
): Promise<MarketingContentDraft> {
    const locale = assertLocale(input.locale);
    const section = assertSection(input.section);
    const parsedPayload = marketingSectionFileSchema.parse(input.payload);
    const payload = serializePayload(parsedPayload);
    const now = new Date().toISOString();

    const db = await getDb();
    await db
        .insert(marketingContentDrafts)
        .values({
            locale,
            section,
            payload,
            status: "draft",
            version: 1,
            lastPublishedVersion: null,
            updatedBy: input.adminEmail,
            createdAt: now,
            updatedAt: now,
            previewToken: null,
            previewTokenExpiresAt: null,
        })
        .onConflictDoUpdate({
            target: [
                marketingContentDrafts.locale,
                marketingContentDrafts.section,
            ],
            set: {
                payload,
                status: "draft",
                version: sql`${marketingContentDrafts.version} + 1`,
                updatedBy: input.adminEmail,
                updatedAt: now,
                previewToken: null,
                previewTokenExpiresAt: null,
            },
        });

    await db.insert(marketingContentAudit).values({
        locale,
        section,
        action: "draft.saved",
        message: "草稿已保存",
        actor: input.adminEmail,
        createdAt: now,
    });

    await recordAdminAuditLog({
        adminEmail: input.adminEmail,
        action: "marketing-content:save",
        targetType: "marketing-content",
        targetId: `${locale}:${section}`,
    });

    const latestPublishedVersion = await getLatestPublishedVersion(
        locale,
        section,
    );
    const [row] = await db
        .select()
        .from(marketingContentDrafts)
        .where(
            and(
                eq(marketingContentDrafts.locale, locale),
                eq(marketingContentDrafts.section, section),
            ),
        )
        .limit(1);

    return mapDraftRow({
        locale,
        section,
        payload: parsedPayload,
        row,
        lastPublishedVersion: latestPublishedVersion,
    });
}

export interface GeneratePreviewTokenInput {
    locale: string;
    section: string;
    adminEmail: string;
}

export async function generatePreviewToken(input: GeneratePreviewTokenInput) {
    const locale = assertLocale(input.locale);
    const section = assertSection(input.section);
    const now = new Date();
    const expiresAt = new Date(now.getTime() + PREVIEW_TOKEN_TTL_MS);
    let token: string;
    try {
        token = generateUuid();
    } catch (error) {
        if (error instanceof PreviewTokenGenerationError) {
            throw error;
        }
        throw new PreviewTokenGenerationError(
            "Failed to generate preview token.",
            error instanceof Error ? { cause: error } : undefined,
        );
    }

    const db = await getDb();
    const [existing] = await db
        .select({ id: marketingContentDrafts.id })
        .from(marketingContentDrafts)
        .where(
            and(
                eq(marketingContentDrafts.locale, locale),
                eq(marketingContentDrafts.section, section),
            ),
        )
        .limit(1);

    if (!existing) {
        throw new Error("Cannot generate preview for empty draft");
    }

    await db
        .update(marketingContentDrafts)
        .set({
            previewToken: token,
            previewTokenExpiresAt: expiresAt.toISOString(),
            updatedAt: now.toISOString(),
        })
        .where(eq(marketingContentDrafts.id, existing.id));

    await db.insert(marketingContentAudit).values({
        locale,
        section,
        action: "draft.preview",
        message: "生成预览链接",
        metadata: JSON.stringify({ expiresAt: expiresAt.toISOString() }),
        actor: input.adminEmail,
        createdAt: now.toISOString(),
    });

    await recordAdminAuditLog({
        adminEmail: input.adminEmail,
        action: "marketing-content:preview",
        targetType: "marketing-content",
        targetId: `${locale}:${section}`,
    });

    return {
        token,
        expiresAt: expiresAt.toISOString(),
    };
}

export interface PublishMarketingContentInput {
    locale: string;
    section: string;
    adminEmail: string;
}

export async function publishMarketingContent(
    input: PublishMarketingContentInput,
) {
    const locale = assertLocale(input.locale);
    const section = assertSection(input.section);
    const db = await getDb();

    const [draft] = await db
        .select()
        .from(marketingContentDrafts)
        .where(
            and(
                eq(marketingContentDrafts.locale, locale),
                eq(marketingContentDrafts.section, section),
            ),
        )
        .limit(1);

    const payload = draft
        ? parsePayload(draft.payload)
        : await loadFallbackPayload(locale, section);

    if (!draft) {
        throw new Error("No draft available to publish. Please save first.");
    }

    const lastVersion = await getLatestPublishedVersion(locale, section);
    const nextVersion = lastVersion + 1;
    const publishedAt = new Date().toISOString();
    const serialized = serializePayload(payload);
    const metadataVersion = computeMarketingMetadataVersion(
        locale,
        section,
        nextVersion,
    );

    await db.insert(marketingContentVersions).values({
        locale,
        section,
        version: nextVersion,
        payload: serialized,
        metadataVersion,
        createdBy: input.adminEmail,
        createdAt: publishedAt,
    });

    await db
        .update(marketingContentDrafts)
        .set({
            status: "published",
            lastPublishedVersion: nextVersion,
            previewToken: null,
            previewTokenExpiresAt: null,
            updatedAt: publishedAt,
            updatedBy: input.adminEmail,
        })
        .where(
            and(
                eq(marketingContentDrafts.locale, locale),
                eq(marketingContentDrafts.section, section),
            ),
        );

    await db.insert(marketingContentAudit).values({
        locale,
        section,
        action: "draft.published",
        message: `发布版本 ${nextVersion}`,
        metadata: JSON.stringify({ metadataVersion }),
        actor: input.adminEmail,
        version: nextVersion,
        createdAt: publishedAt,
    });

    await recordAdminAuditLog({
        adminEmail: input.adminEmail,
        action: "marketing-content:publish",
        targetType: "marketing-content",
        targetId: `${locale}:${section}:v${nextVersion}`,
        metadata: JSON.stringify({ metadataVersion }),
    });

    revalidateTag(CACHE_TAGS.staticConfig(locale));
    revalidateTag(CACHE_TAGS.marketingSection(locale, section));
    clearStaticConfigCache();

    return {
        locale,
        section,
        version: nextVersion,
        metadataVersion,
        publishedAt,
    };
}<|MERGE_RESOLUTION|>--- conflicted
+++ resolved
@@ -1,9 +1,5 @@
-<<<<<<< HEAD
 import { and, eq, isNotNull, lt, sql } from "drizzle-orm";
 import { revalidateTag } from "next/cache";
-=======
-import { and, eq, sql } from "drizzle-orm";
->>>>>>> 6e5d71aa
 import {
     getDb,
     marketingContentAudit,

--- conflicted
+++ resolved
@@ -163,10 +163,7 @@
     );
 }
 
-<<<<<<< HEAD
 // FormField - 高级表单字段组件
-=======
->>>>>>> 4ab0f013
 interface FormFieldProps<
     TFieldValues extends FieldValues,
     TName extends FieldPath<TFieldValues>,

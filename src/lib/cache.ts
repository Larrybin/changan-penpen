--- conflicted
+++ resolved
@@ -246,7 +246,6 @@
         return { value, hit: false };
     }
 
-<<<<<<< HEAD
     const providedEnv = options.env;
     const platformContext = providedEnv
         ? undefined
@@ -256,9 +255,6 @@
         (platformContext?.env as CacheEnv | undefined) ??
         undefined;
     const redis = getRedisClient(env);
-=======
-    const { redis, waitUntil } = await resolveCacheRuntime(options);
->>>>>>> 2646ca5c
     if (!redis) {
         recordCacheLookup("bypass", { reason: "missing-binding" });
         const value = await compute();
@@ -274,17 +270,10 @@
     const serialized = safeStringify(value);
     if (serialized !== null) {
         const persist = redis.set(key, serialized, { ex: ttlSeconds });
-<<<<<<< HEAD
         let asyncWaiter = waitUntil ?? platformContext?.waitUntil;
         if (!asyncWaiter) {
             asyncWaiter = await getPlatformWaitUntil({ async: true });
         }
-=======
-        const asyncWaiter =
-            waitUntil ??
-            context?.waitUntil ??
-            (await getPlatformWaitUntil({ async: true }));
->>>>>>> 2646ca5c
         if (asyncWaiter) {
             asyncWaiter(persist);
         } else {

--- conflicted
+++ resolved
@@ -6,9 +6,6 @@
     ok: boolean;
     time: string;
     durationMs: number;
-    mode: string;
-    detailLevel: string;
-    message?: string;
     checks: {
         db: CheckResult;
         r2: CheckResult;
@@ -21,19 +18,8 @@
 function isCheckResult(value: unknown): value is CheckResult {
     if (!value || typeof value !== "object") return false;
     const record = value as Record<string, unknown>;
-<<<<<<< HEAD
     if (record.ok !== true && record.ok !== false) return false;
     if (record.ok === false && record.error !== undefined && typeof record.error !== "string")
-=======
-    if (record.ok !== true && record.ok !== false) {
-        return false;
-    }
-    if (
-        record.ok === false &&
-        record.error !== undefined &&
-        typeof record.error !== "string"
-    ) {
->>>>>>> d4bbfd68
         return false;
     return true;
 }
@@ -41,33 +27,11 @@
 function assertHealthResponse(value: unknown): asserts value is HealthResponse {
     if (!value || typeof value !== "object") throw new Error("响应不是对象");
     const record = value as Record<string, unknown>;
-<<<<<<< HEAD
     if (typeof record.ok !== "boolean") throw new Error("响应缺少 ok 字段");
     if (typeof record.time !== "string") throw new Error("响应缺少 time 字段");
     if (typeof record.durationMs !== "number") throw new Error("响应缺少 durationMs 字段");
     const checks = record.checks as Record<string, unknown> | undefined;
     if (!checks || typeof checks !== "object") throw new Error("响应缺少 checks 字段");
-=======
-    if (typeof record.ok !== "boolean") {
-        throw new Error("健康检查响应缺少 ok 字段");
-    }
-    if (typeof record.time !== "string") {
-        throw new Error("健康检查响应缺少 time 字段");
-    }
-    if (typeof record.durationMs !== "number") {
-        throw new Error("健康检查响应缺少 durationMs 字段");
-    }
-    if (typeof record.mode !== "string") {
-        throw new Error("健康检查响应缺少 mode 字段");
-    }
-    if (typeof record.detailLevel !== "string") {
-        throw new Error("健康检查响应缺少 detailLevel 字段");
-    }
-    const checks = record.checks;
-    if (!checks || typeof checks !== "object") {
-        throw new Error("健康检查响应缺少 checks 字段");
-    }
->>>>>>> d4bbfd68
     const { db, r2, env, appUrl, external } = checks as Record<string, unknown>;
     if (!isCheckResult(db) || !isCheckResult(r2) || !isCheckResult(env) || !isCheckResult(appUrl) || !isCheckResult(external))
         throw new Error("响应包含无效检查项");
@@ -129,48 +93,7 @@
         expect(body.checks.external.ok).toBe(true);
     });
 
-<<<<<<< HEAD
     it("缺少外部 token 不阻断，DB 失败仍 503，且不发起外部请求", async () => {
-=======
-    it("支持通过 Authorization Bearer 令牌开启详细模式", async () => {
-        const env = {
-            BETTER_AUTH_SECRET: "1",
-            CLOUDFLARE_R2_URL: "2",
-            next_cf_app_bucket: { list: vi.fn().mockResolvedValue({}) },
-            HEALTH_REQUIRE_DB: "false",
-            HEALTH_REQUIRE_R2: "false",
-            HEALTH_REQUIRE_EXTERNAL: "false",
-            NEXT_PUBLIC_APP_URL: "https://app.example",
-            HEALTH_ACCESS_TOKEN: "token",
-        };
-        getCloudflareContextMock.mockResolvedValue({ env });
-        const dbMock = {
-            select: () => ({
-                from: () => ({
-                    limit: vi.fn().mockResolvedValue([{ domain: "" }]),
-                }),
-            }),
-        };
-        getDbMock.mockResolvedValue(dbMock);
-        resolveAppUrlMock.mockReturnValue("https://resolved.example");
-
-        const { GET } = await import("./route");
-        const res = await GET(
-            new Request("https://health.test/api/health", {
-                headers: { Authorization: "Bearer token" },
-            }),
-        );
-
-        expect(res.status).toBe(200);
-        const body = await res.json();
-        assertHealthResponse(body);
-        expect(body.detailLevel).toBe("full");
-        expect(body.checks.db.ok).toBe(true);
-        expect(body.checks.env.ok).toBe(true);
-    });
-
-    it("当要求外部依赖失败时返回 503", async () => {
->>>>>>> d4bbfd68
         const env = {
             BETTER_AUTH_SECRET: "1",
             CLOUDFLARE_R2_URL: "2",
@@ -203,7 +126,6 @@
         assertHealthResponse(body);
         expect(body.ok).toBe(false);
         expect(body.checks.db.ok).toBe(false);
-        // 关键断言：无 CREEM_API_KEY 时 external 不阻断且不请求
         expect(body.checks.external.ok).toBe(true);
         expect(fetchMock).not.toHaveBeenCalled();
     });
@@ -219,11 +141,7 @@
             CREEM_API_URL: "https://creem.example/",
             CREEM_API_KEY: "token",
             HEALTH_ACCESS_TOKEN: "token",
-<<<<<<< HEAD
         } as Record<string, unknown>;
-=======
-        };
->>>>>>> d4bbfd68
         getCloudflareContextMock.mockResolvedValue({ env });
         const dbMock = {
             select: () => ({
@@ -253,35 +171,4 @@
         expect(fetchMock.mock.calls[0]?.[0]).toBe("https://creem.example/status");
         expect(fetchMock.mock.calls[1]?.[0]).toBe("https://creem.example/status");
     });
-
-    it("在缺少令牌时仅返回概要信息", async () => {
-        const env = {
-            BETTER_AUTH_SECRET: "1",
-            CLOUDFLARE_R2_URL: "2",
-            next_cf_app_bucket: { list: vi.fn().mockResolvedValue({}) },
-            HEALTH_REQUIRE_DB: "false",
-            HEALTH_REQUIRE_R2: "false",
-            HEALTH_REQUIRE_EXTERNAL: "false",
-            NEXT_PUBLIC_APP_URL: "https://app.example",
-            HEALTH_ACCESS_TOKEN: "token",
-        };
-        getCloudflareContextMock.mockResolvedValue({ env });
-        const failingDb = {
-            select: () => ({
-                from: () => ({
-                    limit: vi.fn().mockRejectedValue(new Error("db down")),
-                }),
-            }),
-        };
-        getDbMock.mockResolvedValue(failingDb);
-        const { GET } = await import("./route");
-        const res = await GET(new Request("https://health.test/api/health"));
-        expect(res.status).toBe(503);
-        const body = await res.json();
-        assertHealthResponse(body);
-        expect(body.detailLevel).toBe("summary");
-        expect(body.checks.db).toEqual({ ok: false });
-        expect(Object.keys(body.checks.env)).toEqual(["ok"]);
-        expect(body.message).toMatch(/Provide X-Health-Token/i);
-    });
-});+});

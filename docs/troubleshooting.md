--- conflicted
+++ resolved
@@ -1,40 +1,5 @@
 # 故障排查手册
 
-<<<<<<< HEAD
-> 汇总常见错误与修复步骤，遇到新问题时请补充本手册并在 PR 中引用。
-
-## 1. GitHub Actions / YAML
-- **症状**：`Invalid workflow file`、`mapping values are not allowed`
-  - 检查缩进是否为空格（禁止使用 Tab）。
-  - 使用 LF 换行，可运行 `pnpm exec biome format` 自动修正。
-- **症状**：`/bin/bash^M: bad interpreter`
-  - Windows CRLF 换行导致，执行 `pnpm exec biome format` 或 `git config core.autocrlf false`。
-- **Action 未锁定 SHA**：必须使用 `owner/repo@<commit>`，并在 `docs/security.md` 记录升级。
-
-## 2. pnpm / 依赖
-- `ERR_PNPM_OUTDATED_LOCKFILE`：运行 `pnpm install --no-frozen-lockfile` 并提交更新后的 `pnpm-lock.yaml`。
-- `UND_ERR_CONNECT / ETIMEDOUT`：网络波动，重试或使用公司代理；CI 可配合 `pnpm dedupe`。
-- 版本冲突：检查 `pnpm overrides`（位于 `package.json`），避免无意升级破坏性依赖。
-
-## 3. D1 数据库
-- `database is locked`（本地）：停止其他 `wrangler dev` 实例，删除 `.wrangler/state` 后重新执行 `pnpm db:migrate:local`。
-- `no such table`：确认是否针对目标环境运行了 `pnpm db:migrate:*`。
-- 远程迁移失败 `AuthenticationError`：核对 API Token 是否具备 `Account - D1:Edit/Read` 权限。
-- 数据损坏：参考 `docs/db-d1.md` 的备份/恢复流程。
-
-## 4. Cloudflare 配置 / 文档不同步
-- 修改 `wrangler.jsonc`、`workflows/*` 或 `.dev.vars.example` 后，CI 会在 Step Summary 提醒同步文档。
-- 若忘记更新，请在 Review 时补齐 `docs/deployment/cloudflare-workers.md`、`docs/env-and-secrets.md` 等文件。
-
-## 5. 权限 / 认证
-- 管理端返回 403：检查 `.dev.vars` 中的 `ADMIN_ALLOWED_EMAILS` 是否包含当前账号。
-- OAuth 失败：确保 `BETTER_AUTH_URL` 与实际请求域名一致（生产域名或自定义域）。
-- GitHub auto merge 无法开启：仓库未启用自动合并，请通过常规 PR 审阅流程处理。
-
----
-
-若新增修复脚本或排查命令，请在对应章节补充，并在 `docs/00-index.md` 中更新索引。
-=======
 > 汇总常见错误与解决步骤。遇到新问题时，请补充本手册并在 PR 中引用。
 
 ## 1. GitHub Actions / YAML
@@ -77,5 +42,4 @@
 
 ---
 
-若问题涉及生产，请在 Issue/PR 中引用本手册条目并记录最终解决方案，便于后续迭代与巡检。
->>>>>>> bb47af15
+若问题涉及生产，请在 Issue/PR 中引用本手册条目并记录最终解决方案，便于后续迭代与巡检。
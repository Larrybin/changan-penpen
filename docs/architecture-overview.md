--- conflicted
+++ resolved
@@ -1,24 +1,3 @@
-<<<<<<< HEAD
-# 架构总览（Architecture Overview）
-
-> 帮助新成员在 15 分钟内理解“代码在哪里”“需求怎么落地”“改动需要触碰哪些层”。核心入口位于 `src/`。
-
-## 技术栈速览
-- **Next.js 15 App Router**：结合 Server Components 与 Server Actions，入口位于 `src/app`。
-- **Cloudflare Workers + OpenNext**：使用 `@opennextjs/cloudflare` 构建，Worker 输出在 `.open-next/worker.js`。
-- **数据层**：Cloudflare D1（SQLite）+ Drizzle ORM（`src/db`、`src/drizzle`）。
-- **对象存储**：Cloudflare R2，在 `src/lib/r2.ts` 等工具中封装。
-- **认证**：Better Auth（`src/modules/auth` + `src/services/auth`）。
-- **UI 与状态**：shadcn/ui、React Hook Form、Zod、TanStack Query。
-- **AI/翻译**：自研脚本 + Gemini / OpenAI 适配，位于 `scripts/` 与 `src/services/translation`。
-
-## 运行时拓扑
-```
-Browser → Next.js App Router (Edge) → Server Actions / Route Handlers
-         ↘ 调用 Drizzle ORM → Cloudflare D1
-         ↘ 访问 Cloudflare R2 / Workers AI
-         ↘ 共享 lib（认证、缓存、日志）
-=======
 # 架构概览（Architecture Overview）
 
 > 15 分钟快速掌握仓库内的技术决策、代码分层与运行流程。新增模块或调整目录结构时，请同步维护本文与 `docs/00-index.md`。
@@ -38,76 +17,12 @@
       └───────────────▶ Drizzle ORM ─▶ Cloudflare D1
       └───────────────▶ R2 / Workers AI / 外部服务（Creem）
       └───────────────▶ 平台工具（认证、缓存、日志）
->>>>>>> bb47af15
 ```
 - **Edge First**：页面、Server Actions、API 默认在 Workers 上执行，必要时切换 `runtime = "nodejs"`（如 `api/health`）。
 - **静态资源**：OpenNext 将静态资源写入 `.open-next/assets`，通过 Worker `ASSETS` 绑定暴露。
 - **API 路由**：位于 `src/app/api/*/*.route.ts` 或 `route.ts`，与页面共享模块层。
 - **健康检查**：`/api/health` 同时支持 fast / strict 模式，部署与告警依赖该接口。
 
-<<<<<<< HEAD
-- **Edge First**：所有请求在 Cloudflare Workers 执行，SSR 与 Server Actions 均运行于边缘。
-- **静态资源**：OpenNext 生成 `.open-next/assets`，通过 Worker `ASSETS` binding 暴露。
-- **API 路由**：位于 `src/app/api/*/*.route.ts`，与页面组件共用运行时。
-- **健康检查**：`/api/health` 提供 fast / strict 两种模式，部署前后均会调用。
-
-## 目录速查
-
-| 目录 | 说明 |
-| --- | --- |
-| `src/app` | App Router 入口，包含页面、布局、API route。按照 `(segment)` 分组，例如 `(auth)`、`(admin)`。 |
-| `src/modules/<feature>` | 业务模块（actions/components/hooks/models/schemas/utils），用于页面组合复用。 |
-| `src/components` | 全局复用组件（含 `ui/` 的 shadcn 封装）、SEO、导航等基础能力。 |
-| `src/lib` | 平台层工具：Cloudflare binding、日志、缓存、HTTP 客户端等。 |
-| `src/db` | Drizzle schema 与查询辅助，由 `src/modules/*/services` 调用。 |
-| `src/drizzle` | 数据库迁移脚本，与 `drizzle.config.ts` 配置配对。 |
-| `src/services` | 跨模块业务服务（如 `auth.service.ts`、`billing.service.ts`）。 |
-| `scripts/` | 构建、国际化、预处理脚本，如 `prebuild-cf.mjs`、`fix-i18n-encoding.mjs`。 |
-
-### App Router 层级
-- `layout.tsx`：全局布局，负责国际化、主题、Provider。
-- `(segment)/layout.tsx`：区域级布局，例如后台管理的 `src/modules/admin/admin.layout.tsx`。
-- `page.tsx`：页面入口，组合模块组件。
-- `api/*/*.route.ts`：REST 风格或 Server Actions 暴露点。
-
-### 模块分层
-以 `src/modules/todos` 为例：
-- `actions/`：Server Actions，包装输入校验并调用服务层。
-- `components/`：UI 组件，可被页面或其他模块复用。
-- `schemas/`：Zod schema，保证前后端一致。
-- `services/`：执行业务逻辑，访问 `src/db` 或外部服务。
-- `utils/`：模块级工具函数。
-
-约定：页面调用 → 模块组件 → actions/services → db/lib，避免组件直接访问底层资源。
-
-## 数据流说明
-1. **请求进入**：Edge runtime 根据 route 匹配页面或 API。
-2. **鉴权**：Better Auth 的 middleware（`src/middleware.ts`）在边缘层验证 Session。
-3. **业务逻辑**：页面触发的 Server Action 进入 `modules/*/actions`，再调用 `services` / `db`。
-4. **数据访问**：`src/db/index.ts` 暴露 `db` 实例，根据环境自动连接对应 D1。
-5. **缓存与增量静态化**：TanStack Query + Next.js `revalidate` 实现客户端缓存与 ISR。
-6. **对象存储**：通过 binding `next_cf_app_bucket` 访问 R2，封装在 `src/lib`。
-
-## 环境与绑定
-- Worker bindings 定义在 `wrangler.jsonc`：`next_cf_app`（Worker）、`DB`（D1）、`next_cf_app_bucket`（R2）、`AI`（Workers AI）。
-- 生产环境使用默认部署配置。
-- 新增 binding 后必须运行 `pnpm cf-typegen` 更新 `cloudflare-env.d.ts`。
-
-## 关键执行路径
-1. **本地开发**：`pnpm dev`（Node runtime）或 `pnpm dev:cf`（OpenNext + Workers 模拟）。
-2. **构建部署**：GitHub Actions `deploy.yml` 或手动 `pnpm deploy:cf`，流程包含 OpenNext 构建与 Wrangler 发布。
-3. **迁移执行**：`pnpm db:migrate:local|prod` 通过 Wrangler 操作 D1。
-
-## 常见扩展点
-- 新页面：在 `src/app/<route>/page.tsx` 创建，复用模块组件。
-- 新业务域：在 `src/modules/<feature>` 下补齐 `components|services|schemas` 等目录。
-- 新 API：优先考虑 Server Action；如需 REST endpoint，在 `src/app/api/<name>/<verb>.route.ts` 实现。
-- 定时任务：通过 Cron Triggers 或额外 Worker 实现，更新后同步 `docs/`。
-
-## 兼容性提示
-- **OpenNext 限制**：不支持直接写入 `fs`；如依赖 Node API，请启用 `nodejs_compat`（已在 `wrangler.jsonc` 配置）。
-- **边缘执行**：避免长时间 CPU 任务；外部请求使用 `fetch` 并设置合理超时。
-=======
 ## 目录速查
 | 目录 | 说明 |
 | --- | --- |
@@ -160,12 +75,7 @@
 - OpenNext Worker 中禁止使用 Node `fs` 写操作；如需，请启用 `nodejs_compat` 并确认 Cloudflare 支持。
 - 谨慎执行长时 CPU 或外部请求，必要时设置超时并捕获异常。
 - 任何变更必须同步更新对应文档、`.dev.vars.example` 以及 `docs/env-and-secrets.md`，保持“文档即运行手册”。
->>>>>>> bb47af15
 
 ---
 
-<<<<<<< HEAD
-若新增模块、调整目录或拓展运行环境，请同步更新本文件与 `docs/00-index.md`，并在 PR 模板中勾选“文档已更新”。
-=======
-遇到架构层面的新增或重构，请在 PR 中链接此文档并说明差异，确保团队成员获得最新上下文。
->>>>>>> bb47af15
+遇到架构层面的新增或重构，请在 PR 中链接此文档并说明差异，确保团队成员获得最新上下文。
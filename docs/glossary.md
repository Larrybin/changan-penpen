--- conflicted
+++ resolved
@@ -1,23 +1,4 @@
 # 术语表（Glossary）
-<<<<<<< HEAD
-| 术语 | 说明 |
-| --- | --- |
-| **OpenNext** | 针对 Next.js 在 Cloudflare/AWS 上运行的构建方案。本项目使用 `@opennextjs/cloudflare` 将应用打包成 Workers。 |
-| **Workers** | Cloudflare 的无服务器边缘计算平台，用于承载应用请求。 |
-| **D1** | Cloudflare 提供的托管 SQLite 服务，与 Drizzle ORM 集成。 |
-| **R2** | Cloudflare 对象存储服务，兼容 S3 协议。 |
-| **Fast Health** | `GET /api/health?fast=1`，只验证环境变量与关键绑定，适合部署后快速验活。 |
-| **Strict Health** | `GET /api/health` 默认模式，会追加 D1、外部依赖等完整检查，可通过 `HEALTH_REQUIRE_*` 变量控制。 |
-| **Better Auth** | 身份认证模块，负责 Google OAuth 等登录流程。 |
-| **Workers AI** | Cloudflare 的 AI 托管能力，本项目用于摘要、翻译等功能。 |
-| **Wrangler** | Cloudflare 官方 CLI，负责部署、迁移、调试。 |
-| **Code Owners** | GitHub 功能，用于指定目录的默认审核人，配置在 `.github/CODEOWNERS`。 |
-| **Quality Gate** | 在 `ci.yml` 中定义的质量门，确保部署前通过 lint、测试等检查。 |
-| **HEALTH_REQUIRE_DB / R2 / EXTERNAL** | 控制健康检查是否强制执行对应子检查的环境变量。 |
-| **NEXT_PUBLIC_APP_URL** | 应用基础 URL，用于 SEO、健康检查与部署配置。 |
-| **Creem** | 支付服务模块，相关 API 位于 `src/app/api/creem`。 |
-=======
->>>>>>> bb47af15
 
 | 术语 | 说明 |
 | --- | --- |
@@ -38,8 +19,4 @@
 | **TanStack Query** | React 数据获取库，用于客户端缓存与请求状态管理，封装在多个模块中。 |
 | **Install & Heal** | `.github/actions/install-and-heal` 组合 Action，执行 `pnpm install --frozen-lockfile`，失败时自动 `pnpm dedupe` 后重试。 |
 
-<<<<<<< HEAD
-如需新增术语、缩写或外部服务，请在此同步说明，确保团队共享语境。
-=======
-> 如有新增术语，请更新此表并在 `docs/00-index.md` 中同步说明。
->>>>>>> bb47af15
+> 如有新增术语，请更新此表并在 `docs/00-index.md` 中同步说明。
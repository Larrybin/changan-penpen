--- conflicted
+++ resolved
@@ -31,9 +31,6 @@
   - `pnpm build`
   - `pnpm typecheck`
 - Impact summary: Regenerated `pnpm-lock.yaml` with pnpm 8.15.9 and pinned the workspace `packageManager` to keep Dependabot parsing. Verified that lint/build/typecheck workflows succeed without requiring changes to other modules.
-<<<<<<< HEAD
-- Follow-up: Revisit once Dependabot supports pnpm lockfile v9 so we can upgrade the package manager again.
-=======
 - Follow-up: Revisit once Dependabot supports pnpm lockfile v9 so we can upgrade the package manager again.
 
 ### 2025-10-28 – pnpm workflow alignment
@@ -44,5 +41,4 @@
   - `pnpm build`
   - `pnpm typecheck`
 - Impact summary: Updated reusable `setup-node-pnpm` action and all workflows to install pnpm 8.15.9, matching the workspace `packageManager` constraint. Prevents `ERR_PNPM_BAD_PM_VERSION` during CI runs triggered by mismatched pnpm 10 installs.
-- Follow-up: When Dependabot supports pnpm lockfile v9, bump the pinned pnpm version across `package.json` and workflow inputs together.
->>>>>>> fd03c293
+- Follow-up: When Dependabot supports pnpm lockfile v9, bump the pinned pnpm version across `package.json` and workflow inputs together.
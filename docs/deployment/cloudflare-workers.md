# Cloudflare Workers 部署手册

<<<<<<< HEAD
> 定义生产部署的标准流程、前置检查、回滚策略以及 CI 工作流入口（`.github/workflows/deploy.yml`）。

## 1. 总览
流程顺序：Checkout → Setup PNPM → Install → Build (OpenNext) → DB Migrate → Deploy → Health Check → 通知。

- **构建**：`@opennextjs/cloudflare build` 生成 `.open-next`。
- **部署**：`wrangler deploy`（使用 `--env production`）。
- **健康检查**：`/api/health?fast=1`。
- **日志**：Cloudflare Workers Dashboard 或 `wrangler tail`。

## 2. 部署前检查（手动/CI）
1. 确认 `pnpm lint`、`pnpm test`（如存在）通过。
2. 变更包含在 `src/db/schema.ts` 中的迁移已准备好。
3. 所需 Secrets/Variables 已同步到 GitHub Actions 与 Wrangler。
4. 运行 `pnpm cf-typegen`，提交更新后的 `cloudflare-env.d.ts`。
5. 准备健康检查所需的资源（R2 / D1 / AI）。

## 3. 触发方式
- 默认自动：推送到 `main`。
- 手动触发：
  ```bash
  pnpm deploy:cf                # CLI
  gh workflow run deploy.yml -f target=production
  git push origin main          # 触发默认流程
  ```

## 4. 健康检查
- 首次仅执行 fast 模式：`GET https://<domain>/api/health?fast=1`。
- Fast 模式确认：
  - Cloudflare bindings 已加载；
  - 必需环境变量存在；
  - R2 / AI 等依赖可访问（做轻量请求）。
- Strict 模式（运维/定时任务执行）：`GET https://<domain>/api/health`，会追加 D1 与外部依赖检查。
- 更多 curl 示例见 `health-and-observability.md`：
=======
> 说明生产环境的部署流程、健康检查、数据库策略与回滚方法。对应工作流位于 `.github/workflows/deploy.yml`。

## 1. 流程总览
部署顺序：Checkout → 安装依赖 → `pnpm run build`（诊断）→ `pnpm run build:cf` → 备份 D1 → 应用迁移 → `wrangler deploy` → 同步 Secrets（可选）→ `/api/health?fast=1`。

- **构建**：`@opennextjs/cloudflare build` 生成 `.open-next` Worker 产物。
- **部署**：`wrangler deploy --env production`，附带 `--var` 注入运行时变量。
- **健康检查**：`curl /api/health?fast=1`，确保绑定与环境变量生效。
- **日志**：通过 `wrangler tail` 或 Cloudflare Dashboard 追踪。

## 2. 部署前检查
1. `pnpm lint`、`pnpm test` 本地通过（CI 亦会执行）。
2. 若改动数据库，确认迁移已生成并在本地执行过 `pnpm db:migrate:local`。
3. Secrets / Variables 已在 GitHub Actions 与 Cloudflare 中更新。
4. 变更绑定后执行 `pnpm cf-typegen`，提交 `cloudflare-env.d.ts`。
5. 检查 `NEXT_PUBLIC_APP_URL` 是否指向真实域名（生产禁止 localhost）。
6. `docs/deployment/cloudflare-workers.md`、`docs/env-and-secrets.md` 是否已同步更新流程与矩阵。

## 3. 触发方式
- 推送到 `main`（忽略纯文档变更）。
- GitHub 手动运行 `Deploy Next.js App to Cloudflare`，选择 `production` 目标。
- 本地调试：`pnpm deploy:cf`（需要 Cloudflare 登录与必要 Secrets）。

## 4. 健康检查策略
- 默认 `fast` 模式校验：环境变量、R2 绑定、`NEXT_PUBLIC_APP_URL` 解析。
- 严格模式 `/api/health` 额外验证 D1 查询、外部服务（Creem），并根据环境变量 `HEALTH_REQUIRE_DB/R2/EXTERNAL` 决定是否阻断。
- 推荐命令：
>>>>>>> bb47af15
  ```bash
  curl -fsS --retry 3 --retry-all-errors --retry-delay 5 \
    --connect-timeout 5 --max-time 20 \
    "https://<domain>/api/health?fast=1"
  ```
- 若健康检查失败，部署会返回非 0，需查看 Worker 日志或 Secrets 配置。

<<<<<<< HEAD
## 5. 迁移策略
1. 生产部署前运行 `pnpm db:migrate:prod`。
2. 如引入破坏性变更，请在 `release.md` 中记录回滚 SQL 或应急方案。

## 6. 回滚流程
1. 健康检查失败 → workflow 自动标记失败并生成 Issue。
2. 手动执行 `wrangler deploy --env production --rollback <id>` 或在 Dashboard 选择历史版本。
3. 数据库回滚：使用 D1 备份（详见 `docs/db-d1.md`）。
4. 在 `release.md` 记录恢复步骤与影响时间线。

## 7. 日志与监控
- 使用 `wrangler tail next-cf-app` 查看实时日志。
- 在 Cloudflare Dashboard → Workers → Deployments 查看历史部署。
- 推荐与 Sentry / Logpush 集成，并在 `health-and-observability.md` 中登记。

## 8. 权限与安全
- GitHub Actions 需要具备以下 Token 权限：
  - `Account.Access:Workers Scripts:Edit`
  - `Account.Access:D1:Edit/Read`
  - `Account.Access:R2:Edit`
- 参见 `security.md` 了解 Token 轮换与最小权限原则。
- 避免在日志中输出敏感信息，必要时使用 `::add-mask::`。

## 9. Checklist
- [ ] PR 描述列出部署影响与对应文档。
- [ ] 如有流程变化，同步更新 `docs/deployment/cloudflare-workers.md`。
- [ ] 附上 `gh run watch` 链接或截图。
- [ ] 部署完成后验证关键路径（登录、CRUD、支付回调）。

---

如调整部署路径或健康检查策略，请同步 `docs/ci-cd.md`、`docs/workflows/deploy.md` 与 `docs-maintenance.md`，保持“文档 = 运行手册”。
=======
## 5. 数据库策略
1. 部署前自动执行 `wrangler d1 export`，生成 `backup_prod_<timestamp>.sql` 并上传为 artifact（保留 14 天）。
2. 迁移步骤：
   ```bash
   wrangler d1 migrations apply next-cf-app --env production --remote
   wrangler d1 migrations list next-cf-app --env production --remote
   wrangler d1 execute next-cf-app --env production --remote \
     --command "SELECT name FROM sqlite_master WHERE type='table' AND name='site_settings';"
   ```
3. 新增迁移后务必在 PR 描述附上执行说明，并确保本地 / 远程均验证通过。

## 6. 回滚流程
1. 立即停止自动化：关闭正在运行的 Deploy workflow 或阻止进一步推送。
2. 使用 `wrangler deploy --env production --rollback <deployment-id>` 回滚代码。
3. 如需恢复数据库，下载最近的 `backup_prod_*.sql`，执行 `wrangler d1 execute ... --file` 进行恢复或手动导入。
4. 在 `release.md` 与相关 Issue 中记录事故、恢复步骤与后续改进。

## 7. 日志与可观测性
- `wrangler tail next-cf-app --env production`：实时 Worker 日志。
- Cloudflare Dashboard → Workers → Deployments：查看历史版本与流量图。
- D1 Insights / Logs：检查慢查询或失败。
- 若启用 Sentry/Logpush，请在 `docs/health-and-observability.md` 中同步说明。

## 8. 权限与 Secrets
- 必须的 GitHub Secrets：`CLOUDFLARE_API_TOKEN`、`CLOUDFLARE_ACCOUNT_ID`、`BETTER_AUTH_SECRET`、`GOOGLE_CLIENT_ID`、`GOOGLE_CLIENT_SECRET`、`CLOUDFLARE_R2_URL`、`CREEM_API_KEY`、`CREEM_WEBHOOK_SECRET`、`OPENAI_API_KEY`（若启用 AI）。
- 可选 Vars：`NEXT_PUBLIC_APP_URL`、`CREEM_API_URL_PRODUCTION`、`PRODUCTION_HEALTHCHECK_URL`、`SYNC_PRODUCTION_SECRETS`、`TRANSLATION_PROVIDER`、`OPENAI_BASE_URL`。
- `SYNC_PRODUCTION_SECRETS='true'` 时，会调用 `wrangler secret put` 同步 Secrets 到 Workers，请确保本地/生产口令一致。

## 9. 审阅清单
- [ ] PR 描述列出部署影响、数据库迁移与文档更新。
- [ ] `pnpm lint` / `pnpm test` / `pnpm build` 结果已附上。
- [ ] 新增或修改的 Secrets / Vars 已在 PR 中标记，并在 GitHub 设置完成配置。
- [ ] 必要的健康检查步骤（登录、CRUD、支付回调等）已在 `docs/health-and-observability.md` 更新。
- [ ] 部署后执行 `curl /api/health?fast=1` 并将结果附在评论或 Issue 中。

---

部署策略如有调整，请在合并前更新本文与 `docs/workflows/deploy.md`，保持 Runbook 与自动化流程一致。
>>>>>>> bb47af15
<|MERGE_RESOLUTION|>--- conflicted
+++ resolved
@@ -1,41 +1,5 @@
 # Cloudflare Workers 部署手册
 
-<<<<<<< HEAD
-> 定义生产部署的标准流程、前置检查、回滚策略以及 CI 工作流入口（`.github/workflows/deploy.yml`）。
-
-## 1. 总览
-流程顺序：Checkout → Setup PNPM → Install → Build (OpenNext) → DB Migrate → Deploy → Health Check → 通知。
-
-- **构建**：`@opennextjs/cloudflare build` 生成 `.open-next`。
-- **部署**：`wrangler deploy`（使用 `--env production`）。
-- **健康检查**：`/api/health?fast=1`。
-- **日志**：Cloudflare Workers Dashboard 或 `wrangler tail`。
-
-## 2. 部署前检查（手动/CI）
-1. 确认 `pnpm lint`、`pnpm test`（如存在）通过。
-2. 变更包含在 `src/db/schema.ts` 中的迁移已准备好。
-3. 所需 Secrets/Variables 已同步到 GitHub Actions 与 Wrangler。
-4. 运行 `pnpm cf-typegen`，提交更新后的 `cloudflare-env.d.ts`。
-5. 准备健康检查所需的资源（R2 / D1 / AI）。
-
-## 3. 触发方式
-- 默认自动：推送到 `main`。
-- 手动触发：
-  ```bash
-  pnpm deploy:cf                # CLI
-  gh workflow run deploy.yml -f target=production
-  git push origin main          # 触发默认流程
-  ```
-
-## 4. 健康检查
-- 首次仅执行 fast 模式：`GET https://<domain>/api/health?fast=1`。
-- Fast 模式确认：
-  - Cloudflare bindings 已加载；
-  - 必需环境变量存在；
-  - R2 / AI 等依赖可访问（做轻量请求）。
-- Strict 模式（运维/定时任务执行）：`GET https://<domain>/api/health`，会追加 D1 与外部依赖检查。
-- 更多 curl 示例见 `health-and-observability.md`：
-=======
 > 说明生产环境的部署流程、健康检查、数据库策略与回滚方法。对应工作流位于 `.github/workflows/deploy.yml`。
 
 ## 1. 流程总览
@@ -63,7 +27,6 @@
 - 默认 `fast` 模式校验：环境变量、R2 绑定、`NEXT_PUBLIC_APP_URL` 解析。
 - 严格模式 `/api/health` 额外验证 D1 查询、外部服务（Creem），并根据环境变量 `HEALTH_REQUIRE_DB/R2/EXTERNAL` 决定是否阻断。
 - 推荐命令：
->>>>>>> bb47af15
   ```bash
   curl -fsS --retry 3 --retry-all-errors --retry-delay 5 \
     --connect-timeout 5 --max-time 20 \
@@ -71,40 +34,6 @@
   ```
 - 若健康检查失败，部署会返回非 0，需查看 Worker 日志或 Secrets 配置。
 
-<<<<<<< HEAD
-## 5. 迁移策略
-1. 生产部署前运行 `pnpm db:migrate:prod`。
-2. 如引入破坏性变更，请在 `release.md` 中记录回滚 SQL 或应急方案。
-
-## 6. 回滚流程
-1. 健康检查失败 → workflow 自动标记失败并生成 Issue。
-2. 手动执行 `wrangler deploy --env production --rollback <id>` 或在 Dashboard 选择历史版本。
-3. 数据库回滚：使用 D1 备份（详见 `docs/db-d1.md`）。
-4. 在 `release.md` 记录恢复步骤与影响时间线。
-
-## 7. 日志与监控
-- 使用 `wrangler tail next-cf-app` 查看实时日志。
-- 在 Cloudflare Dashboard → Workers → Deployments 查看历史部署。
-- 推荐与 Sentry / Logpush 集成，并在 `health-and-observability.md` 中登记。
-
-## 8. 权限与安全
-- GitHub Actions 需要具备以下 Token 权限：
-  - `Account.Access:Workers Scripts:Edit`
-  - `Account.Access:D1:Edit/Read`
-  - `Account.Access:R2:Edit`
-- 参见 `security.md` 了解 Token 轮换与最小权限原则。
-- 避免在日志中输出敏感信息，必要时使用 `::add-mask::`。
-
-## 9. Checklist
-- [ ] PR 描述列出部署影响与对应文档。
-- [ ] 如有流程变化，同步更新 `docs/deployment/cloudflare-workers.md`。
-- [ ] 附上 `gh run watch` 链接或截图。
-- [ ] 部署完成后验证关键路径（登录、CRUD、支付回调）。
-
----
-
-如调整部署路径或健康检查策略，请同步 `docs/ci-cd.md`、`docs/workflows/deploy.md` 与 `docs-maintenance.md`，保持“文档 = 运行手册”。
-=======
 ## 5. 数据库策略
 1. 部署前自动执行 `wrangler d1 export`，生成 `backup_prod_<timestamp>.sql` 并上传为 artifact（保留 14 天）。
 2. 迁移步骤：
@@ -142,5 +71,4 @@
 
 ---
 
-部署策略如有调整，请在合并前更新本文与 `docs/workflows/deploy.md`，保持 Runbook 与自动化流程一致。
->>>>>>> bb47af15
+部署策略如有调整，请在合并前更新本文与 `docs/workflows/deploy.md`，保持 Runbook 与自动化流程一致。
# Workflow：Deploy Next.js App to Cloudflare（Production）

<<<<<<< HEAD
> 位置：`.github/workflows/deploy.yml`。适用于生产分支的自动化部署，负责数据库迁移、静态资源构建与健康检查。

## 触发
- 推送到 `main`
- `workflow_dispatch`（手动触发）

## 并发与复用
- `concurrency: deploy-${{ github.ref }}` 防止同一分支的部署并行执行。
- 首个 Job `quality-gate-reusable` 直接 `uses: ./.github/workflows/ci.yml`，完整复用 CI 质量门。

## 生产部署 Job（`deploy-production`）
1. 备份 D1：`wrangler d1 export` 并上传 Artifact（保留 14 天）。
2. 执行构建与关键检查。
3. `wrangler deploy --env production`（注入 `CREEM_API_URL`、`NEXT_PUBLIC_APP_URL` 等变量）。
4. 可选同步 Secrets：由 `vars.SYNC_PRODUCTION_SECRETS` 控制。
5. 等待 45s 后执行健康检查：`curl /api/health?fast=1`。

## Secrets / Vars
- 详见 `docs/env-and-secrets.md`。
- 额外变量：
  - `PRODUCTION_HEALTHCHECK_URL`（可选，自定义健康检查 URL）。
  - `SYNC_PRODUCTION_SECRETS`（Var，字符串 `'true'` 时开启 secret sync）。
  - `CREEM_API_URL_PRODUCTION`（Var，生产专用）。

## 权限
- 默认使用 `GITHUB_TOKEN` + Cloudflare API Token（需 `Workers`, `D1`, `R2` 权限）。
- 上传 Artifact：`actions/upload-artifact`。
- 所有 Action 必须锁定到具体 commit SHA 以保证可重复性。

## 常见失败项
| 场景 | 指标 | 修复 |
| --- | --- | --- |
| Secret 缺失 | Step 输出 `Missing secrets` | 补全 GitHub Secrets |
| Migrations 失败 | `wrangler` 命令返回非 0 | 检查 SQL / Token 权限 |
| 健康检查失败 | `curl` 返回非 200 | 查看部署日志或直接访问 `/api/health` JSON |
| 构建失败 | `pnpm build:cf` 报错 | 先在本地运行 `pnpm build:cf` 复现 |

## 回滚
- 部署失败 → workflow 终止 → 触发 Issue 通知。
- 可在 Cloudflare Dashboard → Workers → Deployments 选择历史版本回滚。
- 数据库使用备份文件 `backup_prod_<timestamp>.sql` 进行恢复。

## 拓展建议
- 可以加入 Canary 步骤（按标签部署部分流量）。
- 若需要多环境，新增 `env.<name>` 节点并配合 CLI flags。
- 如启用 Playwright/E2E，可在生产部署后追加验证 Job。

---

调整部署流程时，请同步更新本文件与 `docs/deployment/cloudflare-workers.md`，保证文档与实际操作一致。
=======
> 对应文件：`.github/workflows/deploy.yml`。负责在通过质量门后，将 OpenNext 构建的应用部署到 Cloudflare Workers。

## 触发
- `push` 到 `main`（忽略纯文档改动）。
- `pull_request` 触发仅用于验证质量门（不会执行部署）。
- `workflow_dispatch` 支持手动运行生产部署。

## 并发与复用
- `concurrency: deploy-${{ github.ref }}`：同一分支仅保留最新运行，避免重复部署。
- 第一个 Job `quality-gate-reusable` 直接 `uses: ./.github/workflows/ci.yml`，与 CI 保持完全一致。

## deploy-production Job 拆解
| 步骤 | 说明 |
| --- | --- |
| Checkout / Setup | 固定 SHA 的 `actions/checkout`、`pnpm/action-setup`、`actions/setup-node`，并开启 pnpm 缓存。 |
| Secrets 校验 | 自定义脚本检查生产部署必须的 Secrets（Cloudflare、Auth、R2、Creem）。缺失时直接失败。 |
| 检查 `NEXT_PUBLIC_APP_URL` | 禁止在生产使用 localhost。 |
| 安装依赖 | 复用 `./.github/actions/install-and-heal`（`pnpm install --frozen-lockfile`，失败时 `pnpm dedupe` 后重试）。 |
| 生成类型 | `pnpm run cf-typegen` 更新 `cloudflare-env.d.ts`，与 Cloudflare 绑定保持一致。 |
| 诊断构建 | `pnpm run build` 作为早期失败信号。 |
| OpenNext 构建 | `pnpm run build:cf` 生成 `.open-next` Worker 产物。 |
| 备份数据库 | `wrangler d1 export`，生成 `backup_prod_<timestamp>.sql` 并上传 artifact。 |
| 迁移验证 | `d1 migrations apply/list` 与 `d1 execute` 校验关键表存在。 |
| 部署 | `wrangler deploy --env production --var ...`，同步必要的运行时变量。 |
| Secret 同步 | 根据 `vars.SYNC_PRODUCTION_SECRETS` 调用 `wrangler secret put`。 |
| 健康检查 | `sleep 45` 后 `curl /api/health?fast=1`，支持自定义 URL。 |
| 版本确认 | `wrangler-action --version`，用于记录 CLI 版本（排查问题）。 |

## Secrets / Vars
- **必须**（Secrets）：`CLOUDFLARE_API_TOKEN`、`CLOUDFLARE_ACCOUNT_ID`、`BETTER_AUTH_SECRET`、`GOOGLE_CLIENT_ID`、`GOOGLE_CLIENT_SECRET`、`CLOUDFLARE_R2_URL`、`CREEM_API_KEY`、`CREEM_WEBHOOK_SECRET`、`OPENAI_API_KEY`（若使用 Workers AI / OpenAI）。
- **必须**（Vars）：`NEXT_PUBLIC_APP_URL`（生产域名）。
- **可选**：`CREEM_API_URL_PRODUCTION`、`PRODUCTION_HEALTHCHECK_URL`、`SYNC_PRODUCTION_SECRETS`、`TRANSLATION_PROVIDER`、`OPENAI_BASE_URL`。

## 常见失败信号
| 场景 | 日志表现 | 处理办法 |
| --- | --- | --- |
| 必要 Secrets 缺失 | `Production deployment aborted. Missing secrets: ...` | 在仓库 Settings → Secrets and variables → Actions 补齐。 |
| `pnpm run build` 失败 | Next.js 构建报错 | 本地复现，确认依赖、环境变量或 API 兼容性。 |
| 迁移失败 | Wrangler 步骤退出码非 0，日志包含 SQL 错误 | 检查 `src/drizzle` 迁移与目标数据库状态。 |
| 健康检查失败 | `curl` 返回非 2xx 或超时 | 使用 `wrangler tail`、`/api/health` JSON 排查环境变量/绑定。 |
| Secret 同步失败 | `wrangler secret put` 抛错 | 确认 API Token 是否具备 `Workers Scripts:Edit` 权限。 |

## 回滚
1. 记录失败部署的 commit / Deployment ID。
2. 在 Cloudflare Dashboard 或 CLI 执行 `wrangler deploy --env production --rollback <id>`。
3. 若数据库受影响，下载对应 artifact 并执行恢复（参考 `docs/deployment/cloudflare-workers.md`）。
4. 在 `release.md` 与相关 Issue 中补充事故记录。

## 后续改进建议
- 支持 Canary/Preview 环境：引入额外 `env.<name>` 配置与触发条件。
- 增加 D1 结构 diff 报告或 Slack 通知。
- 视需要接入 Playwright 冒烟测试，放在健康检查之后。

---

修改工作流时，务必同步更新本文、`docs/deployment/cloudflare-workers.md` 与 `docs/ci-cd.md`，保持文档与自动化一致。
>>>>>>> bb47af15
<|MERGE_RESOLUTION|>--- conflicted
+++ resolved
@@ -1,57 +1,5 @@
 # Workflow：Deploy Next.js App to Cloudflare（Production）
 
-<<<<<<< HEAD
-> 位置：`.github/workflows/deploy.yml`。适用于生产分支的自动化部署，负责数据库迁移、静态资源构建与健康检查。
-
-## 触发
-- 推送到 `main`
-- `workflow_dispatch`（手动触发）
-
-## 并发与复用
-- `concurrency: deploy-${{ github.ref }}` 防止同一分支的部署并行执行。
-- 首个 Job `quality-gate-reusable` 直接 `uses: ./.github/workflows/ci.yml`，完整复用 CI 质量门。
-
-## 生产部署 Job（`deploy-production`）
-1. 备份 D1：`wrangler d1 export` 并上传 Artifact（保留 14 天）。
-2. 执行构建与关键检查。
-3. `wrangler deploy --env production`（注入 `CREEM_API_URL`、`NEXT_PUBLIC_APP_URL` 等变量）。
-4. 可选同步 Secrets：由 `vars.SYNC_PRODUCTION_SECRETS` 控制。
-5. 等待 45s 后执行健康检查：`curl /api/health?fast=1`。
-
-## Secrets / Vars
-- 详见 `docs/env-and-secrets.md`。
-- 额外变量：
-  - `PRODUCTION_HEALTHCHECK_URL`（可选，自定义健康检查 URL）。
-  - `SYNC_PRODUCTION_SECRETS`（Var，字符串 `'true'` 时开启 secret sync）。
-  - `CREEM_API_URL_PRODUCTION`（Var，生产专用）。
-
-## 权限
-- 默认使用 `GITHUB_TOKEN` + Cloudflare API Token（需 `Workers`, `D1`, `R2` 权限）。
-- 上传 Artifact：`actions/upload-artifact`。
-- 所有 Action 必须锁定到具体 commit SHA 以保证可重复性。
-
-## 常见失败项
-| 场景 | 指标 | 修复 |
-| --- | --- | --- |
-| Secret 缺失 | Step 输出 `Missing secrets` | 补全 GitHub Secrets |
-| Migrations 失败 | `wrangler` 命令返回非 0 | 检查 SQL / Token 权限 |
-| 健康检查失败 | `curl` 返回非 200 | 查看部署日志或直接访问 `/api/health` JSON |
-| 构建失败 | `pnpm build:cf` 报错 | 先在本地运行 `pnpm build:cf` 复现 |
-
-## 回滚
-- 部署失败 → workflow 终止 → 触发 Issue 通知。
-- 可在 Cloudflare Dashboard → Workers → Deployments 选择历史版本回滚。
-- 数据库使用备份文件 `backup_prod_<timestamp>.sql` 进行恢复。
-
-## 拓展建议
-- 可以加入 Canary 步骤（按标签部署部分流量）。
-- 若需要多环境，新增 `env.<name>` 节点并配合 CLI flags。
-- 如启用 Playwright/E2E，可在生产部署后追加验证 Job。
-
----
-
-调整部署流程时，请同步更新本文件与 `docs/deployment/cloudflare-workers.md`，保证文档与实际操作一致。
-=======
 > 对应文件：`.github/workflows/deploy.yml`。负责在通过质量门后，将 OpenNext 构建的应用部署到 Cloudflare Workers。
 
 ## 触发
@@ -107,5 +55,4 @@
 
 ---
 
-修改工作流时，务必同步更新本文、`docs/deployment/cloudflare-workers.md` 与 `docs/ci-cd.md`，保持文档与自动化一致。
->>>>>>> bb47af15
+修改工作流时，务必同步更新本文、`docs/deployment/cloudflare-workers.md` 与 `docs/ci-cd.md`，保持文档与自动化一致。
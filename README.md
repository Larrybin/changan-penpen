--- conflicted
+++ resolved
@@ -134,10 +134,8 @@
 | CI |  | .github/workflows/ci.yml |
 | Dependabot Auto‑Merge |  | .github/workflows/dependabot-automerge.yml |
 | Deploy Next.js App to Cloudflare |  | .github/workflows/deploy.yml |
-<<<<<<< HEAD
-=======
 | Build (SonarCloud + coverage) |  | .github/workflows/build.yml |
->>>>>>> 3d0ae7ad
+
 <!-- DOCSYNC:README_AUTOMATION END -->
 
 <!-- DOCSYNC:README_STRUCTURE START -->
